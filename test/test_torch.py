--- conflicted
+++ resolved
@@ -859,11 +859,7 @@
 
         # Checks jitted Python warning
         def warn_fn():
-<<<<<<< HEAD
-            warnings.warn("Warning!", stacklevel=2)
-=======
-            warnings.warn("Warning!", stacklevel=TO_BE_DETERMINED)
->>>>>>> fff02e67
+            warnings.warn("Warning!", stacklevel=1)
 
         # The jit mimics an eager-mode Python warning in this case
         with warnings.catch_warnings(record=True) as w:
