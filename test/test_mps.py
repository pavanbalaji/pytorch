# Owner(s): ["module: mps"]

import io
import platform
import sys
import math
import random
import unittest
import warnings
import subprocess
import tempfile
import os
import copy
import gc
import threading
import torch
import torch.nn as nn
import torch.nn.functional as F
import itertools
from collections import defaultdict
from torch import inf
from torch.nn import Parameter
from torch.testing._internal import opinfo
from torch.testing._internal.common_utils import \
    (gradcheck, gradgradcheck, run_tests, TestCase, download_file, IS_CI, NoTest,
     skipIfSlowGradcheckEnv, suppress_warnings)
from torch.testing import make_tensor
from torch.testing._internal.common_dtype import get_all_dtypes, integral_types
import torch.backends.mps
from torch.distributions import Uniform, Exponential
from functools import partial

from torch.testing._internal.common_methods_invocations import (
    op_db,
    DecorateInfo,
    UnaryUfuncInfo,
    ReductionOpInfo,
    SpectralFuncInfo,
    BinaryUfuncInfo,
)
from torch.testing._internal.common_device_type import ops, dtypes, instantiate_device_type_tests, OpDTypes
from torch.testing._internal.common_nn import NNTestCase
import numpy as np
import torch
import torch.utils._pytree as pytree
from itertools import product

test_consistency_op_db = copy.deepcopy(op_db)
test_error_inputs_op_db = copy.deepcopy(op_db)

# Copied from `test_ops.py` for the purposes of duplicating `test_numpy_ref`
_ref_test_ops = tuple(
    filter(
        lambda op: not isinstance(
            op, (UnaryUfuncInfo, ReductionOpInfo, SpectralFuncInfo, BinaryUfuncInfo)
        )
        and op.ref is not None,
        op_db,
    )
)

def mps_ops_grad_modifier(ops):
    XFAILLIST_GRAD = {

        # precision issues
        'digamma': [torch.float32],
        'special.polygammaspecial_polygamma_n_0': [torch.float16],
        'polygammapolygamma_n_0': [torch.float16],

        # Unimplemented ops
        '__getitem__': [torch.float16],
        '_segment_reduce': [torch.float16, torch.float32],
        'unfold_copy': [torch.float16, torch.float32],  # unfold_backward is not implemented
        'unfold': [torch.float16, torch.float32],
        'sparse.mmreduce': [torch.float32],  # csr not supported
        'unique_consecutive': [torch.float16, torch.float32],
        'special_modified_bessel_i0': [torch.float16, torch.float32],
        'scalar_tensor': [torch.float16, torch.float32],
        'cdist': [torch.float32],
        'masked.scatter': [torch.float16, torch.float32],
        'index_fill': [torch.float16, torch.float32],  # missing `aten::_unique`.
        'aminmax': [torch.float32],
        'polar': [torch.float32],

        # Correctness issues
        'atanh': [torch.float32],

        # Random output
        'exponential': [torch.float16, torch.float32],

        # CPU errors
        # derivative for aten::nextafter is not implemented on CPU
        'nextafter': None,
        # derivative for aten::floor_divide is not implemented on CPU
        'floor_divide': [torch.float16, torch.float32],
        # derivative for aten::narrow_copy is not implemented on CPU
        'narrow_copy': [torch.float16, torch.float32],
        # derivative for aten::_histogramdd_from_bin_cts is not implemented on CPU
        'histogramdd': [torch.float16, torch.float32],
        # derivative for aten::histogram is not implemented
        'histogram': [torch.float16, torch.float32],
        # 'bool' object is not iterable
        'allclose': [torch.float16, torch.float32],
        'equal': [torch.float16, torch.float32],
        # 'float' object is not iterable
        'item': [torch.float16, torch.float32],
        # "mse_backward_cpu_out" not implemented for 'Half'
        'nn.functional.mse_loss': [torch.float16],
        # "smooth_l1_backward_cpu_out" not implemented for 'Half'
        'nn.functional.smooth_l1_loss': [torch.float16],
        # cpu error: grad requires non-empty inputs
        'randn': [torch.float16, torch.float32],
        'signal.windows.bartlett': [torch.float32],
        'signal.windows.blackman': [torch.float32],
        'signal.windows.cosine': [torch.float32],
        'signal.windows.exponential': [torch.float32],
        'signal.windows.gaussian': [torch.float32],
        'signal.windows.general_cosine': [torch.float32],
        'signal.windows.general_hamming': [torch.float32],
        'signal.windows.hamming': [torch.float32],
        'signal.windows.hann': [torch.float32],
        'signal.windows.kaiser': [torch.float32],
        'signal.windows.nuttall': [torch.float32],
        'eye': [torch.float16, torch.float32],

        # trunc_tensor not working properly for float16
        'divtrunc_rounding': [torch.float16],
        'fmod': [torch.float16],

        # round not working properly for float16
        'round': [torch.float16],
    }

    MACOS_12_3_XFAILLIST_GRAD = {
        # Unsupported Border padding mode, forward pass success as fallback to cpu
        'grid_sampler_2d': [torch.float32],
        # Unimplemented
        'logaddexp2': [torch.float32],

        # The result of pow(9 , 8) is showing 43046716, whereas it should've been 43046721.
        # fixed in macOS 13. We are not raising error.
        '__rpow__': [torch.float32],
        'pow': [torch.float32],
    }

    MACOS_BEFORE_13_3_XFAILLIST_GRAD = {
        # Failures due to precision issues (due to fast-math). These has been fixed in MacOS 13.3+
        'masked.softmin': [torch.float32],
        'masked.softmax': [torch.float32],
        'masked.log_softmax': [torch.float32],

        # Unsupported Border padding mode, forward pass success as fallback to cpu
        'grid_sampler_2d': [torch.float32],

        # Same issue as `argsort` and `sort` with duplicate elements (undefined behaviour).
        # Forward pass is passing since `msort` doesn't return the indices, just the values, which match the CPU.
        # On the backward pass for `sort` both are used (values and indices), thus resulting in a issmatch between CPU and MPS.
        # Running `msort` with stable `sort` passes.
        'msort': [torch.float16],

        # The result of pow(9 , 8) is showing 43046716, whereas it should've been 43046721.
        # fixed in macOS 13. We are not raising error.
        'pow': [torch.float32],
        '__rpow__': [torch.float32],

        # See https://github.com/pytorch/pytorch/issues/106112 for more information
        'cumprod': [torch.float32],
    }

    XPASSLIST_GRAD = {
        'nn.functional.pairwise_distance': [torch.float16],
        # failed assertion `destination datatype must be fp32'
        'nn.functional.conv1d': [torch.float16],
        'nn.functional.conv2d': [torch.float16],
        'nn.functional.conv3d': [torch.float16],
        'nn.functional.conv_transpose1d': [torch.float16],
        'nn.functional.conv_transpose2d': [torch.float16],
        'nn.functional.conv_transpose3d': [torch.float16],
    }

    MACOS_13_3_XFAILLIST_GRAD = {
        # Same issue as `argsort` and `sort` with duplicate elements (undefined behaviour).
        # Forward pass is passing since `msort` doesn't return the indices, just the values, which match the CPU.
        # On the backward pass for `sort` both are used (values and indices), thus resulting in a issmatch between CPU and MPS.
        # Running `msort` with stable `sort` passes.
        'msort': [torch.float16],
    }

    def addDecorator(op, d) -> None:
        op.decorators = list(op.decorators) if op.decorators is not None else []
        op.decorators.append(d)

    for op in ops:
        key = op.name + op.variant_test_name
        if key in XFAILLIST_GRAD:
            addDecorator(op, DecorateInfo(
                         unittest.expectedFailure,
                         dtypes=XFAILLIST_GRAD[key]))

        if key in XPASSLIST_GRAD:
            addDecorator(op, DecorateInfo(
                         unittest.skip,
                         dtypes=XPASSLIST_GRAD[key]))

        if key in MACOS_12_3_XFAILLIST_GRAD and (not torch.backends.mps.is_macos13_or_newer()):
            addDecorator(op, DecorateInfo(
                         unittest.expectedFailure,
                         dtypes=MACOS_12_3_XFAILLIST_GRAD[key]))

        if key in MACOS_BEFORE_13_3_XFAILLIST_GRAD and (torch.backends.mps.is_macos13_or_newer() and product_version < 13.3):
            addDecorator(op, DecorateInfo(
                         unittest.expectedFailure,
                         dtypes=MACOS_BEFORE_13_3_XFAILLIST_GRAD[key]))

        if key in MACOS_13_3_XFAILLIST_GRAD and (product_version >= 13.3):
            addDecorator(op, DecorateInfo(
                         unittest.expectedFailure,
                         dtypes=MACOS_13_3_XFAILLIST_GRAD[key]))
        yield op

def mps_ops_modifier(ops):
    # Supported complex OPS
    SUPPORTED_COMPLEX_OPS = {
        '__radd__',
        '__rmul__',
        'add',
        'atleast_1d',
        'atleast_2d',
        'atleast_3d',
        'clone',
        'contiguous',
        'empty',
        'empty_permuted',
        'empty_strided',
        'eye',
        'flatten',
        'full',
        'imag',
        'isfinite',
        'isinf',
        'isreal',
        'item',
        'kron',
        'linspace',
        'logspace',
        'linspacetensor_overload',
        'logspacetensor_overload',
        'mul',
        'nn.functional.feature_alpha_dropoutwithout_train',
        'nn.functional.unfold',
        'ones',
        'outer',
        'positive',
        'randn',
        'ravel',
        'real',
        'reshape_as',
        'reshape',
        'resolve_conj',
        'resolve_neg',
        'scalar_tensor',
        'sgn',
        'split',
        'squeeze',
        'squeezemultiple',
        'sub',
        't',
        'unflatten',
        'unsafe_split',
        'unsqueeze',
        'view_as',
        'view_as_real',
        'view',
        'vsplit',
        'zero_',
        'zeros',
    }
    # Those ops worked on MacOS12, but broken on MacOS13, see https://github.com/pytorch/pytorch/issues/85758
    MACOS_12_3_XFAILLIST = {
        # Top 60
        # expected failures
        # The result of pow(9 , 8) is showing 43046716, whereas it should've been 43046721.
        # fixed in macOS 13.3. Currently error is not raised.
        'pow': [torch.int16, torch.int64, torch.uint8, torch.int8],
        # expected failures
        '__rpow__': [torch.uint8, torch.int8],

        # Failures due to precision issues (due to fast-math). These has been fixed in MacOS 13.3+
        'cdist': [torch.float32],
        'tan': [torch.uint8, torch.float32],

        # Data type support starts from macOS 13
        'nn.functional.avg_pool1d': [torch.int64],
        'nn.functional.avg_pool2d': [torch.int64],
        'nn.functional.local_response_norm': [torch.int64],
        '__radd__': [torch.uint8],
        '__rdiv__': [torch.uint8],
        '__rmul__': [torch.uint8],
        'abs': [torch.uint8],
        'acos': [torch.uint8],
        'acosh': [torch.uint8],
        'add': [torch.uint8],
        'asin': [torch.uint8],
        'asinh': [torch.uint8],
        'atan': [torch.uint8],
        'atanh': [torch.uint8],
        'ceil': [torch.uint8],
        'corrcoef': [torch.uint8],
        'cos': [torch.uint8],
        'cosh': [torch.uint8],
        'cov': [torch.uint8],
        'cumulative_trapezoid': [torch.uint8],
        'deg2rad': [torch.uint8],
        'diff': [torch.uint8],
        'eq': [torch.uint8],
        'equal': [torch.uint8],
        'erf': [torch.uint8],
        'exp2': [torch.uint8],
        'exp': [torch.uint8],
        'expm1': [torch.uint8],
        'floor': [torch.uint8],
        'fmax': [torch.uint8],
        'fmin': [torch.uint8],
        'fmod': [torch.uint8],
        'ge': [torch.uint8],
        'gt': [torch.uint8],
        'isclose': [torch.uint8],
        'isnan': [torch.uint8],
        'kron': [torch.uint8],
        'le': [torch.uint8],
        'log10': [torch.uint8],
        'log1p': [torch.uint8],
        'log2': [torch.uint8],
        'log': [torch.uint8],
        'logical_and': [torch.uint8],
        'logical_or': [torch.uint8],
        'logical_xor': [torch.uint8],
        'logit': [torch.uint8],
        'lt': [torch.uint8],
        'masked.mean': [torch.uint8],
        'masked.std': [torch.uint8],
        'masked.var': [torch.uint8],
        'maximum': [torch.uint8],
        'minimum': [torch.uint8],
        'mul': [torch.uint8],
        'ne': [torch.uint8],
        'neg': [torch.uint8],
        'nn.functional.cosine_embedding_loss': [torch.uint8],
        'nn.functional.margin_ranking_loss': [torch.uint8],
        'nn.functional.poisson_nll_loss': [torch.uint8],
        'nn.functional.softsign': [torch.uint8],
        'nn.functional.tanhshrink': [torch.uint8],
        'nn.functional.triplet_margin_loss': [torch.uint8],
        'nn.functional.triplet_margin_with_distance_loss': [torch.uint8],
        'nn.functional.pairwise_distance': [torch.uint8],
        'outer': [torch.uint8],
        'rad2deg': [torch.uint8],
        'reciprocal': [torch.uint8],
        'remainder': [torch.uint8],
        'round': [torch.uint8],
        'rsqrt': [torch.uint8],
        'sigmoid': [torch.uint8],
        'sign': [torch.uint8],
        'signbit': [torch.uint8],
        'sin': [torch.uint8],
        'sinh': [torch.uint8],
        'special.ndtr': [torch.uint8],
        'sqrt': [torch.uint8],
        'sub': [torch.uint8],
        'tanh': [torch.uint8],
        'trapezoid': [torch.uint8],
        'trapz': [torch.uint8],
        'true_divide': [torch.uint8],
        'trunc': [torch.uint8],
        'xlogy': [torch.uint8],
        'minbinary': [torch.uint8],
        'maxbinary': [torch.uint8],
        'divtrunc_rounding': [torch.uint8],
        'divfloor_rounding': [torch.uint8],
        'divno_rounding_mode': [torch.uint8],
        'floor_divide': [torch.uint8],
        'ldexp': [torch.uint8],
        # square internally calls into power, and will type cast to int64, which supports starting from macOS 13
        'square': [torch.bool, torch.int16, torch.int32, torch.int64, torch.uint8, torch.int8],

        # cpu not giving nan for x/0.0
        'atan2': [torch.bool, torch.float16, torch.int16, torch.int32, torch.int64, torch.uint8, torch.int8],

        # inconsistency errors between cpu and mps, max seen atol is 2
        'nn.functional.interpolatebilinear': [torch.uint8],
    }

    MACOS_BEFORE_13_3_XFAILLIST = {
        # Failure due to precision issues (still present on 13.3+) as well as non-standard behavior of
        # cpu ops for the negative integers.
        # Example for torch.polygamma(1, tensor([-0.9, -1.0], dtype=torch.float32)):
        # - CPU output: tensor([102.668, 1.129e+15])
        # - MPS output: tensor([102.6681, inf])
        # In the latter case, inf is probably correct (this is what scipy does).
        'polygamma': [torch.float32, torch.uint8],
        'polygammapolygamma_n_0': [torch.float32, torch.int16, torch.int32, torch.int64, torch.int8],
        'polygammapolygamma_n_2': [torch.float32, torch.int16, torch.int32, torch.int64, torch.int8],
        'polygammapolygamma_n_1': [torch.float32, torch.int16, torch.int32, torch.int64, torch.int8],
        'polygammapolygamma_n_3': [torch.float32, torch.int16, torch.int32, torch.int64, torch.int8],
        'polygammapolygamma_n_4': [torch.float32, torch.int16, torch.int32, torch.int64, torch.int8],
        'special.polygamma': [torch.float32, torch.int16, torch.int32, torch.int64, torch.int8],
        'special.polygammaspecial_polygamma_n_0': [torch.float32, torch.int16, torch.int32, torch.int64, torch.int8],

        # Failures due to precision issues (due to fast-math). These has been fixed in MacOS 13.3+
        'tan': [torch.float32],
        'cdist': [torch.float32],

        # CPU Error: cpu not giving nan for x/0.0
        'atan2': [torch.bool, torch.float16, torch.int16, torch.int32, torch.int64, torch.uint8, torch.int8],

        # test blow pass on macOS 12 as it falls back to cpu
        # Argsort case using duplicate indices (undefined behaviour):
        #  - CPU output: tensor([2546, 6917, 3181,  ..., 7128, 5133,   30], devuce='cpu')
        #  - MPS output: tensor([2546, 6917, 3181,  ..., 7128,   30, 5133], device='mps:0')
        # Elements from index 30 and 5133 are both equal.
        # Since CPU is not using argsort with stable=True, these cases result in undefined behaviour.
        'argsort': [torch.float16, torch.int8, torch.uint8, torch.bool],
        # Same issue as `argsort` with duplicate indices. This test checks both the sorted values and the indices.
        # The values of the sorted tensor match the CPU, but in case of the returned indices this results in undefined behaviour.
        'sort': [torch.int8, torch.uint8, torch.bool, torch.float16],
        # Unsupported dtypes
        'cumsum': [torch.int64],
        'cumprod': [torch.int64],
        'cumulative_trapezoid': [torch.int64],
        'masked.cumsum': [torch.int64],
        'masked.cumprod': [torch.int64],
        'linalg.vander': [torch.int64],
    }

    MACOS_AFTER_13_1_XFAILLIST = {
        # before macOS 13.2 it falls back to cpu and pass the forward pass
        'grid_sampler_2d': [torch.float32],  # Unsupported Border padding mode
        # inconsistency errors between cpu and mps, max seen atol is 2
        'nn.functional.interpolatebilinear': [torch.uint8],
    }

    MACOS_13_3_XFAILLIST = {
        # Failure due to precision issue for fp16
        # on both cpu and mps there are test cases that might produce inf result
        # 'nn.functional.pairwise_distance': [torch.float16],

        # test blow pass on macOS 12 as it falls back to cpu
        # Argsort case using duplicate indices (undefined behaviour):
        #  - CPU output: tensor([2546, 6917, 3181,  ..., 7128, 5133,   30], devuce='cpu')
        #  - MPS output: tensor([2546, 6917, 3181,  ..., 7128,   30, 5133], device='mps:0')
        # Elements from index 30 and 5133 are both equal.
        # Since CPU is not using argsort with stable=True, these cases result in undefined behaviour.
        'argsort': [torch.float16, torch.int8, torch.uint8, torch.bool],
        # Same issue as `argsort` with duplicate indices. This test checks both the sorted values and the indices.
        # The values of the sorted tensor match the CPU, but in case of the returned indices this results in undefined behaviour.
        'sort': [torch.int8, torch.uint8, torch.bool, torch.float16],

        # Failure due to precision issues as well as non-standard behavior of cpu ops for the
        # negative integers. Example for torch.polygamma(1, tensor([-0.9, -1.0], dtype=torch.float32)):
        # - CPU output: tensor([102.668, 1.129e+15])
        # - MPS output: tensor([102.6681, inf])
        # In the latter case, inf is probably correct (this is what scipy does).
        'polygamma': [torch.float32, torch.uint8],
        'polygammapolygamma_n_0': [torch.float32, torch.int16, torch.int32, torch.int64, torch.int8],
        'polygammapolygamma_n_2': [torch.float32, torch.int16, torch.int32, torch.int64, torch.int8],
        'polygammapolygamma_n_1': [torch.float32, torch.int16, torch.int32, torch.int64, torch.int8],
        'polygammapolygamma_n_3': [torch.float32, torch.int16, torch.int32, torch.int64, torch.int8],
        'polygammapolygamma_n_4': [torch.float32, torch.int16, torch.int32, torch.int64, torch.int8],
        'special.polygamma': [torch.float32, torch.int16, torch.int32, torch.int64, torch.int8],
        'special.polygammaspecial_polygamma_n_0': [torch.float32, torch.int16, torch.int32, torch.int64, torch.int8],
    }

    # Those ops are not expected to work
    UNIMPLEMENTED_XFAILLIST = {
        # Failures due to lack of op implementation on MPS backend
        'login': None,
        'log_sigmoid': None,
        'log_sigmoid_forward': None,
        'linalg.eig': None,
        'linalg.eigvals': None,
        'fft.fft': None,
        'fft.fft2': None,
        'fft.fftn': None,
        'fft.hfft': None,
        'fft.hfft2': None,
        'fft.hfftn': None,
        'fft.ifft': None,
        'fft.ifft2': None,
        'fft.ifftn': None,
        'fft.ihfft': None,
        'fft.ihfft2': None,
        'fft.ihfftn': None,
        'fft.irfft': None,
        'fft.irfft2': None,
        'fft.irfftn': None,
        'fft.rfft': None,
        'fft.rfft2': None,
        'fft.rfftn': None,
        'put': None,
        'stft': None,
        'nn.functional.conv_transpose3d': None,
        'rounddecimals_neg_3': None,
        'rounddecimals_3': None,
        'rounddecimals_0': None,
        '__rsub__': None,
        'angle': None,
        'bucketize': None,
        'cauchy_': None,
        'cauchy': None,
        'cholesky': None,
        'cholesky_inverse': None,
        'cholesky_solve': None,
        'cummax': None,
        'cummin': None,
        'erfc': None,
        'frexp': None,
        'gcd': None,
        'geqrf': None,
        'nn.functional.grid_sample': None,  # Unsupported Border padding mode
        'heaviside': None,
        'i0': None,
        'igamma': None,
        'igammac': None,
        'index_copy': None,
        'index_reduce': None,
        'isin': None,
        'isneginf': None,
        'isposinf': None,
        'kthvalue': None,
        'lcm': None,
<<<<<<< HEAD
        'lgamma': None,
=======
        'linalg.cholesky': None,
        'linalg.cholesky_ex': None,
>>>>>>> 8820dda9
        'linalg.cond': None,
        'linalg.detsingular': None,
        'linalg.det': None,
        'linalg.eigh': None,
        'linalg.eigvalsh': None,
        'linalg.householder_product': None,
        'linalg.ldl_factor': None,
        'linalg.ldl_factor_ex': None,
        'linalg.ldl_solve': None,
        'linalg.lstsq': None,
        'linalg.lstsqgrad_oriented': None,
        'linalg.lu': None,
        'linalg.lu_factor': None,
        'linalg.lu_factor_ex': None,
        'linalg.lu_solve': None,
        'linalg.matrix_norm': [torch.float32],
        'linalg.norm': [torch.float32],
        'linalg.normsubgradients_at_zero': [torch.float32],
        'linalg.qr': None,
        'linalg.slogdet': None,
        'linalg.solve': None,
        'linalg.solve_ex': None,
        'linalg.svdvals': None,
        'linalg.tensorsolve': None,
        'linalg.vecdot': None,
        'logcumsumexp': None,
        'logdet': None,
        'lu': None,
        'lu_solve': None,
        'lu_unpack': None,
        'masked.median': None,
        'matrix_exp': None,
        'mode': None,
        'nanquantile': None,
        'nanmedian': None,
        'native_dropout_backward': None,
        'normnuc': None,
        'nn.functional.fractional_max_pool2d': None,
        'nn.functional.fractional_max_pool3d': None,
        'nn.functional.adaptive_avg_pool3d': None,
        'nn.functional.adaptive_max_pool3d': None,
        'nn.functional.interpolatearea': None,
        'nn.functional.interpolatebicubic': None,
        'nn.functional.interpolatelinear': None,
        'nn.functional.interpolatetrilinear': None,
        # TODO: max_pool2d for integral types fails the numerical test
        'nn.functional.max_pool2d': [torch.int16, torch.int32, torch.int64, torch.uint8, torch.int8],
        'nn.functional.max_unpool1dgrad': None,
        'nn.functional.max_unpool2dgrad': None,
        'nn.functional.max_unpool3dgrad': None,
        'nn.functional.avg_pool3d': None,
        'nn.functional.ctc_loss': None,
        'nn.functional.embedding_bag': None,
        'nn.functional.hardshrink': None,
        'nn.functional.max_pool3d': None,
        'nn.functional.max_unpool1d': None,
        'nn.functional.max_unpool2d': None,
        'nn.functional.max_unpool3d': None,
        'nn.functional.multi_margin_loss': None,
        'nn.functional.multilabel_margin_loss': None,
        'nn.functional.pdist': None,
        'nn.functional.rrelu': None,
        'nn.functional.softshrink': None,
        'nn.functional.norm': None,
        'ormqr': None,
        'pca_lowrank': None,
        'pinverse': None,
        'qr': None,
        'quantile': None,
        'rsub': None,
        'scatter_reduceamax': None,
        'scatter_reduceamin': None,
        'scatter_reducemin': None,
        'scatter_reducemean': None,
        'scatter_reduceprod': None,
        'scatter_reducesum': None,
        'searchsorted': None,
        'segment_reduce': None,
        '_segment.reduce': None,
        'segment.reduce': None,
        'segment_reduce_offsets': None,
        '_segment_reduce_offsets': None,
        '_segment_reduce_lengths': None,
        '_segment_reducelengths': None,
        '_segment_reduceoffsets': None,
        'sinc': None,
        'sparse.mm': None,
        'sparse.mmreduce': None,
        'special.airy_ai': None,
        'special.bessel_j0': None,
        'special.bessel_j1': None,
        'special.bessel_y0': None,
        'special.bessel_y1': None,
        'special.chebyshev_polynomial_t': None,
        'special.chebyshev_polynomial_u': None,
        'special.entr': None,
        'special.erfcx': None,
        'special.hermite_polynomial_h': None,
        'special.hermite_polynomial_he': None,
        'special.i0e': None,
        'special.i1': None,
        'special.i1e': None,
        'special.laguerre_polynomial_l': None,
        'special.log_ndtr': None,
        'special.modified_bessel_i0': None,
        'special.modified_bessel_i1': None,
        'special.modified_bessel_k0': None,
        'special.modified_bessel_k1': None,
        'special.ndtri': None,
        'special.scaled_modified_bessel_k0': None,
        'special.scaled_modified_bessel_k1': None,
        'special.spherical_bessel_j0': None,
        'special.xlog1py': None,
        'special.zeta': None,
        'std_mean': None,
        'std_meanunbiased': None,
        'svd_lowrank': None,
        'symeig': None,
        'take': None,
        'to': None,
        'to_sparse': None,
        'unique': None,
        'vdot': None,
        'segment_reduce_': None,
        '_upsample_bilinear2d_aa': None,
        'geometric' : None,
        'geometric_': None,
        'log_normal_': None,
        'log_normal': None,
        'bfloat16': None,
        'cdouble': None,
        'cfloat': None,
        'complex': None,
        'double': None,
        'chalf': None,
        'nn.functional.softminwith_dtype': None,
        'log_softmaxwith_dtype': None,
        'softmaxwith_dtype': None,
        'float_power': None,
        'full_like': None,
        'linalg.matrix_rank': None,
        'linalg.matrix_rankhermitian': None,
        'linalg.pinv': None,
        'linalg.pinvhermitian': None,
        'nonzero_static': None,

        # MPS: input sizes must be divisible by output sizes
        'nn.functional.adaptive_avg_pool1d': None,
        'nn.functional.adaptive_avg_pool2d': None,

        # Unsupported dtypes
        # bmm is not supported for integral types
        'nn.functional.bilinear': [torch.int16, torch.int32, torch.int64, torch.uint8, torch.int8],
        # Cannot convert a MPS Tensor to float64 dtype. The tensors
        # input data is created with double in common_methods_invocations.py
        'nn.functional.batch_norm': [torch.float32],
        'ones_like': None,
        'zeros_like': None,

        # Convolution for integral types is not supported on MPS
        'nn.functional.conv1d': [torch.int64],
        'nn.functional.conv2d': [torch.int64],
        'nn.functional.conv_transpose1d': [torch.int64],
        'nn.functional.conv_transpose2d': [torch.int64],

        # Unsupported dtypes
        'dot': [torch.int64],
        'index_add': [torch.int64],
        'log1p': [torch.int64],
        'sigmoid': [torch.int64],
        'atan2': [torch.int64],

        # GEMM on MPS is not supported for integral types
        'nn.functional.linear': [torch.int16, torch.int32, torch.int64, torch.uint8, torch.int8],
        '__rmatmul__': [torch.int16, torch.int32, torch.int64, torch.uint8, torch.int8],
        'addmmdecomposed': [torch.int16, torch.int32, torch.int64, torch.uint8, torch.int8],
        'addbmm': [torch.int16, torch.int32, torch.int64, torch.uint8, torch.int8],
        'addmm': [torch.int16, torch.int32, torch.int64, torch.uint8, torch.int8],
        'addmv': [torch.int16, torch.int32, torch.int64, torch.uint8, torch.int8],
        'baddbmm': [torch.int16, torch.int32, torch.int64, torch.uint8, torch.int8],
        'mm': [torch.int16, torch.int32, torch.int64, torch.uint8, torch.int8],
        'bmm': [torch.int16, torch.int32, torch.int64, torch.uint8, torch.int8],
        'einsum': [torch.int16, torch.int32, torch.int64, torch.uint8, torch.int8],
        'inner': [torch.int16, torch.int32, torch.int64, torch.uint8, torch.int8],
        'linalg.multi_dot': [torch.int16, torch.int32, torch.int64, torch.uint8, torch.int8],
        'matmul': [torch.int16, torch.int32, torch.int64, torch.uint8, torch.int8],
        'mat': [torch.int16, torch.int32, torch.int64, torch.uint8, torch.int8],
        'mv': [torch.int16, torch.int32, torch.int64, torch.uint8, torch.int8],
        'tensordot': [torch.int16, torch.int32, torch.int64, torch.uint8, torch.int8],

        # new_zeros/new_ones: Cannot convert a MPS Tensor to float64 dtype as
        # the MPS framework doesn't support float64
        'new_zeros': [torch.bool, torch.float16, torch.float32, torch.int16, torch.int32, torch.int64, torch.uint8, torch.int8],
        'new_ones': [torch.bool, torch.float16, torch.float32, torch.int16, torch.int32, torch.int64, torch.uint8, torch.int8],
        'new_full': [torch.bool, torch.float16, torch.float32, torch.int16, torch.int32, torch.int64, torch.uint8, torch.int8],
        # returned output on CPU is float64
        'bincount': [torch.int16, torch.int32, torch.int64, torch.uint8, torch.int8],

        # trunc_tensor not working properly for float16
        'divtrunc_rounding': [torch.float16],
        'fmod': [torch.float16],

        # round not working properly for float16
        'round': [torch.float16],
    }

    UNDEFINED_XFAILLIST = {
        # Top 60 operators
        # topk fails with duplicate indices
        'topk': [torch.int16, torch.int32, torch.int64, torch.uint8, torch.int8],

        # Failures due to random output that they generate using
        # Philox engine causing mismatch with CPU results
        'multinomial': [torch.float32],  # random results
        'uniform': [torch.float16, torch.float32],
        'rand_like': [torch.float16, torch.float32],
        'randint_like': [torch.float16, torch.float32, torch.int16, torch.int32, torch.int64, torch.uint8, torch.int8],
        'randn_like': [torch.float16, torch.float32],
        'bernoulli': [torch.float32],
        'exponential': [torch.float16, torch.float32],
        'nn.functional.feature_alpha_dropoutwith_train': [torch.float32],
        'normal': [torch.float16, torch.float32, torch.float16, torch.float32],
        'normalin_place': [torch.float16, torch.float32],
        'normalnumber_mean': [torch.float16, torch.float32],
        'nn.functional.alpha_dropout': [torch.float32],
        'nn.functional.dropout': [torch.float32],
        'nn.functional.dropout2d': [torch.float32],
        'nn.functional.dropout3d': [torch.float32],
        'nn.functional.multi_head_attention_forward': [torch.float32],

        # duplicate indices are used in the testcase - undefined behaviour
        'index_put': None,
        # zero to negative integer powers are undefined
        '__rpow__': [torch.int8, torch.int16, torch.int32, torch.int64],
        'resize_': [torch.float16, torch.float32],
        'resize_as_': [torch.float16, torch.float32],

        # CPU Errors:
        'addr': [torch.bool, torch.int16, torch.int32,
                 torch.int64, torch.uint8, torch.int8],  # "addmv_impl_cpu" not implemented for 'Half'
        'as_stridedpartial_views': [torch.bool, torch.float16, torch.float32, torch.int16,
                                    torch.int32, torch.int64, torch.uint8, torch.int8],  # cpu result off, showing random values
        'as_strided_partial_views': [torch.bool, torch.float16, torch.float32, torch.int16,
                                     torch.int32, torch.int64, torch.uint8, torch.int8],  # cpu result off, showing random values

        # random results
        # mps vs cpu:
        # Mismatched elements: 40 / 96 (41.7%)
        # Greatest absolute difference: 17.892311096191406 at index (1, 0, 2) (up to 1e-05 allowed)
        # Greatest relative difference: inf at index (1, 0, 0) (up to 1.3e-06 allowed)
        # cuda(2.0.0.dev20230301+cu117) vs cpu:
        # Mismatched elements: 56 / 96 (58.3%)
        # Greatest absolute difference: 17.892311096191406 at index (1, 0, 2) (up to 1e-05 allowed)
        # Greatest relative difference: inf at index (1, 0, 0) (up to 1.3e-06 allowed)
        'nn.functional.scaled_dot_product_attention': [torch.float32],

        # Failures due to casting negative float to uint8 is undefined
        'byte': [torch.float16, torch.float32],
    }

    EMPTY_OPS_SKIPLIST = {
        # Fill tensors with uninitialized data, causing mismatch with CPU.
        # They occasionally match, thus skipping them.
        # See https://github.com/pytorch/pytorch/issues/100175
        'new_empty': [torch.bool, torch.float16, torch.float32, torch.int16, torch.int32, torch.int64, torch.uint8, torch.int8],
        'new_empty_strided': [torch.bool, torch.float16, torch.float32, torch.int16,
                              torch.int32, torch.int64, torch.uint8, torch.int8],
        'empty_strided': [torch.bool, torch.float16, torch.float32, torch.int16, torch.int32, torch.int64, torch.uint8, torch.int8],
        # CPU: empty is returning all 0's and there is a mismatch with MPS
        # allocation (MacOS 13). According to
        # https://pytorch.org/docs/2.0/generated/torch.empty.html
        'empty': [torch.bool, torch.float16, torch.float32, torch.int16,
                  torch.int32, torch.int64, torch.uint8, torch.int8],
        'empty_like': [torch.bool, torch.float16, torch.float32, torch.int16, torch.int32, torch.int64, torch.uint8, torch.int8],
        'empty_permuted': [torch.bool, torch.float16, torch.float32, torch.int16,
                           torch.int32, torch.int64, torch.uint8, torch.int8],
    }

    def addDecorator(op, d) -> None:
        op.decorators = list(op.decorators) if op.decorators is not None else []
        op.decorators.append(d)

    for op in ops:
        key = op.name + op.variant_test_name
        if key in EMPTY_OPS_SKIPLIST:
            addDecorator(op, DecorateInfo(
                         unittest.skip("Skipping empty ops."),
                         dtypes=EMPTY_OPS_SKIPLIST[key]))
        for xfaillist in [UNIMPLEMENTED_XFAILLIST, UNDEFINED_XFAILLIST]:
            if key in xfaillist:
                addDecorator(op, DecorateInfo(
                             unittest.expectedFailure,
                             dtypes=xfaillist[key]))

        if key in MACOS_BEFORE_13_3_XFAILLIST and (torch.backends.mps.is_macos13_or_newer() and product_version < 13.3):
            addDecorator(op, DecorateInfo(
                         unittest.expectedFailure,
                         dtypes=MACOS_BEFORE_13_3_XFAILLIST[key]))

        if key in MACOS_AFTER_13_1_XFAILLIST and torch.backends.mps.is_macos13_or_newer(2):
            addDecorator(op, DecorateInfo(
                         unittest.expectedFailure,
                         dtypes=MACOS_AFTER_13_1_XFAILLIST[key]))

        if key in MACOS_13_3_XFAILLIST and (product_version >= 13.3):
            addDecorator(op, DecorateInfo(
                         unittest.expectedFailure,
                         dtypes=MACOS_13_3_XFAILLIST[key]))

        if key in MACOS_12_3_XFAILLIST and (not torch.backends.mps.is_macos13_or_newer()):
            addDecorator(op, DecorateInfo(
                         unittest.expectedFailure,
                         dtypes=MACOS_12_3_XFAILLIST[key]))
        # If ops is not supported for complex types, expect it to fail
        if key not in SUPPORTED_COMPLEX_OPS:
            addDecorator(op, DecorateInfo(unittest.expectedFailure, dtypes=[torch.complex32, torch.complex64]))
        yield op

def mps_ops_error_inputs_modifier(ops):
    # Error input samples do not take a dtype argument.
    XFAILLIST = {
        # Exceptions are not raised
        '__rmod__',
        '__rsub__',
        '__rpow__',
        'bernoulli',
        'clamp_max',
        'clamp_min',
        'masked_scatter',

        # unsupported float64 dtype
        'cat',
        'complex',
        'multinomial',
        'nn.functional.conv1d',
        'nn.functional.conv2d',
        'gather',
        'scatter',
        'scatter_add',

        # unsupported complex dtypes
        'masked_fill',
        'fft.hfft',
        'fft.irfft',

        # MPS does not support tensor dimensions > 16
        'amax',
        'amin',
        'aminmax',

        # memory overlapping checks
        'index_select',

        # unimplemented
        'logcumsumexp',
    }

    def addDecorator(op, d) -> None:
        op.decorators = list(op.decorators) if op.decorators is not None else []
        op.decorators.append(d)

    for op in ops:
        if op.error_inputs_func is None:
            continue
        key = op.name + op.variant_test_name
        if key in XFAILLIST:
            addDecorator(op, DecorateInfo(unittest.expectedFailure))
        yield op

# Same logic as test_cuda.py
if not torch.backends.mps.is_available():
    print('MPS not available, skipping tests', file=sys.stderr)
    TestCase = NoTest  # noqa: F811
    NNTestCase = NoTest  # noqa: F811

product_version = float('.'.join(platform.mac_ver()[0].split('.')[:2]) or -1)

# Determine whether to enable MPS memory leak check (uses same code as CUDA).
TEST_MPS_MEM_LEAK_CHECK = os.getenv('PYTORCH_TEST_MPS_MEM_LEAK_CHECK', '0') == '1'

def skipMPSMemoryLeakCheckIf(condition):
    def dec(fn):
        if getattr(fn, '_do_mps_memory_leak_check', True):
            fn._do_mps_memory_leak_check = not condition
        return fn
    return dec

class MpsMemoryLeakCheck:
    def __init__(self, testcase, name=None):
        self.name = testcase.id() if name is None else name
        self.testcase = testcase

    def __enter__(self):
        # Performs a gc if required (required if any memory is held)
        caching_allocator_mem_allocated = torch.mps.current_allocated_memory()
        if caching_allocator_mem_allocated > 0:
            gc.collect()
            torch.mps.empty_cache()

        # Acquires caching allocator and driver statistics before the test is run
        self.caching_allocator_before = torch.mps.current_allocated_memory()
        self.driver_before = torch.mps.driver_allocated_memory()

    def __exit__(self, exec_type, exec_value, traceback):
        # Don't check for leaks if an exception was thrown
        if exec_type is not None:
            return
        # Compares caching allocator before/after statistics
        # An increase in allocated memory is a discrepancy indicating a possible memory leak
        discrepancy_detected = False
        caching_allocator_mem_allocated = torch.mps.current_allocated_memory()
        if caching_allocator_mem_allocated > self.caching_allocator_before:
            discrepancy_detected = True

        # Short-circuits if no discrepancy detected
        if not discrepancy_detected:
            return
        # Validates the discrepancy persists after garbage collection and
        # is confirmed by the driver API
        gc.collect()
        torch.mps.empty_cache()

        discrepancy_detected = True
        # Query memory multiple items to ensure leak was not transient
        for n in range(3):
            caching_allocator_mem_allocated = torch.mps.current_allocated_memory()
            driver_mem_allocated = torch.mps.driver_allocated_memory()

            caching_allocator_discrepancy = False
            driver_discrepancy = False

            if caching_allocator_mem_allocated > self.caching_allocator_before:
                caching_allocator_discrepancy = True

            if driver_mem_allocated > self.driver_before:
                driver_discrepancy = True

            if not(caching_allocator_discrepancy or driver_discrepancy):
                # Leak was false positive, exit loop
                discrepancy_detected = False
                break

        if caching_allocator_discrepancy and not driver_discrepancy:
            # Just raises a warning if the leak is not validated by the driver API
            msg = ("MPS caching allocator reports a memory leak not "
                   "verified by the driver API in {}! "
                   "Caching allocator allocated memory was {} and is now reported as {}. "
                   "MPS driver allocated memory was {} and is now {}.").format(
                self.name, self.caching_allocator_before,
                caching_allocator_mem_allocated, self.driver_before, driver_mem_allocated)
            warnings.warn(msg)
        elif caching_allocator_discrepancy and driver_discrepancy:
            # A caching allocator discrepancy validated by the driver API is a failure
            msg = ("MPS driver API confirmed a leak in {}! "
                   "Caching allocator allocated memory was {} and is now reported as {}. "
                   "MPS driver allocated memory was {} and is now {}.").format(
                self.name, self.caching_allocator_before, caching_allocator_mem_allocated,
                self.driver_before, driver_mem_allocated)

            raise RuntimeError(msg)

# Expand TestCase class with Memory Leak Detection on MPS device
class TestCaseMPS(TestCase):
    _do_mps_memory_leak_check = True

    def __init__(self, method_name='runTest'):
        super().__init__(method_name)
        test_method = getattr(self, method_name, None)
        if test_method is not None:
            # Wraps the tested method if we should do MPS memory check.
            if TEST_MPS_MEM_LEAK_CHECK:
                if self._do_mps_memory_leak_check:
                    self.wrap_with_mps_policy(method_name, self.assertLeaksNoMpsTensors)

    def assertLeaksNoMpsTensors(self, name=None):
        name = self.id() if name is None else name
        return MpsMemoryLeakCheck(self, name)

    def wrap_with_mps_policy(self, method_name, policy):
        test_method = getattr(self, method_name)
        setattr(self, method_name, super().wrap_method_with_policy(test_method, policy))

    # checks for leaks even if TEST_MPS_MEM_LEAK_CHECK is 0
    def wrap_with_mps_memory_check(self, method):
        return super().wrap_method_with_policy(method, self.assertLeaksNoMpsTensors)

class TestMemoryLeak(TestCaseMPS):
    def test_mps_memory_leak_detection(self):
        l = []

        @self.wrap_with_mps_memory_check
        def no_leak():
            pass

        # Trigger an intentional memory leak
        @self.wrap_with_mps_memory_check
        def leak_gpu0():
            # increasing to 8MB to force acquiring a new block and overcome blocksize differences across platforms
            l.append(torch.randn(1024 * 1024 * 8, device=torch.device("mps")))

        no_leak()

        # check if a runtime error for memory leak was emitted which would
        # confirm whether memory leak detection worked successfully or not.
        with self.assertRaisesRegex(RuntimeError, r"MPS driver API confirmed .+"):
            leak_gpu0()


class TestPixelShuffle(TestCaseMPS):
    def test_pixel_shuffle_unshuffle(self):
        def _test_pixel_shuffle_unshuffle_helper(num_input_dims, valid_channels_dim=True,
                                                 upscale_factor=None, is_contiguous=True):

            def generate_input():
                # If valid_channels_dim=False, add 1 to make channels dim indivisible by upscale_factor ** 2.
                channels = random.randint(1, 4) * upscale_factor ** 2 + (0 if valid_channels_dim else 1)
                height = random.randint(5, 10)
                width = random.randint(5, 10)

                if num_input_dims == 1:
                    input = torch.rand(channels, requires_grad=True, device='mps')
                    assert is_contiguous
                elif num_input_dims == 2:
                    input = torch.rand(width, height, requires_grad=True, device='mps').T
                    if is_contiguous:
                        input = input.contiguous()
                else:
                    batch_sizes = [random.randint(1, 3) for _ in range(num_input_dims - 3)]
                    input = torch.rand(*batch_sizes, channels, width, height, requires_grad=True, device='mps')
                    input = input.transpose(-1, -2)
                    if is_contiguous:
                        input = input.contiguous()

                if not is_contiguous and len(input.reshape(-1)) > 0:
                    assert not input.is_contiguous()

                input = input.detach().clone()
                input.requires_grad = True
                return input

            # Function to imperatively ensure pixels are shuffled to the correct locations.
            # Used to validate the batch operations in pixel_shuffle.
            def _verify_pixel_shuffle(input, output, upscale_factor):
                for c in range(output.size(-3)):
                    for h in range(output.size(-2)):
                        for w in range(output.size(-1)):
                            height_idx = h // upscale_factor
                            weight_idx = w // upscale_factor
                            channel_idx = (upscale_factor * (h % upscale_factor)) + (w % upscale_factor) + \
                                          (c * upscale_factor ** 2)
                            self.assertEqual(output[..., c, h, w], input[..., channel_idx, height_idx, weight_idx])

            upscale_factor = random.randint(2, 5) if upscale_factor is None else upscale_factor
            input = generate_input()

            ps = nn.PixelShuffle(upscale_factor)
            pus = nn.PixelUnshuffle(downscale_factor=upscale_factor)

            if num_input_dims >= 3 and valid_channels_dim and upscale_factor > 0:
                output = ps(input)
                _verify_pixel_shuffle(input, output, upscale_factor)
                output.backward(output.data)
                self.assertEqual(input.data, input.grad.data)

                # Ensure unshuffle properly inverts shuffle.
                unshuffle_output = pus(output)
                self.assertEqual(input, unshuffle_output)
            else:
                self.assertRaises(RuntimeError, lambda: ps(input))

        def _test_pixel_unshuffle_error_case_helper(num_input_dims, valid_height_dim=True, valid_width_dim=True,
                                                    downscale_factor=None):
            downscale_factor = random.randint(2, 5) if downscale_factor is None else downscale_factor
            channels = random.randint(1, 4)
            # If valid_height_dim=False, add 1 to make height dim indivisible by downscale_factor.
            height = random.randint(3, 5) * abs(downscale_factor) + (0 if valid_height_dim else 1)
            # If valid_width_dim=False, add 1 to make width dim indivisible by downscale_factor.
            width = random.randint(3, 5) * abs(downscale_factor) + (0 if valid_width_dim else 1)

            if num_input_dims == 1:
                input = torch.rand(channels, requires_grad=True, device='mps')
            elif num_input_dims == 2:
                input = torch.rand(height, width, requires_grad=True, device='mps')
            else:
                batch_sizes = [random.randint(1, 3) for _ in range(num_input_dims - 3)]
                input = torch.rand(*batch_sizes, channels, height, width, requires_grad=True, device='mps')

            pus = nn.PixelUnshuffle(downscale_factor)
            self.assertRaises(RuntimeError, lambda: pus(input))

        def _test_pixel_shuffle_unshuffle_for_input_dims(num_input_dims):
            # For 1D - 2D, this is an error case.
            # For 3D - 5D, this is a success case for pixel_shuffle + pixel_unshuffle.
            is_contiguous_check = [True, False] if num_input_dims > 1 else [True]
            for is_contiguous in is_contiguous_check:
                _test_pixel_shuffle_unshuffle_helper(
                    num_input_dims=num_input_dims, is_contiguous=is_contiguous
                )
                _test_pixel_shuffle_unshuffle_helper(
                    num_input_dims=num_input_dims, valid_channels_dim=False, is_contiguous=is_contiguous
                )
                _test_pixel_shuffle_unshuffle_helper(
                    num_input_dims=num_input_dims, upscale_factor=0, is_contiguous=is_contiguous
                )
                _test_pixel_shuffle_unshuffle_helper(
                    num_input_dims=num_input_dims, upscale_factor=-2, is_contiguous=is_contiguous
                )

                # Error cases for pixel_unshuffle.
            _test_pixel_unshuffle_error_case_helper(num_input_dims=num_input_dims, valid_height_dim=False)
            _test_pixel_unshuffle_error_case_helper(num_input_dims=num_input_dims, valid_width_dim=False)
            _test_pixel_unshuffle_error_case_helper(num_input_dims=num_input_dims, downscale_factor=0)
            _test_pixel_unshuffle_error_case_helper(num_input_dims=num_input_dims, downscale_factor=-2)

        def test_pixel_shuffle_unshuffle_1D():
            _test_pixel_shuffle_unshuffle_for_input_dims(num_input_dims=1)

        def test_pixel_shuffle_unshuffle_2D():
            _test_pixel_shuffle_unshuffle_for_input_dims(num_input_dims=2)

        def test_pixel_shuffle_unshuffle_3D():
            _test_pixel_shuffle_unshuffle_for_input_dims(num_input_dims=3)

        def test_pixel_shuffle_unshuffle_4D():
            _test_pixel_shuffle_unshuffle_for_input_dims(num_input_dims=4)

        def test_pixel_shuffle_unshuffle_5D():
            _test_pixel_shuffle_unshuffle_for_input_dims(num_input_dims=5)

        test_pixel_shuffle_unshuffle_1D()
        test_pixel_shuffle_unshuffle_2D()
        test_pixel_shuffle_unshuffle_3D()
        test_pixel_shuffle_unshuffle_4D()
        test_pixel_shuffle_unshuffle_5D()

class MPSReluTest(TestCaseMPS):
    def _npRelu(self, np_features):
        return np.maximum(np_features, np.zeros(np_features.shape)).astype(np_features.dtype)

    def testNpRelu(self):
        torch.testing.assert_close(
            np.array([[0., 0.7, 0.0, 0.3, 0.0], [0.1, 0.0, 0.5, 0.0, 0.9]]),
            self._npRelu(
                np.array([[-0.9, 0.7, -0.5, 0.3, -0.1], [0.1, -0.3, 0.5, -0.7,
                                                         0.9]])))

    def _testRelu(self, np_features, device):
        np_relu = self._npRelu(np_features)
        # Convert the numpy array to a PyTorch Tensor,
        # and move the Tensor to the CPU/GPU based on the "device" parameter
        py_tensor = torch.from_numpy(np_features).to(device)
        py_relu = torch.nn.ReLU(inplace=False)(py_tensor)
        py_relu_cpu = py_relu.to("cpu")

        self.assertEqual(np_relu, py_relu_cpu)

    def _testReluInPlace(self, np_features, device):
        np_relu = self._npRelu(np_features)
        # Convert the numpy array to a PyTorch Tensor,
        # and move the Tensor to the CPU/GPU based on the "device" parameter
        py_tensor = torch.from_numpy(np_features).to(device)
        py_relu = torch.nn.ReLU(inplace=True)(py_tensor)
        py_relu_cpu = py_relu.to("cpu")

        self.assertEqual(np_relu, py_relu_cpu)
        # Inplace Relu modifies the initial input and it should match the output of Relu
        self.assertEqual(np_relu, py_tensor.to("cpu"))

    def testNumbersCPU(self):
        for t in [np.int32]:
            # Force execution on CPU even if a GPU kernel is available for the type.
            self._testRelu(
                np.array([[-9, 7, -5, 3, -1], [1, -3, 5, -7, 9]]).astype(t),
                device="cpu")
            self._testReluInPlace(
                np.array([[-9, 7, -5, 3, -1], [1, -3, 5, -7, 9]]).astype(t),
                device="cpu")

    def testNumbersGPU(self):
        for t in [np.float16, np.float32]:
            self._testRelu(
                np.array([[-9, 7, -5, 3, -1], [1, -3, 5, -7, 9]]).astype(t),
                device="mps")
            self._testReluInPlace(
                np.array([[-9, 7, -5, 3, -1], [1, -3, 5, -7, 9]]).astype(t),
                device="mps")

class MatmulTest(TestCaseMPS):
    def _helper(self, shape_tensor_1, shape_tensor_2, expand_tensor_1_shape=None, expand_tensor_2_shape=None):
        if expand_tensor_1_shape:
            tensor1_mps = torch.randn(shape_tensor_1, device="mps").expand(expand_tensor_1_shape)
        else:
            tensor1_mps = torch.randn(shape_tensor_1, device="mps")

        if expand_tensor_2_shape:
            tensor2_mps = torch.randn(shape_tensor_2, device="mps").expand(expand_tensor_2_shape)
        else:
            tensor2_mps = torch.randn(shape_tensor_2, device="mps")

        tensor1_cpu = tensor1_mps.to("cpu")
        tensor2_cpu = tensor2_mps.to("cpu")

        matmul_cpu = torch.matmul(tensor1_cpu, tensor2_cpu)
        matmul_mps = torch.matmul(tensor1_mps, tensor2_mps)

        self.assertEqual(matmul_cpu, matmul_mps.to("cpu"))

    def test_vector_x_vector(self):
        # uses `dot`
        self._helper(3, 3)

    def test_matrix_x_vector(self):
        # uses `addmv`
        self._helper((3, 4), 4)

    def test_batched_matrix_x_broadcasted_vector(self):
        self._helper((10, 3, 4), 4)

    def test_batched_matrix_x_batched_matrix(self):
        # uses `bmm.out`
        self._helper((10, 3, 4), (10, 4, 5))

    def test_batched_matrix_x_broadcasted_matrix(self):
        self._helper((10, 3, 4), (4, 5))


class MPSLeakyReluTest(TestCaseMPS):
    def _npLeakyRelu(self, np_features, negative_slope=0.1):
        return np.maximum(np_features, negative_slope * np_features).astype(np_features.dtype)

    def testNpLeakyRelu(self):
        torch.testing.assert_close(
            np.array([[-0.09, 0.7, -0.05, 0.3, -0.01],
                      [0.1, -0.03, 0.5, -0.07, 0.9]]),
            self._npLeakyRelu(
                np.array([[-0.9, 0.7, -0.5, 0.3, -0.1], [0.1, -0.3, 0.5, -0.7,
                                                         0.9]]),
                negative_slope=0.1))

    def _testLeakyRelu(self, np_features, negative_slope, device):
        cpu_x = torch.from_numpy(np_features).requires_grad_()
        mps_x = torch.from_numpy(np_features).to('mps').requires_grad_()
        relu_op = torch.nn.LeakyReLU(negative_slope)

        cpu_leaky_relu = relu_op(cpu_x)
        mps_leaky_relu = relu_op(mps_x)
        torch.testing.assert_close(cpu_leaky_relu, mps_leaky_relu.to('cpu'))

        # test backward pass
        cpu_grad = torch.ones_like(cpu_leaky_relu)
        mps_grad = cpu_grad.to('mps')
        cpu_leaky_relu.backward(gradient=cpu_grad)
        mps_leaky_relu.backward(gradient=mps_grad)
        torch.testing.assert_close(cpu_x.grad, mps_x.grad.to('cpu'))

    def testNumbersCPU(self):
        for t in [np.float32]:
            self._testLeakyRelu(
                np.array([[-9, 7, -5, 3, -1], [1, -3, 5, -7, 9]]).astype(t),
                negative_slope=0.2,
                device="cpu")


class TestAvgPool(TestCaseMPS):
    def _sum_pool2d(self, x, kernel_size):
        windows = torch.nn.functional.unfold(x, kernel_size=kernel_size, stride=kernel_size)
        return torch.sum(windows, dim=1)

    def _sum_pool3d(self, x, kernel_size):
        # Because unfold does not support 3D sliding window we will split tensor to multiple tensors and calculate sum
        h = kernel_size[0]
        splited_x = [t.sum(0) for t in x.split(h) if t.size(0) == h]
        # sum_pool2d assumes tensor in (1, 1, n, m) view, so unsqueeze two times
        splited_x = [self._sum_pool2d(t.unsqueeze(0).unsqueeze(0), kernel_size[1:]) for t in splited_x]
        joined_x = torch.cat(splited_x)
        return joined_x.view(1, joined_x.numel())

    def _avg_pool2d(self, x, kernel_size):
        size = reduce((lambda x, y: x * y), kernel_size)
        return self._sum_pool2d(x, kernel_size) / size

    def _avg_pool3d(self, x, kernel_size):
        size = reduce((lambda x, y: x * y), kernel_size)
        return self._sum_pool3d(x, kernel_size) / size

    def test_avg_pool2d_with_zero_divisor(self):
        self.assertRaisesRegex(RuntimeError, "divisor must be not zero",
                               lambda: F.avg_pool2d(torch.zeros(3, 3, 3), (2, 2), divisor_override=0))

    def test_doubletensor_avg_pool2d_with_divisor(self):
        n, m = 3, 3
        input = torch.rand(1, 1, n, m)
        for i in range(1, n + 1):
            for j in range(1, m + 1):
                for divisor in [1, 7, i * j]:
                    actual = F.avg_pool2d(input[0], (i, j), divisor_override=divisor)
                    actual = actual.view(1, actual.numel())
                    expected = self._sum_pool2d(input, (i, j)) / divisor
                    self.assertEqual(actual, expected, rtol=0, atol=1e-5)

    def test_avg_pool2d_ceil_mode(self):
        # Regression test for gh-36977
        x = 10 * torch.randn((1, 16, 4, 4))
        y = torch.nn.functional.avg_pool2d(
            x, ceil_mode=True, count_include_pad=True, kernel_size=(1, 2),
            padding=(0, 1), stride=2)
        self.assertTrue(not torch.isnan(y).any())
        y = torch.nn.functional.avg_pool2d(
            x.to('mps'), ceil_mode=True, count_include_pad=True, kernel_size=(1, 2),
            padding=(0, 1), stride=2)
        self.assertTrue(not torch.isnan(y).any())


class TestMPS(TestCaseMPS):
    def test_exp(self, device="mps", dtype=torch.float):
        for v in (2, -2) + ((1j, 1 + 1j) if dtype.is_complex else ()):
            b = torch.arange(18, device="cpu") / 3 * math.pi
            a = torch.tensor(v, dtype=dtype, device="cpu") * b
            a = a.to(dtype).to("mps")
            self.compare_with_numpy(torch.exp, np.exp, a)

    def test_exp1(self, device="mps", dtype=torch.float):
        input = torch.tensor([-0.1, 3.0, -0.9]).to('mps')
        output = torch.exp(input).to('cpu')

    def test_exp_strided_output(self):
        x = torch.rand((256, 10), device='mps')
        x_cpu = x.to("cpu")

        x = x.permute(1, 0)
        x_cpu = x_cpu.permute(1, 0)

        res = x.exp()
        res_cpu = x_cpu.exp()
        self.assertEqual(res, res_cpu)

    def _testLeakyRelu(self, np_features, negative_slope, device):
        cpu_x = torch.from_numpy(np_features).requires_grad_()
        mps_x = torch.from_numpy(np_features).to('mps').requires_grad_()
        relu_op = torch.nn.LeakyReLU(negative_slope)

        cpu_leaky_relu = relu_op(cpu_x)
        mps_leaky_relu = relu_op(mps_x)
        torch.testing.assert_close(cpu_leaky_relu, mps_leaky_relu.to('cpu'))

        # test backward pass
        cpu_grad = torch.ones_like(cpu_leaky_relu)
        mps_grad = cpu_grad.to('mps')
        cpu_leaky_relu.backward(gradient=cpu_grad)
        mps_leaky_relu.backward(gradient=mps_grad)
        torch.testing.assert_close(cpu_x.grad, mps_x.grad.to('cpu'))

    def testNumbersGPU(self):
        for t in [np.float32]:
            self._testLeakyRelu(
                np.array([[-9, 7, -5, 3, -1], [1, -3, 5, -7, 9]]).astype(t),
                negative_slope=0.1,
                device="mps")

    def test_fill(self):

        def helper(val, shape):
            tensor = torch.zeros(shape, device='mps')
            tensor_mps = tensor.fill_(val)
            tensor_mps = torch.tanh(tensor_mps)

            tensor_0 = torch.zeros(shape, device='cpu')
            tensor_cpu = tensor_0.fill_(val)
            tensor_cpu = torch.tanh(tensor_cpu)

            self.assertEqual(tensor_mps, tensor_cpu)

        helper(0, [1024])
        helper(0.2, [2, 3])

    def test_fill_storage_offset(self):
        shape = [2, 10]
        val = 0.2
        tensor = torch.ones(shape, device="mps")
        tensor_mps = tensor[:][1].fill_(val)
        tensor_0 = torch.ones(shape, device="cpu")
        tensor_cpu = tensor_0[:][1].fill_(val)

        self.assertEqual(tensor_mps, tensor_cpu)

        shape = [1, 10]
        val = 0.0
        tensor = torch.ones(shape, device="mps")
        val_tensor_mps = torch.tensor(val, device="mps")
        tensor_mps = tensor[:, 9].fill_(val_tensor_mps)
        tensor_0 = torch.ones(shape, device="cpu")
        val_tensor_cpu = torch.tensor(val, device="cpu")
        tensor_cpu = tensor_0[:, 9].fill_(val_tensor_cpu)

        self.assertEqual(tensor_mps, tensor_cpu)

    def test_cdist_large(self, device="mps"):
        for cm in ['use_mm_for_euclid_dist_if_necessary', 'use_mm_for_euclid_dist', 'donot_use_mm_for_euclid_dist']:
            x = torch.randn(100, 10, device=device)
            y = torch.randn(100, 10, device=device)
            actual = torch.cdist(x, y, p=2, compute_mode=cm)
            expected = self._brute_cdist(x, y, p=2)
            self.assertEqual(expected, actual)

    def test_cdist_large_batch(self, device="mps"):
        for cm in ['use_mm_for_euclid_dist_if_necessary', 'use_mm_for_euclid_dist', 'donot_use_mm_for_euclid_dist']:
            x = torch.randn(4, 3, 100, 10, device=device)
            y = torch.randn(4, 3, 100, 10, device=device)
            actual = torch.cdist(x, y, p=2, compute_mode=cm)
            expected = self._brute_cdist(x, y, p=2)
            self.assertEqual(expected, actual)

    def test_cdist_non_contiguous(self, device="mps"):
        for cm in ['use_mm_for_euclid_dist', 'donot_use_mm_for_euclid_dist']:
            x = torch.randn(5, 7, device=device).mT
            y = torch.randn(5, 3, device=device).mT
            actual = torch.cdist(x, y, p=2, compute_mode=cm)
            expected = self._brute_cdist(x, y, p=2)
            self.assertFalse(x.is_contiguous())
            self.assertFalse(y.is_contiguous())
            self.assertEqual(expected, actual)

            x = torch.randn(7, 5, device=device)
            y = torch.randn(5, 3, device=device).t()
            actual = torch.cdist(x, y, p=2, compute_mode=cm)
            expected = self._brute_cdist(x, y, p=2)
            self.assertTrue(x.is_contiguous())
            self.assertFalse(y.is_contiguous())
            self.assertEqual(expected, actual)

            x = torch.randn(5, 7, device=device).t()
            y = torch.randn(3, 5, device=device)
            actual = torch.cdist(x, y, p=2, compute_mode=cm)
            expected = self._brute_cdist(x, y, p=2)
            self.assertFalse(x.is_contiguous())
            self.assertTrue(y.is_contiguous())
            self.assertEqual(expected, actual)

    def test_cdist_non_contiguous_batch(self, device="mps"):
        for cm in ['use_mm_for_euclid_dist', 'donot_use_mm_for_euclid_dist']:
            x = torch.randn(4, 3, 2, 5, 7, device=device).mT
            y = torch.randn(4, 3, 2, 5, 3, device=device).mT
            actual = torch.cdist(x, y, p=2, compute_mode=cm)
            expected = self._brute_cdist(x, y, p=2)
            self.assertFalse(x.is_contiguous())
            self.assertFalse(y.is_contiguous())
            self.assertEqual(expected, actual)

            x = torch.randn(7, 2, 7, 5, device=device)
            y = torch.randn(7, 2, 5, 3, device=device).mT
            actual = torch.cdist(x, y, p=2, compute_mode=cm)
            expected = self._brute_cdist(x, y, p=2)
            self.assertTrue(x.is_contiguous())
            self.assertFalse(y.is_contiguous())
            self.assertEqual(expected, actual)

            x = torch.randn(4, 5, 7, device=device).mT
            y = torch.randn(4, 3, 5, device=device)
            actual = torch.cdist(x, y, p=2, compute_mode=cm)
            expected = self._brute_cdist(x, y, p=2)
            self.assertFalse(x.is_contiguous())
            self.assertTrue(y.is_contiguous())
            self.assertEqual(expected, actual)

    def test_cdist_euclidean_large(self, device="mps"):
        def _test_euclidean_large_cdist(sizex, sizey=None):
            if sizey is None:
                sizey = sizex
            x = torch.randn(sizex, device=device, dtype=torch.float)
            y = torch.randn(sizey, device=device, dtype=torch.float)
            eps = 1e-6
            # to avoid extremum
            x = x - (((x - y) < eps).float() * 2 * eps)
            x.requires_grad = True
            y.requires_grad = True
            dist = torch.cdist(x, y, p=2)
            # Do a backward pass to check that it is valid for large
            # matrices
            loss = dist.sum()
            loss.backward()

        _test_euclidean_large_cdist((2000, 5))

    def test_cdist_same_inputs(self, device="mps"):
        # Test to detect issues in cdist gradient calculation
        # When the distances are 0
        sizex = (1, 27, 32)
        for p in [0, 1, 2, 3, 1.5, 2.5, float('inf')]:
            x = torch.randn(sizex, device=device, dtype=torch.float)
            dist_grad = torch.randn((1, 27, 27), device=device, dtype=torch.float)
            y = x.clone()
            eps = 1e-6
            x.requires_grad = True
            d = torch.cdist(x, y)
            d.backward(dist_grad)
            # Check that the backward passs does not contain invalid
            # values such as nan or inf
            assert torch.isfinite(x.grad).all()


    def _brute_cdist(self, x, y, p=2):
        r1 = x.shape[-2]
        r2 = y.shape[-2]
        if r1 == 0 or r2 == 0:
            return torch.empty(r1, r2, device=x.device)
        return torch.norm(x[..., None, :] - y[..., None, :, :], p=p, dim=-1)

    def test_cdist_norm(self, device="mps"):
        for r1 in [3, 4]:
            for m in [2, 3]:
                for r2 in [4, 6]:
                    for p in [0, 1, 1.5, 2.5, float('inf')]:
                        x = torch.randn(r1, m, device=device)
                        y = torch.randn(r2, m, device=device)
                        if p == 2:
                            for cm in ['use_mm_for_euclid_dist', 'donot_use_mm_for_euclid_dist']:
                                actual = torch.cdist(x, y, p=2, compute_mode=cm)
                                expected = self._brute_cdist(x, y, p=2)
                                self.assertEqual(expected, actual, rtol=0, atol=0.02)
                        else:
                            actual = torch.cdist(x, y, p=p)
                            expected = self._brute_cdist(x, y, p=p)
                            self.assertEqual(expected, actual)

    def test_cdist_norm_batch(self, device="mps"):
        for r1 in [3, 4]:
            for m in [2, 3]:
                for r2 in [4, 6]:
                    for p in [0, 3, 1.5, 2.5, float('inf')]:
                        x = torch.randn(2, 3, 6, r1, m, device=device)
                        y = torch.randn(2, 3, 6, r2, m, device=device)
                        if p == 2:
                            for cm in ['use_mm_for_euclid_dist', 'donot_use_mm_for_euclid_dist']:
                                actual = torch.cdist(x, y, p=2, compute_mode=cm)
                                expected = self._brute_cdist(x, y, p=2)
                                self.assertEqual(expected, actual, rtol=0, atol=0.02)
                        else:
                            actual = torch.cdist(x, y, p=p)
                            expected = self._brute_cdist(x, y, p=p)
                            self.assertEqual(expected, actual)

    def test_mm(self):
        B = torch.ones(5, 6).to("mps")
        C = torch.ones(6, 5).to("mps")
        D = torch.mm(B, C).cpu()
        torch.testing.assert_close(D, torch.full((5, 5), 6.0))

    def test_linalg_cross(self):
        def helper(dtype):
            device = "mps"
            if dtype is torch.int32 or dtype is torch.int64:
                x = torch.randint(0, 99999, (100, 3, 100), dtype=dtype, device=device)
                y = torch.randint(0, 99999, (100, 3, 100), dtype=dtype, device=device)
            else:
                x = torch.rand(100, 3, 100, dtype=dtype, device=device)
                y = torch.rand(100, 3, 100, dtype=dtype, device=device)
            x_cpu = x.to("cpu")
            y_cpu = y.to("cpu")
            res1 = torch.linalg.cross(x, y, dim=1)
            res2 = torch.tensor((), dtype=dtype, device=device)
            res1_cpu = torch.linalg.cross(x_cpu, y_cpu, dim=1)
            res2_cpu = torch.tensor((), dtype=dtype, device="cpu")
            torch.linalg.cross(x, y, dim=1, out=res2)
            torch.linalg.cross(x_cpu, y_cpu, dim=1, out=res2_cpu)
            self.assertEqual(res1, res2)
            self.assertEqual(res1, res1_cpu)
            self.assertEqual(res2, res2_cpu)

            # test for broadcastable inputs
            if dtype is torch.int32 or dtype is torch.int64:
                x = torch.randint(0, 99999, (1, 3, 2), dtype=dtype, device=device)
                y = torch.randint(0, 99999, (4, 3, 1), dtype=dtype, device=device)
            else:
                x = torch.rand(1, 3, 2, dtype=dtype, device=device)
                y = torch.rand(4, 3, 1, dtype=dtype, device=device)
            x_cpu = x.to("cpu")
            y_cpu = y.to("cpu")
            res1 = torch.linalg.cross(x, y, dim=1)
            res2 = torch.tensor((), dtype=dtype, device=device)
            res1_cpu = torch.linalg.cross(x_cpu, y_cpu, dim=1)
            res2_cpu = torch.tensor((), dtype=dtype, device="cpu")
            torch.linalg.cross(x, y, dim=1, out=res2)
            torch.linalg.cross(x_cpu, y_cpu, dim=1, out=res2_cpu)
            self.assertEqual(res1, res2)
            self.assertEqual(res1, res1_cpu)
            self.assertEqual(res2, res2_cpu)
        [helper(dtype) for dtype in [torch.int32, torch.int64, torch.float32]]

    def test_cross(self):
        a = torch.randn(4, 3, device="mps")
        b = torch.randn(4, 3, device="mps")
        a_cpu = a.to("cpu")
        b_cpu = b.to("cpu")
        res = torch.cross(a, b, dim=1)
        res_cpu = torch.cross(a_cpu, b_cpu, dim=1)
        self.assertEqual(res, res_cpu)

    def test_addmm(self):
        A = torch.ones(5, 5).to("mps")
        B = torch.ones(5, 6).to("mps")
        C = torch.ones(6, 5).to("mps")
        D = torch.addmm(A, B, C).to("cpu")
        torch.testing.assert_close(D, torch.full((5, 5), 7.0))

    def test_bmm(self):
        batch1_cpu = torch.randn(10, 3, 4)
        batch2_cpu = torch.randn(10, 4, 5)

        batch1_mps = batch1_cpu.detach().clone().to("mps")
        batch2_mps = batch2_cpu.detach().clone().to("mps")

        output_cpu = torch.bmm(batch1_cpu, batch2_cpu)
        output_mps = torch.bmm(batch1_mps, batch2_mps)

        self.assertEqual(output_cpu, output_mps)
        self.assertEqual(output_cpu.size(), output_mps.size())

    def test_addr(self):
        A = torch.ones(5, 10).to("mps")
        B = torch.ones(5).to("mps")
        C = torch.ones(10).to("mps")
        D = torch.addr(A, B, C).to("cpu")
        torch.testing.assert_close(D, torch.full((5, 10), 2.0))

    def test_trace(self):
        M_cpu = torch.randn(3, 3)
        M_mps = M_cpu.detach().clone().to("mps")

        output_cpu = torch.trace(M_cpu)
        output_mps = torch.trace(M_mps)

        self.assertEqual(output_cpu, output_mps)
        self.assertEqual(output_cpu.size(), output_mps.size())

    def test_addbmm(self):
        M_cpu = torch.randn(3, 5)
        batch1_cpu = torch.randn(10, 3, 4)
        batch2_cpu = torch.randn(10, 4, 5)

        M_mps = M_cpu.detach().clone().to("mps")
        batch1_mps = batch1_cpu.detach().clone().to("mps")
        batch2_mps = batch2_cpu.detach().clone().to("mps")

        output_cpu = torch.addbmm(M_cpu, batch1_cpu, batch2_cpu)
        output_mps = torch.addbmm(M_mps, batch1_mps, batch2_mps)

        self.assertEqual(output_cpu, output_mps)
        self.assertEqual(output_cpu.size(), output_mps.size())

    def test_baddbmm(self):
        def helper(input_shape, batch1_shape, batch2_shape):
            M_cpu = torch.randn(input_shape)
            batch1_cpu = torch.randn(batch1_shape)
            batch2_cpu = torch.randn(batch2_shape)
            alpha = 1.2
            beta = 0.8

            M_mps = M_cpu.detach().clone().to("mps")
            batch1_mps = batch1_cpu.detach().clone().to("mps")
            batch2_mps = batch2_cpu.detach().clone().to("mps")

            output_cpu = torch.baddbmm(M_cpu, batch1_cpu, batch2_cpu, beta=beta, alpha=alpha)
            output_mps = torch.baddbmm(M_mps, batch1_mps, batch2_mps, beta=beta, alpha=alpha)

            self.assertEqual(output_cpu, output_mps)
            self.assertEqual(output_cpu.size(), output_mps.size())

        helper(input_shape=(3, 5), batch1_shape=(10, 3, 4), batch2_shape=(10, 4, 5))
        helper(input_shape=(10, 3, 5), batch1_shape=(10, 3, 4), batch2_shape=(10, 4, 5))
        helper(input_shape=(1, 77, 77), batch1_shape=(8, 77, 64), batch2_shape=(8, 64, 77))

    def test_local_scalar_dense_mps(self):
        x_cpu = torch.randn(1)
        y_mps = x_cpu.to("mps")
        torch.testing.assert_close(x_cpu.item(), y_mps.item())

    def test_linear_1d_weight(self):
        device = 'cpu'
        projected = torch.rand([8]).to(device)
        x = torch.rand([1, 2, 2, 8]).to(device)
        x_mps = x.to('mps')
        projected_mps = projected.to('mps')
        linear = F.linear(x, projected)
        linear_mps = F.linear(x_mps, projected_mps)

        self.assertEqual(linear, linear_mps)

        projected = torch.rand([1, 8]).to(device)
        x = torch.rand([1, 2, 2, 8]).to(device)
        x_mps = x.to('mps')
        projected_mps = projected.to('mps')
        linear = F.linear(x, projected)
        linear_mps = F.linear(x_mps, projected_mps)

        self.assertEqual(linear, linear_mps)

    def test_linear_bias(self):
        def helper(bias_shape):
            device = "cpu"
            x = torch.randn(2, 2, 2, 64, device=device)
            linear = torch.nn.Linear(64, 4, device=device)
            linear.bias = torch.nn.Parameter(torch.randn(bias_shape, dtype=torch.float32, device=device))
            y = linear(x)
            device = "mps"
            x_mps = x.to(device)
            linear.to(device)
            y_mps = linear(x_mps)
            self.assertEqual(y, y_mps)

        helper(())
        helper((2, 4))

    def _linear_helper(self, in_features, out_features, shape, bias=True, backward_pass=False):
        cpu_linear = torch.nn.Linear(in_features=in_features, out_features=out_features, device="cpu", bias=bias)
        mps_linear = torch.nn.Linear(in_features=in_features, out_features=out_features, device="mps", bias=bias)

        # Use the same weights and bias as the ones from the cpu
        mps_linear.weight.data = cpu_linear.weight.data.detach().clone().to("mps")

        if bias:
            mps_linear.bias.data = cpu_linear.bias.data.detach().clone().to("mps")

        linear_mps_input = torch.randn(shape).to('mps')
        linear_cpu_input = linear_mps_input.detach().clone().to('cpu')

        if backward_pass:
            linear_mps_input = linear_mps_input.requires_grad_()
            linear_cpu_input = linear_cpu_input.requires_grad_()

        linear_cpu_output = cpu_linear(linear_cpu_input)
        linear_mps_output = mps_linear(linear_mps_input)

        self.assertEqual(linear_cpu_output, linear_mps_output.to('cpu'))
        self.assertEqual(linear_cpu_output.size(), linear_mps_output.size())

        if backward_pass:
            cpu_grad = torch.rand_like(linear_cpu_output, requires_grad=True)
            grad = cpu_grad.detach().to('mps').requires_grad_()

            linear_cpu_output.backward(gradient=cpu_grad, create_graph=True)
            linear_mps_output.backward(gradient=grad, create_graph=True)

            self.assertEqual(linear_cpu_input.grad.size(), linear_mps_input.grad.size())
            self.assertEqual(linear_cpu_input.grad, linear_mps_input.grad.to("cpu"), atol=8e-04, rtol=10.4e-05)

            self.assertEqual(cpu_linear.weight.grad.size(), mps_linear.weight.grad.size())
            self.assertEqual(cpu_linear.weight.grad, mps_linear.weight.grad.to("cpu"), atol=8e-04, rtol=10.4e-05)
            if bias:
                self.assertEqual(cpu_linear.bias.grad.size(), mps_linear.bias.grad.size())
                self.assertEqual(cpu_linear.bias.grad, mps_linear.bias.grad.to("cpu"), atol=8e-04, rtol=10.4e-05)

            # test gradgrad
            x_grad_out = torch.rand_like(linear_cpu_input)
            x_grad_out_mps = x_grad_out.to("mps")
            w_grad_out = torch.rand_like(cpu_linear.weight)
            w_grad_out_mps = w_grad_out.to("mps")

            linear_cpu_input.grad.detach().zero_()
            linear_mps_input.grad.detach().zero_()
            cpu_linear.weight.grad.detach().zero_()
            mps_linear.weight.grad.detach().zero_()
            if bias:
                b_grad_out = torch.rand_like(cpu_linear.bias)
                b_grad_out_mps = b_grad_out.to("mps")
                cpu_linear.bias.grad.detach().zero_()
                mps_linear.bias.grad.detach().zero_()

            linear_cpu_input.grad.backward(x_grad_out, retain_graph=True)
            linear_mps_input.grad.backward(x_grad_out_mps, retain_graph=True)
            cpu_linear.weight.grad.backward(w_grad_out, retain_graph=True)
            mps_linear.weight.grad.backward(w_grad_out_mps, retain_graph=True)
            if bias:
                cpu_linear.bias.grad.backward(b_grad_out, retain_graph=True)
                mps_linear.bias.grad.backward(b_grad_out_mps, retain_graph=True)

            self.assertEqual(cpu_grad.grad, grad.grad)
            self.assertEqual(linear_cpu_input.grad, linear_mps_input.grad)
            self.assertEqual(cpu_linear.weight.grad, mps_linear.weight.grad)
            if bias:
                self.assertEqual(cpu_linear.bias.grad, mps_linear.bias.grad)

    def test_linear1D(self):
        self._linear_helper(in_features=2, out_features=3, shape=([2]), bias=True, backward_pass=False)

    def test_linear1D_backward(self):
        self._linear_helper(in_features=2, out_features=3, shape=([2]), bias=True, backward_pass=True)

    def test_linear2D(self):
        self._linear_helper(in_features=2, out_features=3, shape=((4, 2)), bias=True, backward_pass=False)

    def test_linear2D_backward(self):
        self._linear_helper(in_features=2, out_features=3, shape=((4, 2)), bias=True, backward_pass=True)

    def test_linear2D_no_bias(self):
        self._linear_helper(in_features=2, out_features=3, shape=((4, 2)), bias=False, backward_pass=False)

    def test_linear2D_no_bias_backward(self):
        self._linear_helper(in_features=2, out_features=3, shape=((4, 2)), bias=False, backward_pass=True)

    def test_linear3D(self):
        self._linear_helper(in_features=2, out_features=3, shape=((4, 5, 2)), bias=True, backward_pass=False)

    def test_linear3D_backward(self):
        self._linear_helper(in_features=2, out_features=3, shape=((4, 5, 2)), bias=True, backward_pass=True)

    def test_linear3D_no_bias(self):
        self._linear_helper(in_features=2, out_features=3, shape=((4, 5, 2)), bias=True, backward_pass=False)

    def test_linear3D_no_bias_backward(self):
        self._linear_helper(in_features=2, out_features=3, shape=((4, 5, 2)), bias=True, backward_pass=True)

    def test_uniform(self):
        low = torch.zeros(5, 5, requires_grad=True)
        high = (torch.ones(5, 5) * 3).requires_grad_()
        low_1d = torch.zeros(1, requires_grad=True)
        high_1d = (torch.ones(1) * 3).requires_grad_()
        self.assertEqual(Uniform(low, high).sample().size(), (5, 5))
        self.assertEqual(Uniform(low, high).sample((7,)).size(), (7, 5, 5))
        self.assertEqual(Uniform(low_1d, high_1d).sample().size(), (1,))
        self.assertEqual(Uniform(low_1d, high_1d).sample((1,)).size(), (1, 1))
        self.assertEqual(Uniform(0.0, 1.0).sample((1,)).size(), (1,))

        # Check log_prob computation when value outside range
        uniform = Uniform(low_1d, high_1d, validate_args=False)
        above_high = torch.tensor([4.0])
        below_low = torch.tensor([-1.0])
        self.assertEqual(uniform.log_prob(above_high).item(), -inf)
        self.assertEqual(uniform.log_prob(below_low).item(), -inf)

        # check cdf computation when value outside range
        self.assertEqual(uniform.cdf(below_low).item(), 0)
        self.assertEqual(uniform.cdf(above_high).item(), 1)

        state = torch.get_rng_state()
        rand = low.new(low.size()).uniform_()
        torch.set_rng_state(state)
        u = Uniform(low, high).rsample()
        u.backward(torch.ones_like(u))
        self.assertEqual(low.grad, 1 - rand)
        self.assertEqual(high.grad, rand)
        low.grad.zero_()
        high.grad.zero_()

    def test_randperm(self, device="mps"):
        rng_device = None
        for n in (5, 100, 50000, 100000):
            for dtype in (torch.long, torch.half, torch.float):
                if n > 2049 and dtype == torch.half:  # Large n for torch.half will raise an exception, do not test here.
                    continue
                if n > 256 and dtype == torch.bfloat16:
                    continue
                with torch.random.fork_rng(devices=rng_device):
                    res1 = torch.randperm(n, dtype=dtype, device=device)
                res2 = torch.empty(0, dtype=dtype, device=device)
                torch.randperm(n, out=res2, dtype=dtype, device=device)
                self.assertEqual(res1.cpu().sort().values.long(), torch.arange(n, device=device))

        # Default type is long
        for n in (100, 10000):
            self.assertEqual(torch.randperm(n, device=device).dtype, torch.long)

        # randperm of 0 elements is an empty tensor
        res1 = torch.randperm(0)
        res2 = torch.tensor(5, dtype=dtype, device=device)
        torch.randperm(0, out=res2)
        self.assertEqual(res1.numel(), 0)
        self.assertEqual(res2.numel(), 0)

        # Test non-contiguous tensors
        for n in (4, 5, 6, 10, 20):
            non_contiguous_tensor = torch.zeros((2, 3), dtype=torch.long, device=device).t()
            self.assertFalse(non_contiguous_tensor.is_contiguous())
            with torch.random.fork_rng(devices=rng_device):
                res = torch.randperm(n, dtype=torch.long, device=device)
            torch.randperm(n, out=non_contiguous_tensor)
            self.assertEqual(res.cpu().sort().values.long(), torch.arange(n, device=device))

    # Test forward maxpool2d
    def test_max_pool2d(self):
        def helper(shape, ks, padding=0, dilation=1, ceil_mode=False, return_indices=False, test_ties=False):

            cpu_x = None
            if (test_ties):
                cpu_x = torch.ones(shape, device='cpu', dtype=torch.float, requires_grad=True)
            else:
                cpu_x = torch.randn(shape, device='cpu', dtype=torch.float, requires_grad=True)
            x = cpu_x.detach().clone().to('mps').requires_grad_()

            pool = torch.nn.MaxPool2d(kernel_size=ks, padding=padding, dilation=dilation,
                                      ceil_mode=ceil_mode, return_indices=return_indices)

            if (return_indices is False):
                y = pool(x)
                ref_y = pool(cpu_x)

                cpu_grad = torch.ones_like(ref_y)
                grad = cpu_grad.to('mps')

                y.backward(gradient=grad)
                ref_y.backward(gradient=cpu_grad)

                self.assertEqual(y, ref_y)
                self.assertEqual(x.grad, cpu_x.grad)
            else:
                y, idx = pool(x)
                ref_y, ref_idx = pool(cpu_x)

                cpu_grad = torch.ones_like(ref_y)
                grad = cpu_grad.to('mps')

                y.backward(gradient=grad)
                ref_y.backward(gradient=cpu_grad)

                self.assertEqual(y, ref_y)
                self.assertEqual(idx, ref_idx)
                self.assertEqual(x.grad, cpu_x.grad)

        # Test with no batch dimension
        helper((8, 4, 4), ks=2)
        helper((2, 8, 4, 4), ks=2)
        helper((1, 1000, 32, 32), ks=4)
        helper((1, 1000, 1, 4), ks=(1, 4))  # test for max_pool1d
        # Test padding
        helper((1, 1000, 32, 32), ks=4, padding=1)
        helper((1, 1000, 1, 4), ks=(1, 4), padding=(0, 1))  # test for max_pool1d
        # Test dilation
        helper((1, 1000, 32, 32), ks=4, dilation=2)
        helper((1, 1000, 1, 4), ks=(1, 4), padding=(0, 2))  # test for max_pool1d
        # Test ceil mode
        helper((1, 1000, 32, 32), ks=4, ceil_mode=True)
        helper((1, 1000, 1, 4), ks=(1, 4), ceil_mode=True)  # test for max_pool1d

        # Test return indices
        for test_ties in [False, True]:
            # Test with no batch dimension
            helper((8, 4, 4), ks=2, return_indices=True, test_ties=test_ties)
            helper((2, 8, 4, 4), ks=2, return_indices=True, test_ties=test_ties)
            helper((1, 1000, 32, 32), ks=4, return_indices=True, test_ties=test_ties)
            helper((1, 1000, 1, 4), ks=(1, 4), return_indices=True, test_ties=test_ties)  # test for max_pool1d
            # Test padding
            helper((1, 1000, 32, 32), ks=4, padding=1, return_indices=True, test_ties=test_ties)
            helper((1, 1000, 1, 4), ks=(1, 4), padding=(0, 1),
                   return_indices=True, test_ties=test_ties)  # test for max_pool1d
            # Test dilation
            helper((1, 1000, 32, 32), ks=4, dilation=2, return_indices=True, test_ties=test_ties)
            helper((1, 1000, 1, 4), ks=(1, 4), padding=(0, 2),
                   return_indices=True, test_ties=test_ties)  # test for max_pool1d
            # Test ceil mode
            helper((1, 1000, 32, 32), ks=4, ceil_mode=True, return_indices=True, test_ties=test_ties)
            helper((1, 1000, 1, 4), ks=(1, 4), ceil_mode=True,
                   return_indices=True, test_ties=test_ties)  # test for max_pool1d

    def test_adaptive_avg_pool2d_output_size_one(self):
        def helper(size, memory_format):
            x = torch.randint(1, 10, size, dtype=torch.float, device='mps', requires_grad=True)
            if memory_format == 'non_contiguous':
                x = x[::2, ::2, ::2, ::2]
            else:
                x = x.to(memory_format=memory_format)

            net = torch.nn.AdaptiveAvgPool2d((1, 1))
            out = net(x)
            ref_out = x.contiguous().mean((-1, -2)).view((x.size(0), x.size(1), 1, 1))

            out.sum().backward()    # make sure it doesn't crash

            self.assertEqual(out, ref_out)
            if memory_format == torch.channels_last:
                self.assertTrue(out.is_contiguous(memory_format=torch.channels_last))
                c = out.size(1)
                self.assertEqual(out.stride(), [c, 1, c, c])
            else:
                self.assertTrue(out.is_contiguous())
                c = out.size(1)
                self.assertEqual(out.stride(), [c, 1, 1, 1])

        helper((2, 3, 6, 6), torch.contiguous_format)

    def test_masked_scatter(self):
        def helper(shape):
            x_mps = torch.randn(shape, device="mps")
            x_cpu = x_mps.detach().clone().cpu()

            mask_mps = torch.rand(shape, device="mps") < 0.6
            mask_cpu = mask_mps.detach().clone().cpu()

            y_mps = torch.randn(shape, device="mps")
            y_cpu = y_mps.detach().clone().cpu()

            y_mps.masked_scatter_(mask_mps, x_mps)
            y_cpu.masked_scatter_(mask_cpu, x_cpu)

            self.assertEqual(y_mps, y_cpu)
        helper([2, 5])
        helper([10, 10])
        helper([5, 10, 3])
        helper([10, 5, 10, 3])
        helper([10, 5, 10, 3, 20])

    def test_masked_fill(self):
        device = "mps"
        dtype = torch.float32
        mask_dtype = torch.bool

        with warnings.catch_warnings(record=True) as w:
            warnings.simplefilter("always")
            num_dest = 10
            dst = torch.zeros(num_dest, dtype=dtype, device=device)
            mask = torch.randint(2, (num_dest,), dtype=mask_dtype, device=device)
            val = random.random()
            dst2 = torch.zeros(num_dest, dtype=dtype)
            mask_cpu = mask.to("cpu")

            dst.masked_fill_(mask, val)
            for i in range(num_dest):
                if mask_cpu[i]:
                    dst2[i] = val
            self.assertEqual(dst.to("cpu"), dst2, atol=0, rtol=0)

            # test non-contiguous case
            dst = ((torch.randn(num_dest, num_dest, num_dest) * 10).to(dtype)).permute((2, 0, 1))
            dst2 = dst.contiguous()
            if dtype.is_complex:
                mask = dst.abs() > 0
            else:
                mask = dst > 0
            self.assertTrue(not dst.is_contiguous())
            self.assertTrue(dst2.is_contiguous())
            dst.masked_fill_(mask.to(mask_dtype), val)
            dst2.masked_fill_(mask.to(mask_dtype), val)
            self.assertEqual(dst, dst2, atol=0, rtol=0)

            if mask_dtype == torch.uint8:
                self.assertEqual(len(w), 3)

                warn = 'masked_fill_ received a mask with dtype torch.uint8,'
                for wi in w:
                    self.assertEqual(str(wi.message)[0:52], str(warn))
            else:
                self.assertEqual(len(w), 0)

    def test_nhwc_operation(self):
        def helper(shape, channels_last=False):
            import numpy as np
            np.random.seed(332)
            arr = (256 - 128) * np.random.random_sample(size=shape) + 128
            cpu_x = torch.tensor(arr, device='cpu', dtype=torch.float, requires_grad=True)
            if (channels_last):
                cpu_x = cpu_x.to(memory_format=torch.channels_last)
                cpu_x.retain_grad()
            x = cpu_x.detach().clone().to('mps').requires_grad_()

            # This passes
            self.assertEqual(x, cpu_x)

        helper((2, 2, 2, 2), True)

    # Test forward batch norm
    def test_batch_norm(self):
        def helper(shape, eps=1, momentum=0.1, wts=False, training=False, channels_last=False,
                   track_running_stats=True, test_module=False):

            import numpy as np
            np.random.seed(332)
            arr = (256 - 128) * np.random.random_sample(size=shape) + 128
            cpu_x = torch.tensor(arr, device='cpu', dtype=torch.float, requires_grad=True)
            if (channels_last):
                cpu_x = cpu_x.to(memory_format=torch.channels_last)
                cpu_x.retain_grad()
            x = cpu_x.detach().clone().to('mps').requires_grad_()

            mean_shape = [shape[1]]
            cpu_running_mean = None
            cpu_running_var = None
            running_mean = None
            running_var = None
            if (track_running_stats):
                mean_arr = (240 - 140) * np.random.random_sample(size=mean_shape) + 140
                cpu_running_mean = torch.tensor(mean_arr, device='cpu', dtype=torch.float)
                var_arr = 32 * np.random.random_sample(size=mean_shape)
                cpu_running_var = torch.tensor(var_arr, device='cpu', dtype=torch.float)
                running_mean = cpu_running_mean.detach().clone().to('mps')
                running_var = cpu_running_var.detach().clone().to('mps')

            weight = None
            cpu_weight = None
            bias = None
            cpu_bias = None
            if (wts):
                cpu_weight = torch.randn(mean_shape, device='cpu', dtype=torch.float, requires_grad=True)
                weight = cpu_weight.detach().clone().to('mps').requires_grad_()
                cpu_bias = torch.randn(mean_shape, device='cpu', dtype=torch.float, requires_grad=True)
                bias = cpu_bias.detach().clone().to('mps').requires_grad_()

            y = None
            ref_y = None

            if (not test_module):
                y = torch.nn.functional.batch_norm(x, running_mean, running_var,
                                                   weight=weight,
                                                   bias=bias,
                                                   training=training,
                                                   momentum=momentum, eps=eps)
                ref_y = torch.nn.functional.batch_norm(cpu_x, cpu_running_mean, cpu_running_var,
                                                       weight=cpu_weight,
                                                       bias=cpu_bias,
                                                       training=training,
                                                       momentum=momentum, eps=eps)

            else:

                batchnorm_op = None
                mps_batchnorm_op = None

                if (len(shape) == 3):
                    batchnorm_op = torch.nn.BatchNorm1d(shape[1],
                                                        eps=eps,
                                                        momentum=momentum,
                                                        affine=wts,
                                                        track_running_stats=track_running_stats,
                                                        device='cpu')
                    mps_batchnorm_op = torch.nn.BatchNorm1d(shape[1],
                                                            eps=eps,
                                                            momentum=momentum,
                                                            affine=wts,
                                                            track_running_stats=track_running_stats,
                                                            device='mps')
                elif (len(shape) == 4):
                    batchnorm_op = torch.nn.BatchNorm2d(shape[1],
                                                        eps=eps,
                                                        momentum=momentum,
                                                        affine=wts,
                                                        track_running_stats=track_running_stats,
                                                        device='cpu')
                    mps_batchnorm_op = torch.nn.BatchNorm2d(shape[1],
                                                            eps=eps,
                                                            momentum=momentum,
                                                            affine=wts,
                                                            track_running_stats=track_running_stats,
                                                            device='mps')
                elif (len(shape) == 5):
                    batchnorm_op = torch.nn.BatchNorm3d(shape[1],
                                                        eps=eps,
                                                        momentum=momentum,
                                                        affine=wts,
                                                        track_running_stats=track_running_stats,
                                                        device='cpu')
                    mps_batchnorm_op = torch.nn.BatchNorm3d(shape[1],
                                                            eps=eps,
                                                            momentum=momentum,
                                                            affine=wts,
                                                            track_running_stats=track_running_stats,
                                                            device='mps')

                if (track_running_stats):
                    batchnorm_op.running_mean = cpu_running_mean
                    batchnorm_op.running_var = cpu_running_var
                    mps_batchnorm_op.running_mean = running_mean
                    mps_batchnorm_op.running_var = running_var
                if (wts):
                    batchnorm_op.weight = torch.nn.Parameter(cpu_weight)
                    batchnorm_op.bias = torch.nn.Parameter(cpu_bias)
                    mps_batchnorm_op.weight = torch.nn.Parameter(weight)
                    mps_batchnorm_op.bias = torch.nn.Parameter(bias)

                ref_y = batchnorm_op(cpu_x)
                y = mps_batchnorm_op(x)

            self.assertEqual(y, ref_y)
            if (not test_module):
                self.assertEqual(running_mean, cpu_running_mean)
                self.assertEqual(running_var, cpu_running_var)
            else:
                self.assertEqual(mps_batchnorm_op.running_mean, batchnorm_op.running_mean)
                self.assertEqual(mps_batchnorm_op.running_var, batchnorm_op.running_var)

            cpu_grad = torch.randn(ref_y.shape)
            grad = cpu_grad.to('mps')
            ref_y.backward(gradient=cpu_grad)
            y.backward(gradient=grad)

            self.assertEqual(x.grad, cpu_x.grad)
            if (wts):
                if (not test_module):
                    self.assertEqual(weight.grad, cpu_weight.grad)
                    self.assertEqual(bias.grad, cpu_bias.grad)
                else:
                    self.assertEqual(mps_batchnorm_op.weight.grad, batchnorm_op.weight.grad)
                    self.assertEqual(mps_batchnorm_op.bias.grad, batchnorm_op.bias.grad)

        for shape in [(2, 3, 2, 2), (2, 3, 2, 2, 2), (2, 3, 2)]:
            for test_module in [False, True]:
                for track_running_stats in [True, False]:
                    for channels_last in [False]:
                        if (channels_last and len(shape) != 4):
                            continue
                        # Running stats must be tracked in eval mode
                        if (track_running_stats):
                            helper(shape, eps=0, momentum=1, channels_last=channels_last,
                                   track_running_stats=track_running_stats, test_module=test_module)
                            helper(shape, channels_last=channels_last,
                                   track_running_stats=track_running_stats, test_module=test_module)
                            helper(shape, eps=1e-05, momentum=0.1, wts=False, training=False, channels_last=channels_last,
                                   track_running_stats=track_running_stats, test_module=test_module)
                            helper(shape, eps=0, momentum=1.0, wts=False, training=False, channels_last=channels_last,
                                   track_running_stats=track_running_stats, test_module=test_module)
                            helper(shape, eps=1, momentum=1, wts=True, training=False, channels_last=channels_last,
                                   track_running_stats=track_running_stats, test_module=test_module)
                            helper(shape, eps=3, momentum=0.67, wts=True, training=False, channels_last=channels_last,
                                   track_running_stats=track_running_stats, test_module=test_module)
                        helper(shape, eps=1e-05, momentum=0.1, wts=False, training=True, channels_last=channels_last,
                               track_running_stats=track_running_stats, test_module=test_module)
                        helper(shape, eps=0, momentum=1.0, wts=False, training=True, channels_last=channels_last,
                               track_running_stats=track_running_stats, test_module=test_module)
                        helper(shape, eps=1, momentum=1, wts=True, training=True, channels_last=channels_last,
                               track_running_stats=track_running_stats, test_module=test_module)
                        helper(shape, eps=3, momentum=0.67, wts=True, training=True, channels_last=channels_last,
                               track_running_stats=track_running_stats, test_module=test_module)

    def test_batch_norm_backward(self):
        inputs = torch.rand(1, 8, 4, 4, device="mps", requires_grad=True)
        x = torch.nn.BatchNorm2d(8).to("mps")
        y = torch.nn.BatchNorm2d(8).to("mps")
        y.weight.requires_grad = False
        y.bias.requires_grad = False
        outputs = y(x(inputs))
        # This used to crash, see https://github.com/pytorch/pytorch/issues/98602
        outputs.sum().backward()

    def test_layer_norm_backward(self):
        inputs = torch.rand(4, 4, device="mps", requires_grad=True)
        x = torch.nn.LayerNorm(4).to("mps")
        y = torch.nn.LayerNorm(4).to("mps")
        y.weight.requires_grad = False
        y.bias.requires_grad = False
        outputs = y(x(inputs))
        # This used to crash, see https://github.com/pytorch/pytorch/issues/98602
        outputs.sum().backward()

    def test_norm(self):
        a = torch.arange(9, dtype=torch.float, device="mps") - 4
        b = a.reshape((3, 3))

        a_cpu = torch.arange(9, dtype=torch.float, device="cpu") - 4
        b_cpu = a_cpu.reshape((3, 3))

        res = torch.norm(a)
        res_cpu = torch.norm(a_cpu)
        self.assertEqual(res, res_cpu)

        res = torch.norm(b)
        res_cpu = torch.norm(b_cpu)
        self.assertEqual(res, res_cpu)

        res = torch.norm(a, float('inf'))
        res_cpu = torch.norm(a_cpu, float('inf'))
        self.assertEqual(res, res_cpu)

        res = torch.norm(b, float('inf'))
        res_cpu = torch.norm(b_cpu, float('inf'))
        self.assertEqual(res, res_cpu)

        c = torch.tensor([[1, 2, 3], [-1, 1, 4]], dtype=torch.float, device="mps")
        c_cpu = torch.tensor([[1, 2, 3], [-1, 1, 4]] , dtype=torch.float, device="cpu")

        res = torch.norm(c, dim=0)
        res_cpu = torch.norm(c_cpu, dim=0)
        self.assertEqual(res, res_cpu)

        res = torch.norm(c, dim=1)
        res_cpu = torch.norm(c_cpu, dim=1)
        self.assertEqual(res, res_cpu)

        res = torch.norm(c, p=1, dim=1)
        res_cpu = torch.norm(c_cpu, p=1, dim=1)
        self.assertEqual(res, res_cpu)

        d = torch.arange(8, dtype=torch.float, device="mps").reshape(2, 2, 2)
        d_cpu = torch.arange(8, dtype=torch.float, device="cpu").reshape(2, 2, 2)

        res = torch.norm(d, dim=(1, 2))
        res_cpu = torch.norm(d_cpu, dim=(1, 2))
        self.assertEqual(res, res_cpu)

        res = torch.norm(d[0, :, :]), torch.norm(d[1, :, :])
        res_cpu = torch.norm(d_cpu[0, :, :]), torch.norm(d_cpu[1, :, :])
        self.assertEqual(res, res_cpu)

    def test_linalg_vector_norm(self):
        x_mps = torch.tensor([0, 0, 0, 2, 3], dtype=torch.float, device="mps")
        x_cpu = x_mps.detach().clone().cpu()

        res_mps = torch.linalg.vector_norm(x_mps, ord=0)
        res_cpu = torch.linalg.vector_norm(x_cpu, ord=0)
        self.assertEqual(res_mps, res_cpu)

        a_mps = torch.arange(27, dtype=torch.float, device="mps") - 4
        a_cpu = torch.arange(27, dtype=torch.float, device="cpu") - 4

        B_mps = a_mps.reshape(3, 3, 3)
        B_cpu = a_cpu.reshape(3, 3, 3)

        res_mps = torch.linalg.vector_norm(a_mps, ord=3.5)
        res_cpu = torch.linalg.vector_norm(a_cpu, ord=3.5)
        self.assertEqual(res_mps, res_cpu)

        res_mps = torch.linalg.vector_norm(B_mps, ord=3.5)
        res_cpu = torch.linalg.vector_norm(B_cpu, ord=3.5)
        self.assertEqual(res_mps, res_cpu)

        for dim in range(0, B_mps.dim()):
            res_mps = torch.linalg.vector_norm(B_mps, ord=3.5, dim=dim)
            res_cpu = torch.linalg.vector_norm(B_cpu, ord=3.5, dim=dim)
            self.assertEqual(res_mps, res_cpu)


    def test_layer_norm(self):
        # TODO: Test non-contiguous
        def helper(input_shape, normalized_shape, eps=1e-05, elementwise_affine=True, dtype=torch.float32):
            cpu_x = torch.randn(input_shape, device='cpu', dtype=dtype, requires_grad=True)
            x = cpu_x.detach().clone().to('mps').requires_grad_()

            cpu_op = torch.nn.LayerNorm(normalized_shape, eps=eps, elementwise_affine=elementwise_affine, device='cpu', dtype=dtype)
            mps_op = torch.nn.LayerNorm(normalized_shape, eps=eps, elementwise_affine=elementwise_affine, device='mps', dtype=dtype)
            cpu_wt = torch.randn(normalized_shape, device='cpu', dtype=dtype, requires_grad=True)
            wt = cpu_wt.detach().clone().to('mps').requires_grad_()
            cpu_bias = torch.randn(normalized_shape, device='cpu', dtype=dtype, requires_grad=True)
            bias = cpu_bias.detach().clone().to('mps').requires_grad_()

            if (elementwise_affine):
                cpu_op.weight = torch.nn.Parameter(cpu_wt)
                mps_op.weight = torch.nn.Parameter(wt)
                cpu_op.bias = torch.nn.Parameter(cpu_bias)
                mps_op.bias = torch.nn.Parameter(bias)

            cpu_result = cpu_op(cpu_x)
            result = mps_op(x)

            cpu_grad = torch.randn(cpu_result.shape)
            grad = cpu_grad.to('mps')

            cpu_result.backward(cpu_grad)
            result.backward(grad)

            self.assertEqual(result, cpu_result)
            self.assertEqual(x.grad, cpu_x.grad)
            if (elementwise_affine):
                self.assertEqual(mps_op.weight.grad, cpu_op.weight.grad)
                self.assertEqual(mps_op.bias.grad, cpu_op.bias.grad)

        for elementwise_affine in [True, False]:
            helper((2, 2, 2, 2), (2, 2), elementwise_affine=elementwise_affine)
            helper((2, 3, 4, 5), (4, 5), elementwise_affine=elementwise_affine)
            helper((2, 3, 4, 5, 6), (4, 5, 6), elementwise_affine=elementwise_affine)

        # Regression test for https://github.com/pytorch/pytorch/issues/96113
        torch.nn.LayerNorm((16,), elementwise_affine=True).to("mps")(torch.randn(1, 2, 16).to("mps", dtype=torch.float16))

    def test_instance_norm(self):
        def helper(shape, eps=1, momentum=0.1, wts=False, channels_last=False, track_running_stats=True, test_module=False):

            import numpy as np
            np.random.seed(332)
            arr = (256 - 128) * np.random.random_sample(size=shape) + 128
            cpu_x = torch.tensor(arr, device='cpu', dtype=torch.float, requires_grad=True)
            if (channels_last):
                cpu_x = cpu_x.to(memory_format=torch.channels_last)
                cpu_x.retain_grad()
            x = cpu_x.detach().clone().to('mps').requires_grad_()

            mean_shape = [shape[1]]
            cpu_running_mean = None
            cpu_running_var = None
            running_mean = None
            running_var = None
            if (track_running_stats):
                mean_arr = (240 - 140) * np.random.random_sample(size=mean_shape) + 140
                cpu_running_mean = torch.tensor(mean_arr, device='cpu', dtype=torch.float)
                var_arr = 32 * np.random.random_sample(size=mean_shape)
                cpu_running_var = torch.tensor(var_arr, device='cpu', dtype=torch.float)
                running_mean = cpu_running_mean.detach().clone().to('mps')
                running_var = cpu_running_var.detach().clone().to('mps')

            weight = None
            cpu_weight = None
            bias = None
            cpu_bias = None
            if (wts):
                cpu_weight = torch.randn(mean_shape, device='cpu', dtype=torch.float, requires_grad=True)
                weight = cpu_weight.detach().clone().to('mps').requires_grad_()
                cpu_bias = torch.randn(mean_shape, device='cpu', dtype=torch.float, requires_grad=True)
                bias = cpu_bias.detach().clone().to('mps').requires_grad_()

            y = None
            ref_y = None

            if (not test_module):
                ref_y = torch.nn.functional.instance_norm(cpu_x, cpu_running_mean, cpu_running_var,
                                                          weight=cpu_weight,
                                                          bias=cpu_bias,
                                                          momentum=momentum, eps=eps)
                y = torch.nn.functional.instance_norm(x, running_mean, running_var,
                                                      weight=weight,
                                                      bias=bias,
                                                      momentum=momentum, eps=eps)

            else:

                instancenorm_op = None
                mps_instancenorm_op = None

                if (len(shape) == 3):
                    instancenorm_op = torch.nn.InstanceNorm1d(shape[1],
                                                              eps=eps,
                                                              momentum=momentum,
                                                              affine=wts,
                                                              track_running_stats=track_running_stats,
                                                              device='cpu')
                    mps_instancenorm_op = torch.nn.InstanceNorm1d(shape[1],
                                                                  eps=eps,
                                                                  momentum=momentum,
                                                                  affine=wts,
                                                                  track_running_stats=track_running_stats,
                                                                  device='mps')
                elif (len(shape) == 4):
                    instancenorm_op = torch.nn.InstanceNorm2d(shape[1],
                                                              eps=eps,
                                                              momentum=momentum,
                                                              affine=wts,
                                                              track_running_stats=track_running_stats,
                                                              device='cpu')
                    mps_instancenorm_op = torch.nn.InstanceNorm2d(shape[1],
                                                                  eps=eps,
                                                                  momentum=momentum,
                                                                  affine=wts,
                                                                  track_running_stats=track_running_stats,
                                                                  device='mps')
                elif (len(shape) == 5):
                    instancenorm_op = torch.nn.InstanceNorm3d(shape[1],
                                                              eps=eps,
                                                              momentum=momentum,
                                                              affine=wts,
                                                              track_running_stats=track_running_stats,
                                                              device='cpu')
                    mps_instancenorm_op = torch.nn.InstanceNorm3d(shape[1],
                                                                  eps=eps,
                                                                  momentum=momentum,
                                                                  affine=wts,
                                                                  track_running_stats=track_running_stats,
                                                                  device='mps')

                if (track_running_stats):
                    instancenorm_op.running_mean = cpu_running_mean
                    instancenorm_op.running_var = cpu_running_var
                    mps_instancenorm_op.running_mean = running_mean
                    mps_instancenorm_op.running_var = running_var
                if (wts):
                    instancenorm_op.weight = torch.nn.Parameter(cpu_weight)
                    instancenorm_op.bias = torch.nn.Parameter(cpu_bias)
                    mps_instancenorm_op.weight = torch.nn.Parameter(weight)
                    mps_instancenorm_op.bias = torch.nn.Parameter(bias)

                ref_y = instancenorm_op(cpu_x)
                y = mps_instancenorm_op(x)

            self.assertEqual(y, ref_y)
            if (not test_module):
                self.assertEqual(running_mean, cpu_running_mean)
                self.assertEqual(running_var, cpu_running_var)
            else:
                self.assertEqual(mps_instancenorm_op.running_mean, instancenorm_op.running_mean)
                self.assertEqual(mps_instancenorm_op.running_var, instancenorm_op.running_var)

            cpu_grad = torch.randn(ref_y.shape)
            grad = cpu_grad.to('mps')
            ref_y.backward(gradient=cpu_grad)
            y.backward(gradient=grad)

            self.assertEqual(x.grad, cpu_x.grad)
            if (wts):
                if (not test_module):
                    self.assertEqual(weight.grad, cpu_weight.grad)
                    self.assertEqual(bias.grad, cpu_bias.grad)
                else:
                    self.assertEqual(mps_instancenorm_op.weight.grad, instancenorm_op.weight.grad)
                    self.assertEqual(mps_instancenorm_op.bias.grad, instancenorm_op.bias.grad)

        for shape in [(2, 3, 2, 2), (2, 3, 2, 2, 2), (2, 3, 2)]:
            for test_module in [False, True]:
                for track_running_stats in [True, False]:
                    for channels_last in [False]:
                        if (channels_last and len(shape) != 4):
                            continue
                        # Running stats must be tracked in eval mode
                        if (track_running_stats):
                            helper(shape, eps=0, momentum=1, channels_last=channels_last,
                                   track_running_stats=track_running_stats, test_module=test_module)
                            helper(shape, channels_last=channels_last,
                                   track_running_stats=track_running_stats, test_module=test_module)
                            helper(shape, eps=1e-05, momentum=0.1, wts=False, channels_last=channels_last,
                                   track_running_stats=track_running_stats, test_module=test_module)
                            helper(shape, eps=0, momentum=1.0, wts=False, channels_last=channels_last,
                                   track_running_stats=track_running_stats, test_module=test_module)
                            helper(shape, eps=1, momentum=1, wts=True, channels_last=channels_last,
                                   track_running_stats=track_running_stats, test_module=test_module)
                            helper(shape, eps=3, momentum=0.67, wts=True, channels_last=channels_last,
                                   track_running_stats=track_running_stats, test_module=test_module)
                        helper(shape, eps=1e-05, momentum=0.1, wts=False, channels_last=channels_last,
                               track_running_stats=track_running_stats, test_module=test_module)
                        helper(shape, eps=0, momentum=1.0, wts=False, channels_last=channels_last,
                               track_running_stats=track_running_stats, test_module=test_module)
                        helper(shape, eps=1, momentum=1, wts=True, channels_last=channels_last,
                               track_running_stats=track_running_stats, test_module=test_module)
                        helper(shape, eps=3, momentum=0.67, wts=True, channels_last=channels_last,
                               track_running_stats=track_running_stats, test_module=test_module)

    def test_weight_norm(self):
        def helper(dim, layer='linear', dtype=torch.float32):
            # linear layer
            if layer == 'linear':
                cpu_x = torch.randn((2, 5), device='cpu', dtype=dtype, requires_grad=True)
                x = cpu_x.detach().clone().to('mps').requires_grad_()

                cpu_weight = torch.randn(10, 5, device='cpu', dtype=dtype, requires_grad=True)
                weight = cpu_weight.detach().clone().to('mps').requires_grad_()

                cpu_bias = torch.randn(10, device='cpu', dtype=dtype, requires_grad=True)
                bias = cpu_bias.detach().clone().to('mps').requires_grad_()

                cpu_linear = torch.nn.Linear(5, 10, device='cpu')
                linear = torch.nn.Linear(5, 10, device='mps')

                with torch.no_grad():
                    cpu_linear.weight.copy_(cpu_weight)
                    cpu_linear.bias.copy_(cpu_bias)
                    linear.weight.copy_(weight)
                    linear.bias.copy_(bias)

                cpu_norm = torch.nn.utils.weight_norm(cpu_linear, dim=dim)
                norm = torch.nn.utils.weight_norm(linear, dim=dim)

                cpu_out = cpu_norm(cpu_x)
                out = norm(x)

                self.assertEqual(cpu_out, out)

                cpu_grad = torch.randn(cpu_out.shape)
                grad = cpu_grad.to('mps')
                cpu_out.backward(gradient=cpu_grad)
                out.backward(gradient=grad)

                self.assertEqual(cpu_linear.weight_g.grad, linear.weight_g.grad)
                self.assertEqual(cpu_linear.weight_v.grad, linear.weight_v.grad)

                self.assertEqual(x.grad, cpu_x.grad)

            # conv layer
            if layer == 'conv':
                cpu_x = torch.randn((3, 5, 5), device='cpu', dtype=dtype, requires_grad=True)
                x = cpu_x.detach().clone().to('mps').requires_grad_()

                cpu_conv = torch.nn.Conv2d(3, 3, 3, device='cpu')
                conv = torch.nn.Conv2d(3, 3, 3, device='mps')

                with torch.no_grad():
                    conv.weight.copy_(cpu_conv.weight)
                    conv.bias.copy_(cpu_conv.bias)

                cpu_norm = torch.nn.utils.weight_norm(cpu_conv, dim=dim)
                norm = torch.nn.utils.weight_norm(conv, dim=dim)

                cpu_out = cpu_conv(cpu_x)
                out = conv(x)

                self.assertEqual(cpu_out, out)

                cpu_grad = torch.randn(cpu_out.shape)
                grad = cpu_grad.to('mps')
                cpu_out.backward(gradient=cpu_grad)
                out.backward(gradient=grad)

                self.assertEqual(cpu_conv.weight_g.grad, conv.weight_g.grad)
                self.assertEqual(cpu_conv.weight_v.grad, conv.weight_v.grad)

                self.assertEqual(x.grad, cpu_x.grad)

        helper(0, layer='linear')
        helper(1, layer='linear')
        helper(-1, layer='linear')

        helper(0, layer='conv')
        helper(1, layer='conv')
        helper(2, layer='conv')
        helper(3, layer='conv')
        helper(-1, layer='conv')

    # Test conv2d
    def test_conv2d_unit(self):
        def helper(input_shape, wt_shape,
                   stride=1, padding=0,
                   dilation=1, groups=1,
                   bias_shape=None):

            cpu_x = torch.randn(input_shape, device='cpu', dtype=torch.float, requires_grad=True)
            x = cpu_x.detach().clone().to('mps').requires_grad_()

            cpu_wt = torch.randn(wt_shape, device='cpu', dtype=torch.float, requires_grad=True)
            wt = cpu_wt.detach().clone().to('mps').requires_grad_()

            cpu_bias = None
            bias = None

            if (bias_shape is not None):
                cpu_bias = torch.randn(bias_shape, device='cpu', dtype=torch.float, requires_grad=True)
                bias = cpu_bias.detach().clone().to('mps').requires_grad_()

            y = torch.nn.functional.conv2d(x, wt, bias=bias, stride=stride,
                                           padding=padding, dilation=dilation, groups=groups)
            ref_y = torch.nn.functional.conv2d(cpu_x, cpu_wt, bias=cpu_bias, stride=stride,
                                               padding=padding, dilation=dilation, groups=groups)

            cpu_grad = torch.ones_like(ref_y)
            grad = cpu_grad.to('mps')

            y.backward(gradient=grad)
            ref_y.backward(gradient=cpu_grad)

            self.assertEqual(y, ref_y, rtol=2.6e-05, atol=2e-04)
            self.assertEqual(x.grad, cpu_x.grad, rtol=2.6e-06, atol=2e-05)
            self.assertEqual(wt.grad, cpu_wt.grad, atol=8e-04, rtol=10.4e-05)
            if (bias_shape is not None):
                self.assertEqual(bias.grad, cpu_bias.grad, atol=8e-04, rtol=10.4e-05)

        N = 1
        C_in = 3
        C_out = 64
        H = 64
        W = 64
        kH = 4
        kW = 4
        stride = 2
        padding = 1

        helper((N, C_in, H, W), (C_out, C_in, kH, kW), stride=stride, padding=padding)

        N = 4
        C_in = 16
        H = 32
        W = 32

        C_out = 8
        kH = 3
        kW = 3

        for groups in [1, 2, 4]:
            helper((N, C_in, H, W), (C_out, C_in // groups, kH, kW), groups=groups)
            helper((N, C_in, H, W), (C_out, C_in // groups, kH, kW), groups=groups)

            helper((N, C_in, H, W), (C_out, C_in // groups, kH, kW), bias_shape=(C_out), groups=groups)
            helper((N, C_in, H, W), (C_out, C_in // groups, kH, kW), bias_shape=(C_out), groups=groups)

            helper((N, C_in * 2, H * 2, W * 2), (C_out * 2, (C_in * 2) // groups, kH + 2, kW + 2), groups=groups)
            helper((N, C_in * 2, H * 2, W * 2), (C_out * 2, (C_in * 2) // groups, kH + 2, kW + 2), groups=groups)

            helper((N, C_in * 2, H * 2, W * 2), (C_out * 2, (C_in * 2) // groups,
                   kH + 2, kW + 2), bias_shape=(C_out * 2), groups=groups)
            helper((N, C_in * 2, H * 2, W * 2), (C_out * 2, (C_in * 2) // groups,
                   kH + 2, kW + 2), bias_shape=(C_out * 2), groups=groups)

    # Test conv transpose 2d
    def test_conv_transpose2d(self):
        def helper(input_shape, wt_shape,
                   stride=1, padding=0,
                   output_padding=0,
                   dilation=1, groups=1,
                   bias_shape=None):

            cpu_x = torch.randn(input_shape, device='cpu', dtype=torch.float, requires_grad=True)
            x = cpu_x.detach().clone().to('mps').requires_grad_()

            cpu_wt = torch.randn(wt_shape, device='cpu', dtype=torch.float, requires_grad=True)
            wt = cpu_wt.detach().clone().to('mps').requires_grad_()

            cpu_bias = None
            bias = None

            if (bias_shape is not None):
                cpu_bias = torch.randn(bias_shape, device='cpu', dtype=torch.float, requires_grad=True)
                bias = cpu_bias.detach().clone().to('mps').requires_grad_()

            y = torch.nn.functional.conv_transpose2d(
                x, wt, bias=bias, stride=stride, padding=padding, output_padding=output_padding, groups=groups, dilation=dilation)
            ref_y = torch.nn.functional.conv_transpose2d(
                cpu_x, cpu_wt, bias=cpu_bias, stride=stride, padding=padding,
                output_padding=output_padding, groups=groups, dilation=dilation)

            cpu_grad = torch.randn(ref_y.shape)
            grad = cpu_grad.to('mps')

            y.backward(gradient=grad)
            ref_y.backward(gradient=cpu_grad)

            self.assertEqual(y, ref_y, rtol=2.6e-05, atol=2e-04)
            self.assertEqual(x.grad, cpu_x.grad, rtol=2.6e-06, atol=2e-05)
            self.assertEqual(wt.grad, cpu_wt.grad, atol=8e-04, rtol=10.4e-05)

            # if (bias_shape is not None):
            #  print(cpu_bias.grad)
            #  print(bias.grad.to('cpu'))
            #  self.assertEqual(bias.grad, cpu_bias.grad)

        N = 4
        C_in = 2
        H = 32
        W = 32

        C_out = 8
        groups = 1
        kH = 3
        kW = 3

        for stride in [1, 2, 3]:
            for padding in [0, 1, 2]:
                for output_padding in [0, 1, 2]:
                    for dilation in [1, 2]:
                        if (output_padding >= stride or output_padding >= dilation):
                            continue
                        helper((N, C_out, H, W), (C_out, C_in, kH, kW), stride=stride,
                               padding=padding, output_padding=output_padding, dilation=dilation)
                        helper((N, C_out, H, W), (C_out, C_in, kH, kW), stride=stride,
                               padding=padding, output_padding=output_padding, dilation=dilation)

                        helper((N, C_out, H, W), (C_out, C_in, kH, kW), bias_shape=(C_in), stride=stride,
                               padding=padding, output_padding=output_padding, dilation=dilation)
                        helper((N, C_out, H, W), (C_out, C_in, kH, kW), bias_shape=(C_in), stride=stride,
                               padding=padding, output_padding=output_padding, dilation=dilation)

    # Test sigmoid
    def test_sigmoid(self):
        def helper(shape):

            cpu_x = torch.randn(shape, device='cpu', dtype=torch.float, requires_grad=True)
            x = cpu_x.detach().clone().to('mps').requires_grad_()

            sigmoid_op = torch.nn.Sigmoid()

            y = sigmoid_op(x)
            ref_y = sigmoid_op(cpu_x)

            cpu_grad = torch.ones_like(ref_y)
            grad = cpu_grad.to('mps')

            y.backward(gradient=grad)
            ref_y.backward(gradient=cpu_grad)

            self.assertEqual(y, ref_y)
            self.assertEqual(x.grad, cpu_x.grad)

        helper((2, 3, 4, 5))
        helper((2, 3, 4))
        helper((2, 8, 4, 5))

    # Test tanh
    def test_tanh(self):
        def helper(shape):

            cpu_x = torch.randn(shape, device='cpu', dtype=torch.float, requires_grad=True)
            x = cpu_x.detach().clone().to('mps').requires_grad_()

            tanh_op = torch.nn.Tanh()

            y = tanh_op(x)
            ref_y = tanh_op(cpu_x)

            cpu_grad = torch.ones_like(ref_y)
            grad = cpu_grad.to('mps')

            y.backward(gradient=grad)
            ref_y.backward(gradient=cpu_grad)

            self.assertEqual(y, ref_y)
            self.assertEqual(x.grad, cpu_x.grad)

        helper((2, 3, 4, 5))
        helper((2, 3, 4))
        helper((2, 8, 4, 5))

    def test_threshold(self):
        def helper(threshold, value, num_elems, inplace=False, requires_grad=True):
            m = nn.Threshold(threshold=threshold, value=value, inplace=inplace)

            input_cpu = torch.randn(num_elems, requires_grad=requires_grad, dtype=torch.float)
            input_mps = input_cpu.detach().clone().to('mps').requires_grad_(requires_grad)

            output_cpu = m(input_cpu)
            output_mps = m(input_mps)

            cpu_grad = torch.ones_like(output_cpu)
            mps_grad = cpu_grad.to('mps')

            self.assertEqual(output_cpu, output_mps)

            if requires_grad:
                output_cpu.backward(gradient=cpu_grad)
                output_mps.backward(gradient=mps_grad)

                self.assertEqual(input_cpu.grad, input_mps.grad)

        helper(threshold=0.1, value=20, num_elems=2)
        helper(threshold=-0.1, value=10, num_elems=10)
        helper(threshold=0.5, value=-15, num_elems=100)
        helper(threshold=1, value=10, num_elems=100, inplace=True, requires_grad=False)

    # Test pow
    def test_pow(self):
        def helper(shape):
            # aten::pow.Tensor_Tensor
            cpu_x = torch.randn(shape, device='cpu', dtype=torch.float, requires_grad=False)
            x = cpu_x.detach().clone().to('mps')
            cpu_y = torch.randn(shape, device='cpu', dtype=torch.float, requires_grad=False)
            y = cpu_y.detach().clone().to('mps')
            z = torch.pow(x, y)
            ref_z = torch.pow(cpu_x, cpu_y)

            self.assertEqual(z, ref_z)

            # aten::pow.Tensor_Scalar
            cpu_x = torch.randn(shape, device='cpu', dtype=torch.float, requires_grad=False)
            x = cpu_x.detach().clone().to('mps')
            exp = random.random()
            z = torch.pow(x, exp)
            ref_z = torch.pow(cpu_x, exp)

            self.assertEqual(z, ref_z)

            # aten::pow.Scalar
            x = random.random()
            cpu_y = torch.randn(shape, device='cpu', dtype=torch.float, requires_grad=False)
            y = cpu_y.detach().clone().to('mps')
            z = torch.pow(x, y)
            ref_z = torch.pow(x, cpu_y)

            self.assertEqual(z, ref_z)

        helper((2, 8, 4, 5))

    # Test addcmul
    def test_addcmul(self):
        def helper(shape, value, xtype=torch.float32, ytype=None, ztype=None):
            def rand_helper(dtype):
                if dtype.is_floating_point:
                    return torch.randn(shape, device='cpu', dtype=dtype, requires_grad=False)
                return torch.randint(10, shape, dtype=dtype, device='cpu', requires_grad=False)

            cpu_x = rand_helper(xtype)
            x = cpu_x.detach().clone().to('mps')

            cpu_y = rand_helper(ytype if ytype is not None else xtype)
            y = cpu_y.detach().clone().to('mps')

            cpu_z = rand_helper(ztype if ztype is not None else xtype)
            z = cpu_z.detach().clone().to('mps')

            y = torch.addcmul(x, y, z, value=value)
            ref_y = torch.addcmul(cpu_x, cpu_y, cpu_z, value=value)

            self.assertEqual(y, ref_y)

        helper((2, 3, 4, 5), 0.1)
        helper((2, 8, 4, 5), 0.1)
        helper((2, 3, 4, 5), 0.2)
        helper((2, 8, 4, 5), 0.2)
        # Integral types
        helper((2, 2), 1.0, xtype=torch.int32)
        helper((2, 2), 2.0, xtype=torch.int16)

        # Mixed types
        helper((2, 2), 1.0, xtype=torch.float16, ytype=torch.float32)
        helper((3, 2), 1.0, ytype=torch.float16)
        helper((2, 3), 1.0, ztype=torch.float16)
        helper((2, 2), 1.0, xtype=torch.int32, ytype=torch.int16, ztype=torch.uint8)
        helper((2, 2), 1.0, ytype=torch.int16, ztype=torch.uint8)

    # Test addcdiv
    def test_addcdiv(self):
        def helper(shape, value):
            cpu_x = torch.randn(shape, device='cpu', dtype=torch.float, requires_grad=False)
            cpu_y = torch.randn(shape, device='cpu', dtype=torch.float, requires_grad=False)
            # clamp to avoid division by 0
            cpu_z = torch.randn(shape, device='cpu', dtype=torch.float, requires_grad=False).clamp_min_(0.1)
            cpu_out = torch.randn(shape, device='cpu', dtype=torch.float, requires_grad=False)

            mps_x = cpu_x.detach().clone().to('mps')
            mps_y = cpu_y.detach().clone().to('mps')
            mps_z = cpu_z.detach().clone().to('mps')
            mps_out = cpu_out.detach().clone().to('mps')

            result_div_mps = torch.addcdiv(mps_x, mps_y, mps_z, value=value)
            result_div_cpu = torch.addcdiv(cpu_x, cpu_y, cpu_z, value=value)
            self.assertEqual(result_div_mps, result_div_cpu)
            # test .out variant
            self.assertEqual(torch.addcdiv(mps_x, mps_y, mps_z, out=mps_out, value=value), result_div_cpu)

        helper((2, 3, 4, 5), 0.1)
        helper((2, 8, 4, 5), 0.2)
        helper((2, 3, 4, 5), 1.0)  # value of 1 should be ignored internally

    def test_buffer_size_match(self):
        # this test shouldn't cause any crash
        size = 16
        cpu_A = torch.rand(size, device='cpu')
        cpu_F = torch.rand(size, size, size, device='cpu')

        mps_A = cpu_A.to('mps')
        mps_F = cpu_F.to('mps')
        self.assertEqual(cpu_A @ cpu_F, mps_A @ mps_F)

    def test_transpose_inplace(self):
        values = [[1.0, 2.0, 3.0], [4.0, 5.0, 6.0], [7.0, 8.0, 9.0]]
        cpu_x = torch.tensor(values, device='cpu')
        mps_x = torch.tensor(values, device='mps')

        cpu_x.transpose_(0, 1)
        mps_x.transpose_(0, 1)
        self.assertEqual(cpu_x, mps_x.to('cpu'))

    def test_expand_cpu_to_mps_copy(self):
        # https://github.com/pytorch/pytorch/issues/78642

        x = torch.tensor(1).expand([10]).to("mps")
        x_cpu = torch.tensor(1).expand([10])

        self.assertEqual(x_cpu, x.cpu())

    def test_cpu_to_strided_mps_copy(self):
        # https://github.com/pytorch/pytorch/issues/86975

        a1 = torch.Tensor([[1, 2], [3, 4], [5, 6]]).to(torch.device("mps"))
        b1 = torch.Tensor([-1, -1])
        a1[1:, 1] = b1

        a2 = torch.Tensor([[1, 2], [3, 4], [5, 6]]).to(torch.device("mps"))
        b2 = torch.Tensor([-1, -1]).to(torch.device("mps"))
        a2[1:, 1] = b2

        self.assertEqual(a1, a2)

    def test_view_slice_reshape(self):
        x = torch.randn([1, 4, 4], device="mps")
        y = x[0, :1, 1:]

        x_cpu = x.to("cpu")
        y_cpu = x_cpu[0, :1, 1:]

        r = y + 1
        r_cpu = y_cpu + 1
        self.assertEqual(r, r_cpu)

    def test_slice_reshape(self):
        x = torch.randn([1, 6, 4, 2], dtype=torch.float, device="mps")
        x_cpu = x.detach().clone().to("cpu")

        x = x[:, 3:].view(2, 3, 4, 1)
        x_cpu = x_cpu[:, 3:].view(2, 3, 4, 1)
        self.assertEqual(x, x_cpu)

        x = x + 2
        x_cpu = x_cpu + 2
        self.assertEqual(x, x_cpu)

    def test_reshape_storage_offset(self):
        # https://github.com/pytorch/pytorch/issues/95883
        B = 4
        T = 1

        lin_cpu = nn.Linear(10, 256)
        lin_mps = nn.Linear(10, 256, device="mps")

        # Use the same weights and bias as the ones from the cpu
        lin_mps.weight.data = lin_cpu.weight.data.detach().clone().to("mps").requires_grad_()
        lin_mps.bias.data = lin_cpu.bias.data.detach().clone().to("mps").requires_grad_()

        x_mps = torch.rand([B, T, 10], device="mps", requires_grad=True)
        x_cpu = x_mps.detach().clone().cpu().requires_grad_()
        x_mps = lin_mps(x_mps)
        x_cpu = lin_cpu(x_cpu)

        self.assertEqual(x_mps.shape, (B, T, 256))
        self.assertEqual(x_cpu.shape, (B, T, 256))

        cls_token_mps = torch.rand([1, 256], device="mps", requires_grad=True).repeat(B, 1, 1)
        cls_token_cpu = cls_token_mps.detach().clone().cpu()
        x_mps = torch.cat([cls_token_mps, x_mps], dim=1)
        x_cpu = torch.cat([cls_token_cpu, x_cpu], dim=1)

        x_mps = x_mps.transpose(0, 1)
        x_cpu = x_cpu.transpose(0, 1)

        target_mps = torch.rand_like(x_mps)
        target_cpu = target_mps.detach().clone().cpu()
        loss_mps = F.mse_loss(x_mps, target_mps)
        loss_cpu = F.mse_loss(x_cpu, target_cpu)
        self.assertEqual(loss_mps, loss_cpu)

        loss_mps.backward()
        loss_cpu.backward()
        self.assertEqual(x_mps.grad, x_cpu.grad)

    def test_stack(self):
        # https://github.com/pytorch/pytorch/issues/87856
        x_cpu = torch.tensor([[1, 2]])
        x_mps = x_cpu.detach().clone().to("mps")

        y_cpu = torch.stack((x_cpu[:, :1], x_cpu[:, -1:]), dim=-1)
        y_mps = torch.stack((x_mps[:, :1], x_mps[:, -1:]), dim=-1)

        self.assertEqual(y_cpu, y_mps)

        t_mps = torch.tensor([1, 2, 3, 4], device="mps")
        t_cpu = t_mps.detach().cpu().detach()

        x_mps = t_mps[2:]
        y_mps = t_mps[:2]

        x_cpu = t_cpu[2:]
        y_cpu = t_cpu[:2]

        res_mps = torch.stack((y_mps, x_mps), dim=-1)
        res_cpu = torch.stack((y_cpu, x_cpu), dim=-1)

        self.assertEqual(res_mps, res_cpu)

    def test_unsafe_chunk(self):
        # https://github.com/pytorch/pytorch/issues/91065
        a = torch.rand(5, dtype=torch.float32, device="cpu")
        ret = a.unsafe_chunk(4, 0)
        y = ret[0] * ret[2]
        a_mps = a.to("mps")
        ret_mps = a_mps.unsafe_chunk(4, 0)
        y_mps = ret_mps[0] * ret_mps[2]
        self.assertEqual(y, y_mps)

    def test_slice_casting(self):
        # generate random binary numbers
        cpu_in = torch.bernoulli(torch.empty(1, 1, 128, 128).uniform_(0, 1)).to(torch.uint8)
        mps_in = cpu_in.detach().clone().to("mps")
        # check copy_cast(unit8 -> bool) on tensors with storage offset
        cpu_out = cpu_in[:, :, 11 : 12, :12].to(torch.bool)
        mps_out = mps_in[:, :, 11 : 12, :12].to(torch.bool)
        self.assertEqual(cpu_out, mps_out)

    def test_slice_reshape_contg_view(self):
        import torch

        x_mps = torch.randn(1, 4800, 2, device="mps")
        x_cpu = x_mps.detach().clone().cpu()

        r_mps = x_mps + 2
        r_cpu = x_cpu + 2

        self.assertEqual(r_mps, r_cpu)

    def test_contiguous_slice_2d(self):
        def helper(shape):
            for i in range(0, shape[0]):
                for j in range(0, shape[1]):
                    t_mps = torch.randn(shape, device="mps")
                    t_cpu = t_mps.detach().clone().cpu()

                    y_mps = t_mps[i:, :j]
                    y_cpu = t_cpu[i:, :j]
                    self.assertEqual(y_mps + 1, y_cpu + 1)

                    y_mps = t_mps[i:, j]
                    y_cpu = t_cpu[i:, j]
                    self.assertEqual(y_mps + 1, y_cpu + 1)

                    y_mps = t_mps[i, :j]
                    y_cpu = t_cpu[i, :j]
                    self.assertEqual(y_mps + 1, y_cpu + 1)

                    y_mps = t_mps[:i, :j]
                    y_cpu = t_cpu[:i, :j]
                    self.assertEqual(y_mps + 1, y_cpu + 1)

                    y_mps = t_mps[:i, j]
                    y_cpu = t_cpu[:i, j]
                    self.assertEqual(y_mps + 1, y_cpu + 1)

                    y_mps = t_mps[:i, j:]
                    y_cpu = t_cpu[:i, j:]
                    self.assertEqual(y_mps + 1, y_cpu + 1)

        l = []
        for N in range(1, 3):
            l.append(N)
            for C in range(1, 3):
                l.append(C)
                helper(l)
                for D in range(1, 3):
                    l.append(D)
                    helper(l)
                    for H in range(1, 3):
                        l.append(H)
                        helper(l)
                        for W in range(1, 3):
                            l.append(W)
                            helper(l)
                            l.pop()
                        l.pop()
                    l.pop()
                l.pop()
            l.pop()

        helper([9, 15, 4])
        helper([9, 3, 2])
        helper([3, 4, 18, 22])
        helper([3, 4, 18, 22, 150])

    def test_contiguous_slice_3d(self):
        x = torch.randn(2, 3, 3, device="mps")
        x_cpu = x.detach().clone().cpu()
        x = x[:1]
        x_cpu = x_cpu[:1]
        out = x[:, 0:1, 0:1] * x[:, 1:2, 1:2]
        out_cpu = x_cpu[:, 0:1, 0:1] * x_cpu[:, 1:2, 1:2]
        self.assertEqual(out, out_cpu)

    def test_view_slice(self):
        # https://github.com/pytorch/pytorch/issues/83995
        NUM_SAMPLES = 60
        s = (0, 1)

        X = torch.rand(8000, 3, dtype=torch.float32, device='cpu')
        X_mps = X.detach().clone().to("cpu")

        idx = torch.randint(0, X.shape[0], (1,)).repeat(len(s))
        pts = torch.randint(0, X.shape[0], (NUM_SAMPLES, X.shape[1]))
        idx_mps = idx.to("mps")
        pts_mps = pts.to("mps")
        pts[:, s] = idx
        pts_mps[:, s] = idx_mps

        actual_pts = torch.zeros(NUM_SAMPLES, X.shape[1], dtype=torch.float)
        actual_pts_mps = torch.zeros(NUM_SAMPLES, X.shape[1], dtype=torch.float, device="mps")

        for i in range(NUM_SAMPLES):
            for j in range(X.shape[1]):
                actual_pts_mps[i, j] = X_mps[pts_mps[i, j], j]
                actual_pts[i, j] = X[pts[i, j], j]
                self.assertEqual(actual_pts[i, j], actual_pts_mps[i, j])

    def test_slice_scatter(self):
        shape = (4, 4)
        tensor = torch.randint(10, shape, device="mps")
        tensor_before = tensor.clone()
        torch.empty(shape[0], shape[1] * 2, device="mps")[:, ::2].copy_(tensor)
        torch.testing.assert_close(tensor, tensor_before)

    def test_slice(self):
        values = [[1.0, 2.0, 3.0], [4.0, 5.0, 6.0], [7.0, 8.0, 9.0]]
        cpu_x = torch.tensor(values, device='cpu')
        mps_x = (torch.tensor(values, device='mps', dtype=torch.float))

        cpu_slice1 = cpu_x[:2, :]
        mps_slice1 = mps_x[:2, :]
        self.assertEqual(cpu_slice1, mps_slice1)

        cpu_slice2 = cpu_x[:, :1]
        mps_slice2 = mps_x[:, :1]
        self.assertEqual(cpu_slice2, mps_slice2)

        cpu_slice3 = cpu_x[1:2, :]
        mps_slice3 = mps_x[1:2, :]
        self.assertEqual(cpu_slice3, mps_slice3.to('cpu'))

        cpu_slice4 = cpu_x[1, :]
        mps_slice4 = mps_x[1, :].to('cpu')
        self.assertEqual(cpu_slice4, mps_slice4)

    def test_scalar_from_slice_unary(self):
        # https://github.com/pytorch/pytorch/issues/82543
        tensor_list = torch.tensor([1.0, 1.2], device="mps")

        for scalar in tensor_list:
            r_mps = torch.ceil(scalar)
            r_cpu = torch.ceil(scalar.to("cpu"))
            self.assertEqual(r_mps.cpu(), r_cpu)

    def test_scalar_from_slice_binary(self):
        # https://github.com/pytorch/pytorch/issues/82543
        def helper(binary_op):
            tensor_list = torch.tensor([1.0, 1.2, 2.5, 1.0], device="mps")

            for scalar in tensor_list:
                r_mps = binary_op(scalar, 1.0)
                r_cpu = binary_op(scalar.cpu(), 1.0)
                self.assertEqual(r_mps.cpu(), r_cpu)
        helper(torch.sub)
        helper(torch.add)
        helper(torch.not_equal)
        helper(torch.eq)

    def test_slice_contiguous_view(self):
        # https://github.com/pytorch/pytorch/issues/77750

        def helper(operator):
            t_mps = torch.tensor([1, 2, 3, 4], device="mps")
            t_cpu = torch.tensor([1, 2, 3, 4], device="cpu")

            # contiguous view
            x_mps = t_mps[2:]  # 3, 4
            y_mps = t_mps[:2]  # 1, 2

            x_cpu = t_cpu[2:]
            y_cpu = t_cpu[:2]

            res_mps = res_cpu = None
            if operator == "<=":
                res_mps = x_mps <= y_mps
                res_cpu = x_cpu <= y_cpu
            elif operator == "<":
                res_mps = x_mps < y_mps
                res_cpu = x_cpu < y_cpu
            elif operator == ">=":
                res_mps = x_mps >= y_mps
                res_cpu = x_cpu >= y_cpu
            elif operator == ">":
                res_mps = x_mps >= y_mps
                res_cpu = x_cpu >= y_cpu
            elif operator == "==":
                res_mps = x_mps == y_mps
                res_cpu = x_cpu == y_cpu
            elif operator == "!=":
                res_mps = x_mps != y_mps
                res_cpu = x_cpu != y_cpu
            elif operator == "stack":
                res_mps = torch.stack((y_mps, x_mps), dim=-1)
                res_cpu = torch.stack((y_cpu, x_cpu), dim=-1)

            self.assertEqual(res_mps, res_cpu)

        for op in ["<=", "<", ">=", ">", "==", "!=", "stack"]:
            helper(op)

    def test_slice_of_slice(self):
        x = torch.tensor([0.5, 0.5], device="cpu")
        x_mps = torch.tensor([0.5, 0.5], device="mps")

        tensor = x[1][None]
        tensor_mps = x_mps[1][None]

        res = tensor.ne(0)
        res_mps = tensor_mps.ne(0)

        self.assertEqual(res, res_mps)

    def test_index_storage_offset(self):
        # https://github.com/pytorch/pytorch/issues/78107

        a = torch.tensor([8.2670e-01, -1.0293e+00])
        b_cpu = a[0]
        c_cpu = a[1]

        # both 'b' and 'c' are views of 'a'
        # 'b' has a storage offset of 0, while 'c' has a storage offset of 1
        # when copying from 'cpu' to 'mps', c will have a storage_offset of 1 which needs to be taking into account,
        # otherwise it ends with same value as 'b'
        b = b_cpu.to('mps')
        c = c_cpu.to('mps')

        res_mps = b > c
        res_cpu = b_cpu > c_cpu
        self.assertEqual(res_mps, res_cpu)

        res_mps = c > b
        res_cpu = c_cpu > b_cpu
        self.assertEqual(res_mps, res_cpu)

    def test_flatten(self):
        values = [[[1.0, 2.0, 3.0], [4.0, 5.0, 6.0]], [[7.0, 8.0, 9.0], [10.0, 11.0, 12.0]]]
        cpu_x = torch.tensor(values, device='cpu')
        mps_x = torch.tensor(values, device='mps')

        cpu_flatten1 = cpu_x.flatten()
        mps_flatten1 = mps_x.flatten().to('cpu')
        self.assertEqual(cpu_flatten1, mps_flatten1)

        cpu_flatten2 = cpu_x.flatten(start_dim=1)
        mps_flatten2 = mps_x.flatten(start_dim=1).to('cpu')
        self.assertEqual(cpu_flatten2, mps_flatten2)

        cpu_flatten3 = cpu_x.flatten(end_dim=1)
        mps_flatten3 = mps_x.flatten(end_dim=1).to('cpu')
        self.assertEqual(cpu_flatten3, mps_flatten3)

    # Test repeat
    def test_repeat(self):
        def helper(shape, repeats):

            cpu_x = torch.randn(shape, device='cpu', dtype=torch.float, requires_grad=True)
            x = cpu_x.detach().clone().to('mps').requires_grad_()

            y = x.repeat(repeats)
            ref_y = cpu_x.repeat(repeats)

            cpu_grad = torch.randn(ref_y.shape)
            grad = cpu_grad.to('mps')

            y.backward(gradient=grad)
            ref_y.backward(gradient=cpu_grad)

            self.assertEqual(y, ref_y)
            self.assertEqual(x.grad, cpu_x.grad)

        helper((2, 3, 4, 5), (2, 3, 4, 5))
        helper((2, 3, 4), (4, 3, 2, 5, 7, 2))
        helper((3, 4, 5), (2, 3, 4, 5))
        helper((3, 4, 5), (2, 2, 2))

    def test_torch_repeat_interleave(self, device="mps"):
        y = torch.tensor([[1, 2], [3, 4]], device=device)
        # exercise single argument function signature
        temp = y.repeat_interleave(2)
        self.assertEqual(torch.Size([8]), temp.size())

        for dtype in [torch.int, torch.long]:
            lengths = torch.tensor([1, 2], dtype=dtype, device="mps")
            output_size = torch.sum(lengths)
            a = torch.repeat_interleave(
                y,
                lengths,
                dim=0,
            )
            self.assertEqual(a.dtype, y.dtype)
            self.assertEqual(a.size(), torch.Size([3, 2]))

            a_with_output = torch.repeat_interleave(
                y,
                lengths,
                dim=0,
                output_size=output_size,
            )
            self.assertEqual(a_with_output.dtype, y.dtype)
            self.assertEqual(a_with_output.size(), torch.Size([3, 2]))

    def test_repeat_interleave(self, device="mps"):
        x = torch.tensor([0, 1, 2, 3], device=device)
        expected = torch.tensor([1, 2, 2, 3, 3, 3], device=device)
        # Prior to macos 13.3, input of dtype=torch.int64 returns dtype=torch.int32
        self.assertEqual(torch.repeat_interleave(x), expected, exact_dtype=product_version >= 13.3)

        with self.assertRaises(RuntimeError):
            torch.repeat_interleave(torch.arange(4, device=device).reshape(2, 2))

        with self.assertRaises(RuntimeError):
            torch.repeat_interleave(torch.arange(4.0, device=device))

        with self.assertRaises(RuntimeError):
            torch.repeat_interleave(torch.tensor([1, 2, -1, 3, 4], device=device))

        y = torch.tensor([[1, 2], [3, 4]], device=device)

        y1_v1 = torch.repeat_interleave(y, 2)
        y1_v2 = torch.repeat_interleave(y, torch.tensor(2, device=device))
        y1_v3 = torch.repeat_interleave(y, torch.tensor([2], device=device))
        y1_expect = torch.tensor([1, 1, 2, 2, 3, 3, 4, 4], device=device)
        self.assertEqual(y1_v1, y1_expect)
        self.assertEqual(y1_v2, y1_expect)
        self.assertEqual(y1_v3, y1_expect)

        y2 = torch.repeat_interleave(y, 3, dim=1)
        y2_expect = torch.tensor([[1, 1, 1, 2, 2, 2],
                                  [3, 3, 3, 4, 4, 4]], device=device)
        self.assertEqual(y2, y2_expect)

        y3 = torch.repeat_interleave(y, torch.tensor([1, 2], device=device), dim=0)
        y3_expect = torch.tensor([[1, 2],
                                  [3, 4],
                                  [3, 4]], device=device)
        self.assertEqual(y3, y3_expect)

        with self.assertRaises(RuntimeError):
            torch.repeat_interleave(y, torch.tensor([1, 2, 3], device=device), dim=0)

        with self.assertRaises(RuntimeError):
            torch.repeat_interleave(y, torch.arange(9, device=device).reshape(3, 3), dim=0)

        # test zero sized dimension
        x = torch.zeros((5, 0), device=device)
        y = torch.repeat_interleave(x, repeats=3, dim=1)
        self.assertEqual(y, x.new_zeros(5, 0, device=device))

        x = torch.tensor([], dtype=torch.int64, device=device)
        y = torch.repeat_interleave(x, x)
        self.assertEqual(y, x)

    def test_repeat_interleave_simple(self):
        def helper(shape, dtype=torch.float32, num_repeats=torch.Tensor(), dim=None):
            x = torch.randn(shape, dtype=dtype, device="mps")
            x_cpu = x.detach().clone().cpu()

            num_repeats_cpu = num_repeats.detach().clone().cpu()

            repeats = torch.repeat_interleave(x, num_repeats, dim)
            repeats_cpu = torch.repeat_interleave(x_cpu, num_repeats_cpu, dim)

            self.assertEqual(repeats, repeats_cpu)
        helper(shape=3, num_repeats=torch.tensor([100], device="mps"))
        helper(shape=(2, 2), num_repeats=torch.tensor([3, 3], device="mps"), dim=0)
        helper(shape=(10, 15, 8), num_repeats=torch.arange(10, device="mps"), dim=0)
        helper(shape=(10, 15, 8), num_repeats=torch.randint(0, 100, (15, ), device="mps"), dim=1)
        helper(shape=(10, 15, 30), num_repeats=torch.randint(0, 100, (30, ), device="mps"), dim=2)

    def test_count_nonzero(self):
        def helper(dtype):
            n = [
                [[1, 0, 2], [3, 0, 2], [7, 9, -4]],
                [[0, 2, 3], [3, 2, 1], [2, 0, 0]],
            ]
            cpu_x = torch.tensor(n, dtype=dtype)
            mps_x = torch.tensor(n, dtype=dtype).to('mps')

            # All non-zeros
            self.assertEqual(
                torch.count_nonzero(cpu_x),
                torch.count_nonzero(mps_x)
            )

            # dim=1
            self.assertEqual(
                torch.count_nonzero(cpu_x, dim=1),
                torch.count_nonzero(mps_x, dim=1)
            )

            # dim=(0, 1)
            self.assertEqual(
                torch.count_nonzero(cpu_x, dim=(0, 1)),
                torch.count_nonzero(mps_x, dim=(0, 1))
            )
        helper(torch.int32)
        helper(torch.int64)
        helper(torch.float16)
        helper(torch.float32)

    def _test_module_empty_input(self, module, inp, check_size=True):
        inp.requires_grad_(True)
        out = module(inp)
        gO = torch.rand_like(out)
        out.backward(gO)
        if check_size:
            self.assertEqual(out.size(), inp.size())
        for p in module.parameters():
            if p.requires_grad:
                self.assertEqual(p.grad, torch.zeros_like(p.grad))
        self.assertEqual(inp.grad, torch.zeros_like(inp))

    # Test dtype casting, with and without simultaneous device change
    def test_to(self):
        values = [[[1.0, 2.0, 3.0], [4.0, 5.0, 6.0]], [[7.0, 8.0, 9.0], [10.0, 11.0, 12.0]]]
        cpu_x = torch.tensor(values, device='cpu')
        mps_x = torch.tensor(values, device='mps')

        self.assertEqual(cpu_x.int(), mps_x.int().cpu())
        self.assertEqual(cpu_x.bool(), mps_x.bool().cpu())
        self.assertEqual(cpu_x.float(), mps_x.float().cpu())

        self.assertEqual(torch.tensor(1.3, device='mps').int().cpu(),
                         torch.tensor(1, dtype=torch.int32))
        self.assertEqual(torch.tensor(0.0, device='mps').bool().cpu(), torch.tensor(False))
        self.assertEqual(torch.tensor(0.1, device='mps').bool().cpu(), torch.tensor(True))
        self.assertEqual(torch.tensor(0.1, device='mps').bool().int().cpu(),
                         torch.tensor(1, dtype=torch.int32))
        self.assertEqual(torch.tensor(0.1, device='mps').bool().int().float().cpu(),
                         torch.tensor(1.0))
        self.assertEqual(torch.tensor(4.25, device='mps').to('cpu', torch.int),
                         torch.tensor(4, dtype=torch.int32))
        self.assertEqual(torch.tensor(4.25, device='cpu').to('mps', torch.int).cpu(),
                         torch.tensor(4, dtype=torch.int32))
        self.assertEqual(torch.tensor(-8.34, device='cpu').to('mps', torch.int),
                         torch.tensor(-8.34, device='cpu').to('mps').to(torch.int))
        # Cast int8 and uint8 to float and compare results
        # See https://github.com/pytorch/pytorch/issues/80009 for more details
        cpu_byte = torch.tensor([60, 160, 20, 220], dtype=torch.uint8)
        cpu_char = torch.tensor([60, -60, 20, -120], dtype=torch.uint8)
        for x_cpu in [cpu_byte, cpu_char]:
            x_mps = x_cpu.to('mps')
            self.assertEqual(x_mps.to(torch.float32), x_cpu.to(torch.float32))


    def test_setitem_scalar(self) -> None:
        device = 'mps'
        for dtype in [torch.int32, torch.float32, torch.int64]:
            for i in range(3, 6):
                for j in range(3, 6):
                    t = torch.zeros(i, j, dtype=dtype, device=device)
                    self.assertEqual(t.sum(), 0)
                    t[1, 1] = 1
                    t[2, 1] = j
                    t[1, 2] = i
                    self.assertEqual(t[1, 1], 1)
                    self.assertEqual(t[1, 2], i)
                    self.assertEqual(t[2, 1], j)
                    self.assertEqual(t.sum(), 1 + i + j)

    def test_stride_of_strides(self) -> None:
        x = torch.rand(32, 1, device='mps')
        y = x.as_strided(size=(32, 2), stride=(1, 0))
        # Casting stride of strided tensor to CPU use to crash with "buffer is not large enough." assert
        # See https://github.com/pytorch/pytorch/issues/79181#issuecomment-1154683435
        z = y.as_strided(size=(32, 3), stride=(1, 0)).to("cpu")
        self.assertEqual(x.to("cpu").as_strided(size=(32, 3), stride=(1, 0)), z)

    def test_type_casting(self):
        # https://github.com/pytorch/pytorch/issues/81567
        def helper(data, to_dtype):
            a_cpu = torch.tensor(data)
            a_mps = a_cpu.to(torch.device('mps'))

            res_cpu = a_cpu.type(to_dtype)
            res_mps = a_mps.type(to_dtype)
            self.assertEqual(res_cpu, res_mps)

        helper([9.0, 3.0, 5.0, 4.0], torch.LongTensor)
        helper([9.0, 3.0, 5.0, 4.0], torch.FloatTensor)
        helper([9.0, 3.0, 5.0, 4.0], torch.IntTensor)
        helper([9.0, 3.0, 5.0, 4.0], torch.ShortTensor)
        helper([9.0, 3.0, 5.0, 4.0], torch.HalfTensor)
        helper([9.0, 3.0, 5.0, 4.0], torch.CharTensor)
        helper([9.0, 3.0, 5.0, 4.0], torch.ByteTensor)

    def test_to_casting(self):
        # https://github.com/pytorch/pytorch/issues/81567
        def helper(data, to_dtype):
            a_cpu = torch.tensor(data)
            a_mps = a_cpu.to(torch.device('mps'))

            res_cpu = a_cpu.to(to_dtype)
            res_mps = a_mps.to(to_dtype)
            self.assertEqual(res_cpu, res_mps)

        helper([9.0, 3.0, 5.0, 4.0], torch.int64)
        helper([9.0, 3.0, 5.0, 4.0], torch.float)
        helper([9.0, 3.0, 5.0, 4.0], torch.int32)
        helper([9.0, 3.0, 5.0, 4.0], torch.short)
        helper([9.0, 3.0, 5.0, 4.0], torch.half)
        helper([9.0, 3.0, 5.0, 4.0], torch.int8)
        helper([9.0, 3.0, 5.0, 4.0], torch.uint8)

    def test_storage_offset_greater_than_src_nbytes(self):
        # https://github.com/pytorch/pytorch/issues/80844
        n_tensors = 100
        n_tensor_elems = 784
        elems = torch.arange(n_tensors * n_tensor_elems, dtype=torch.float32)

        tensor_list = []
        for i in range(0, n_tensors - 1):
            # create a list of contiguous view tensors (view tensor created by the slice op)
            t = elems[n_tensor_elems * i : n_tensor_elems * (i + 1)]
            tensor_list.append(t)

        for i in range(0, n_tensors - 1):
            t = tensor_list[i].view(1, n_tensor_elems)
            t_mps = t.to("mps")
            self.assertEqual(t, t_mps.cpu(), f"i={i}")

    # See https://github.com/pytorch/pytorch/issues/82427
    # and https://github.com/pytorch/pytorch/issues/83692
    def test_full_bugs(self):
        # Test should not crash
        x = torch.full((3, 3), True, device='mps')
        # torch.full should work for uint8
        y_mps = torch.full((2, 2), 247, device='mps', dtype=torch.uint8)
        y_cpu = torch.full((2, 2), 247, device='cpu', dtype=torch.uint8)
        self.assertEqual(y_mps, y_cpu)

    @unittest.skipIf(product_version < 13.0, "Skipped on macOS 12")
    # See https://github.com/pytorch/pytorch/issues/84995
    def test_div_bugs(self):
        for (dtype, mode) in itertools.product(integral_types(), ['trunc', 'floor']):
            if dtype != torch.int64:
                x = torch.tensor(list(range(1, 11)), device='mps', dtype=dtype)
                y = torch.div(x, 101, rounding_mode=mode)
                self.assertEqual(y.sum(), 0)

    # See https://github.com/pytorch/pytorch/issues/82663
    def test_bool_expand(self):
        x = torch.tensor([[1], [0]], dtype=torch.bool, device='mps')
        y = torch.tensor([0, 1], dtype=torch.bool, device='mps')
        self.assertFalse(torch.equal(x.expand(2, 2), y.expand(2, 2)))

    # Empty unary op should return tensor of the same size
    def test_empty_neg(self):
        x = torch.tensor([[]], device='mps')
        y = -x
        self.assertEqual(x, y)

    def _test_unique_scalar_empty(self, dtype, device, f):
        # test scalar
        x = torch.tensor(0, dtype=dtype, device=device)
        unique, inverse, counts = f(x, return_inverse=True, return_counts=True)
        expected_unique = torch.tensor([0], dtype=dtype, device=device)
        expected_inverse = torch.tensor(0, device=device)
        expected_counts = torch.tensor([1], device=device)
        self.assertEqual(unique, expected_unique)
        self.assertEqual(inverse, expected_inverse)
        self.assertEqual(counts, expected_counts)

        # test zero sized tensor
        x = torch.zeros((0, 0, 3), dtype=dtype, device=device)
        unique, inverse, counts = f(x, return_inverse=True, return_counts=True)
        expected_unique = torch.tensor([], dtype=dtype, device=device)
        expected_inverse = torch.empty((0, 0, 3), dtype=torch.long, device=device)
        expected_counts = torch.tensor([], dtype=torch.long, device=device)
        self.assertEqual(unique, expected_unique)
        self.assertEqual(inverse, expected_inverse)
        self.assertEqual(counts, expected_counts)

    def _test_unique_with_expects(self, device, dtype, f, x, expected_unique, expected_inverse, expected_counts, additional_shape):
        def ensure_tuple(x):
            if isinstance(x, torch.Tensor):
                return (x,)
            return x

        for return_inverse in [True, False]:
            for return_counts in [True, False]:
                # test with expected
                ret = ensure_tuple(f(x, return_inverse=return_inverse, return_counts=return_counts))
                self.assertEqual(len(ret), 1 + int(return_inverse) + int(return_counts))
                self.assertEqual(expected_unique, ret[0])
                if return_inverse:
                    self.assertEqual(expected_inverse, ret[1])
                if return_counts:
                    count_index = 1 + int(return_inverse)
                    self.assertEqual(expected_counts, ret[count_index])

                # tests per-element unique on a higher rank tensor.
                y = x.view(additional_shape)
                y_unique, y_inverse, y_counts = f(y, return_inverse=True, return_counts=True)
                self.assertEqual(expected_unique, y_unique)
                self.assertEqual(expected_inverse.view(additional_shape), y_inverse)
                self.assertEqual(expected_counts, y_counts)

    def test_unique_all_dtypes(self, device="mps"):
        def helper(dtype):
            def ensure_tuple(x):
                if isinstance(x, torch.Tensor):
                    return (x,)
                return x

            if dtype is torch.bool:
                x = torch.tensor([True, False, False, False, True, False, True, False], dtype=torch.bool, device=device)
                expected_unique = torch.tensor([False, True], dtype=torch.bool, device=device)
                expected_inverse = torch.tensor([1, 0, 0, 0, 1, 0, 1, 0], dtype=torch.long, device=device)
                expected_counts = torch.tensor([5, 3], dtype=torch.long, device=device)
            else:
                x = torch.tensor([1, 2, 3, 2, 8, 5, 2, 3], dtype=dtype, device=device)
                expected_unique = torch.tensor([1, 2, 3, 5, 8], dtype=dtype, device=device)
                expected_inverse = torch.tensor([0, 1, 2, 1, 4, 3, 1, 2], device=device)
                expected_counts = torch.tensor([1, 3, 2, 1, 1], device=device)

            # test sorted unique
            fs = (
                lambda x, **kwargs: torch.unique(x, sorted=True, **kwargs),
                lambda x, **kwargs: x.unique(sorted=True, **kwargs),
            )
            x_sliced = torch.empty(x.size(0) * 2, dtype=dtype, device=device)[::2].copy_(x)
            xs = (x, x_sliced)
            for f, x in product(fs, xs):
                self._test_unique_with_expects(device, dtype, f, x, expected_unique, expected_inverse, expected_counts, (2, 2, 2))
                self._test_unique_scalar_empty(dtype, device, f)

            # test unsorted unique
            fs = (
                lambda x, **kwargs: torch.unique(x, sorted=False, **kwargs),
                lambda x, **kwargs: x.unique(sorted=False, **kwargs)
            )
            for f, x in product(fs, xs):
                self._test_unique_scalar_empty(dtype, device, f)
                for return_inverse, return_counts in product((True, False), repeat=2):
                    ret = ensure_tuple(f(x, return_inverse=return_inverse, return_counts=return_counts))
                    self.assertEqual(len(ret), 1 + int(return_inverse) + int(return_counts))
                    x_list = x.tolist()
                    x_unique_list = ret[0].tolist()
                    self.assertEqual(expected_unique.tolist(), sorted(x_unique_list))
                    if return_inverse:
                        x_inverse_list = ret[1].tolist()
                        for i, j in enumerate(x_inverse_list):
                            self.assertEqual(x_list[i], x_unique_list[j])
                    if return_counts:
                        count_index = 1 + int(return_inverse)
                        x_counts_list = ret[count_index].tolist()
                        for i, j in zip(x_unique_list, x_counts_list):
                            count = 0
                            for k in x_list:
                                if k == i:
                                    count += 1
                            self.assertEqual(j, count)
        [helper(dtype) for dtype in [torch.float32, torch.int64, torch.int32, torch.int16, torch.uint8]]

    def test_unique(self):
        def helper(x, return_inverse, return_counts):
            cpu_x = x
            x = cpu_x.detach().clone().to('mps')

            result = torch.unique(x, return_inverse=return_inverse, return_counts=return_counts)
            result_cpu = torch.unique(cpu_x, return_inverse=return_inverse, return_counts=return_counts)

            self.assertEqual(result, result_cpu)
        helper(torch.tensor([1, 2, 4, 2, 1]), False, False)
        helper(torch.randint(3, (10, )), False, False)
        helper(torch.randint(3, (10, )), True, False)
        helper(torch.randint(3, (10, )), False, True)
        helper(torch.randint(3, (10, )), True, True)
        helper(torch.randint(3, (1, )), True, True)
        helper(torch.randint(3, (0, )), True, True)
        # Regression test for https://github.com/pytorch/pytorch/issues/104879
        x = torch.arange(2, device="mps")
        self.assertEqual(x.reshape(1, 1, 2).unique(), x)

    def test_unique_consecutive(self):
        def helper(x, dim, return_inverse, return_counts):
            cpu_x = x
            x = cpu_x.detach().clone().to('mps')

            result = torch.unique_consecutive(x, dim=dim, return_inverse=return_inverse, return_counts=return_counts)
            result_cpu = torch.unique_consecutive(cpu_x, dim=dim, return_inverse=return_inverse, return_counts=return_counts)

            self.assertEqual(result, result_cpu)
        helper(torch.tensor([1, 2, 4, 2, 1]), 0, False, False)
        helper(torch.randint(3, (10, )), 0, False, False)
        helper(torch.randint(3, (10, )), 0, True, False)
        helper(torch.randint(3, (10, )), 0, False, True)
        helper(torch.randint(3, (10, )), 0, True, True)
        helper(torch.randint(3, (10, )), 0, True, True)
        helper(torch.randint(3, (1, )), 0, True, True)
        helper(torch.randint(3, (0, )), 0, True, True)

        helper(torch.tensor([[1, 1, 2, 3, 3, 2], [1, 1, 1, 2, 2, 1]]), 0, False, False)
        helper(torch.tensor([[1, 1, 2, 3, 3, 2], [1, 1, 1, 2, 2, 1]]), 0, True, True)
        helper(torch.randint(2, (20, 2)), 0, True, True)
        helper(torch.randint(2, (1, 2)), 0, True, True)
        helper(torch.randint(2, (0, 2)), 0, True, True)

        helper(torch.tensor([[1, 1, 2, 3, 3, 2], [1, 1, 1, 2, 2, 1]]), 1, False, False)
        helper(torch.tensor([[1, 1, 2, 3, 3, 2], [1, 1, 1, 2, 2, 1]]), 1, True, True)
        helper(torch.randint(2, (2, 20)), 1, True, True)
        helper(torch.randint(2, (2, 1)), 1, True, True)
        helper(torch.randint(2, (2, 0)), 1, True, True)

    # See https://github.com/pytorch/pytorch/issues/85675
    def test_cat_non_contiguous(self):
        def rotate_subset(data, dim):
            x1 = data[:, :, :2, :]
            x2 = data[:, :, 2:, :]
            self.assertFalse(x1.is_contiguous())
            self.assertFalse(x2.is_contiguous())
            return torch.concat((x1, x2), dim=dim)
        for dtype in MPS_DTYPES:
            if dtype == torch.bool:
                continue
            data = torch.arange(48, dtype=dtype).reshape(1, 2, 4, 6)
            data = data.to(memory_format=torch.channels_last)
            mps_data = data.to("mps")
            self.assertEqual(data, mps_data)
            for dim in range(data.dim()):
                cpu_result = rotate_subset(data, dim)
                mps_result = rotate_subset(mps_data, dim)
                self.assertEqual(cpu_result, mps_result.to("cpu"))
                # TODO: enable memory format test
                # self.assertEqual(cpu_result.is_contiguous(), mps_result.is_contiguous())

    # See https://github.com/pytorch/pytorch/issues/85967
    def test_from_numpy_non_contiguous(self):
        a = np.arange(9).reshape(3, 3)[:, :2]
        t_cpu = torch.tensor(a, device="cpu")
        t_mps = torch.tensor(a, device="mps")
        self.assertEqual(t_cpu, t_mps.to("cpu"))

    # See https://github.com/pytorch/pytorch/issues/86954
    def test_copy_non_contiguous(self):
        x = torch.arange(27).reshape(3, 3, 3).permute(2, 0, 1)
        self.assertFalse(x.is_contiguous())
        y = x.to('mps')
        self.assertFalse(y.is_contiguous())
        self.assertEqual(x, y.to('cpu'))

        x = torch.arange(4**3).reshape(4, 4, 4).permute((2, 0, 1))[1:, ::2]
        y = x.to('mps')
        self.assertEqual(x, y.to('cpu'))

        x = torch.full((4, 4, 4, 4), 13, device="cpu")
        y = torch.full((4, 4, 4, 4), 13, device="mps")
        z = torch.arange(4**4).reshape(4, 4, 4, 4).permute(3, 2, 0, 1)[1::, ::2]
        x.permute(3, 2, 1, 0)[1::, ::2] = z
        # As y is on MPS and z on CPU, this dispatches to a copy operator
        y.permute(3, 2, 1, 0)[1::, ::2] = z
        self.assertEqual(x, y.to('cpu'))

    # See https://github.com/pytorch/pytorch/issues/95417
    def test_copy_storage_offset(self):
        x_cpu = torch.zeros(5, device="cpu", dtype=torch.float32)
        x_mps = torch.zeros(5, device="mps", dtype=torch.float32)
        update_cpu = torch.tensor([1, 1], device="cpu", dtype=torch.int64)
        update_mps = torch.tensor([1, 1], device="mps", dtype=torch.int64)
        x_cpu[2:4] = update_cpu
        x_mps[2:4] = update_mps  # implicit type casting and copy
        self.assertEqual(x_cpu, x_mps)

        x_cpu[2:4] = update_mps  # implicit device moving and copy
        self.assertEqual(x_cpu, x_mps)

    def test_copy_broadcasting(self):
        def helper(src_shape, dst_shape, src_dtype, dst_dtype):
            cpu_src = torch.randint(0, 127, src_shape).to(src_dtype)
            cpu_dst = torch.randint(0, 127, dst_shape).to(dst_dtype)
            cpu_result = cpu_dst.copy_(cpu_src)
            mps_src = cpu_src.to("mps")
            mps_dst = cpu_dst.to("mps")
            mps_result = mps_dst.copy_(mps_src)
            self.assertEqual(cpu_result, mps_result)

        test_dtypes = [torch.float32, torch.int32, torch.int16, torch.int8]

        for (src_dtype, dst_dtype) in itertools.product(test_dtypes, test_dtypes):
            helper((2, 1), (2, 3), src_dtype, dst_dtype)
            helper((2, 1), (2, 2), src_dtype, dst_dtype)
            helper((3, 1, 4, 1), (3, 4, 4, 5), src_dtype, dst_dtype)
            helper((3,), (2, 3), src_dtype, dst_dtype)
            helper((2,), (2, 2), src_dtype, dst_dtype)
            helper((4, 1, 5), (3, 4, 4, 5), src_dtype, dst_dtype)
            helper((4, 1, 5), (4, 0, 5), src_dtype, dst_dtype)
            helper((1, 5), (4, 0, 5), src_dtype, dst_dtype)
            helper((3, 1, 0), (3, 5, 0), src_dtype, dst_dtype)
            helper((0, 1, 0), (0, 5, 0), src_dtype, dst_dtype)
        # Regression test for https://github.com/pytorch/pytorch/issues/107867
        self.assertEqual(torch.tensor([[1]], device='mps').item(), 1.0)

    # See https://github.com/pytorch/pytorch/pull/84742
    # and https://github.com/pytorch/pytorch/pull/78319
    def test_binops_dtype_precedence(self):
        # Test dtype precedence (casting order) in binary operations by comparing to CPU result
        # Example values for all dtypes supported on the MPS backend
        sample_vals = {
            torch.bool: [False, True],
            torch.int16: [-15, 0, 1, 10],
            torch.int32: [-376, 0, 1, 13],
            torch.int64: [-8, 0, 1, 77],
            torch.float16: [-234.5, 0.0, 1.0, 2.0],
            torch.float32: [-1.0, 0.0, 0.1, 111.99],
        }
        # Test all combinations of dtypes, operations, dimensionality
        for dtype1, dtype2, binop in itertools.product(
                sample_vals.keys(), sample_vals.keys(), ['add', 'sub', 'mul', 'div']):
            # bool minus bool is generally unsupported, so skip
            if binop == 'sub' and (dtype1 == torch.bool or dtype2 == torch.bool):
                continue
            full_shape = (10,)
            for val1, val2 in itertools.product(sample_vals[dtype1], sample_vals[dtype2]):
                # print(f'{dtype1},{dtype2}: ({val1}).{binop}({val2})')
                # print(getattr(torch.tensor(val1, dtype=dtype1, device='mps'), binop)
                #            (torch.tensor(val2, dtype=dtype2, device='mps')))
                # print(getattr(torch.tensor(val1, dtype=dtype1, device='cpu'), binop)
                #            (torch.tensor(val2, dtype=dtype2, device='cpu')))
                self.assertEqual(
                    getattr(torch.tensor(val1, dtype=dtype1, device='mps'), binop)
                           (torch.tensor(val2, dtype=dtype2, device='mps')),
                    getattr(torch.tensor(val1, dtype=dtype1, device='cpu'), binop)
                           (torch.tensor(val2, dtype=dtype2, device='cpu')))
                self.assertEqual(
                    getattr(torch.tensor([val1], dtype=dtype1, device='mps'), binop)
                           (torch.tensor([val2], dtype=dtype2, device='mps')),
                    getattr(torch.tensor([val1], dtype=dtype1, device='cpu'), binop)
                           (torch.tensor([val2], dtype=dtype2, device='cpu')))
                self.assertEqual(
                    getattr(torch.tensor(val1, dtype=dtype1, device='mps'), binop)
                           (torch.tensor([val2], dtype=dtype2, device='mps')),
                    getattr(torch.tensor(val1, dtype=dtype1, device='cpu'), binop)
                           (torch.tensor([val2], dtype=dtype2, device='cpu')))
                self.assertEqual(
                    getattr(torch.tensor([val1], dtype=dtype1, device='mps'), binop)
                           (torch.tensor(val2, dtype=dtype2, device='mps')),
                    getattr(torch.tensor([val1], dtype=dtype1, device='cpu'), binop)
                           (torch.tensor(val2, dtype=dtype2, device='cpu')))
                # Test tensors created with torch.full
                x1 = torch.full(full_shape, val1, dtype=dtype1, device='mps')
                y1 = torch.tensor(val2, dtype=dtype2, device='mps')
                x2 = torch.full(full_shape, val1, dtype=dtype1, device='cpu')
                y2 = torch.tensor(val2, dtype=dtype2, device='cpu')
                self.assertEqual(getattr(x1, binop)(y1), getattr(x2, binop)(y2))
                x3 = torch.tensor(val1, dtype=dtype1, device='mps')
                y3 = torch.full(full_shape, val2, dtype=dtype2, device='mps')
                x4 = torch.tensor(val1, dtype=dtype1, device='cpu')
                y4 = torch.full(full_shape, val2, dtype=dtype2, device='cpu')
                self.assertEqual(getattr(x3, binop)(y3), getattr(x4, binop)(y4))
                self.assertEqual(
                    getattr(torch.tensor(val1, dtype=dtype1, device='mps'), binop)
                           (torch.full(full_shape, val2, dtype=dtype2, device='mps')),
                    getattr(torch.tensor(val1, dtype=dtype1, device='cpu'), binop)
                           (torch.full(full_shape, val2, dtype=dtype2, device='cpu')))

    def test_cholesky_compare_cpu(self):
        def generate_positive_definite_matrix(n):
            A = torch.rand(n, n)
            # Make it symmetric and positive-definite
            B = torch.mm(A, A.t())
            return B

        def helper_2D(dtype, upper=False):
            cpu_x = generate_positive_definite_matrix(3).to(dtype).to('cpu')

            cpu_L = torch.linalg.cholesky(cpu_x, upper=upper)

            mps_x = cpu_x.to('mps')
            mps_L = torch.linalg.cholesky(mps_x, upper=upper)

            self.assertTrue(torch.allclose(cpu_L, mps_L.to('cpu')), msg=f"cpu_L: {cpu_L}\nmps_L: {mps_L}")

        def helper_3D(dtype, upper=False):
            cpu_x = generate_positive_definite_matrix(3).to(dtype).to('cpu').unsqueeze(0)
            cpu_x = cpu_x.repeat(3, 1, 1)

            cpu_L = torch.linalg.cholesky(cpu_x, upper=upper)

            mps_x = cpu_x.to('mps')
            mps_L = torch.linalg.cholesky(mps_x, upper=upper)

            self.assertTrue(torch.allclose(cpu_L, mps_L.to('cpu')), msg=f"cpu_L: {cpu_L}\nmps_L: {mps_L}")

        # test lower tri
        [helper_2D(dtype, False) for dtype in [torch.float32]]
        [helper_3D(dtype, False) for dtype in [torch.float32]]

        # test upper tri
        [helper_2D(dtype, True) for dtype in [torch.float32]]
        [helper_3D(dtype, True) for dtype in [torch.float32]]

    def test_cholesky_errors_and_warnings(self):
        device = 'mps'
        dtype = torch.float32
        from torch.testing._internal.common_utils import random_hermitian_pd_matrix

        # cholesky requires the input to be a square matrix or batch of square matrices
        A = torch.randn(2, 3, device=device, dtype=dtype)
        with self.assertRaisesRegex(RuntimeError, r'must be batches of square matrices'):
            torch.linalg.cholesky(A)
        A = torch.randn(2, 2, 3, device=device, dtype=dtype)
        with self.assertRaisesRegex(RuntimeError, r'must be batches of square matrices'):
            torch.linalg.cholesky(A)
        with self.assertRaisesRegex(np.linalg.LinAlgError, r'Last 2 dimensions of the array must be square'):
            np.linalg.cholesky(A.cpu().numpy())

        # cholesky requires the input to be at least 2 dimensional tensor
        A = torch.randn(2, device=device, dtype=dtype)
        with self.assertRaisesRegex(RuntimeError, r'must have at least 2 dimensions'):
            torch.linalg.cholesky(A)
        with self.assertRaisesRegex(np.linalg.LinAlgError,
                                    r'1-dimensional array given\. Array must be at least two-dimensional'):
            np.linalg.cholesky(A.cpu().numpy())

        # if the input matrix is not positive definite, an error should be raised
        A = torch.eye(3, 3, dtype=dtype, device=device)
        A[-1, -1] = 0  # Now A is not positive definite
        with self.assertRaisesRegex(torch.linalg.LinAlgError, r'minor of order 3 is not positive-definite'):
            torch.linalg.cholesky(A)
        with self.assertRaisesRegex(np.linalg.LinAlgError, r'Matrix is not positive definite'):
            np.linalg.cholesky(A.cpu().numpy())

        # if at least one matrix in the batch is singular, an error should be raised
        A = torch.eye(3, 3, dtype=dtype, device=device)
        A = A.reshape((1, 3, 3))
        A = A.repeat(5, 1, 1)
        A[4, -1, -1] = 0  # Now A[4] is not positive definite
        with self.assertRaisesRegex(torch.linalg.LinAlgError, r'\(Batch element 4\): The factorization could not be completed'):
            torch.linalg.cholesky(A)

        # if out tensor with wrong shape is passed a warning is given
        A = random_hermitian_pd_matrix(3, dtype=dtype, device=device)
        out = torch.empty(2, 3, dtype=dtype, device=device)
        with warnings.catch_warnings(record=True) as w:
            # Trigger warning
            torch.linalg.cholesky(A, out=out)
            # Check warning occurs
            self.assertEqual(len(w), 1)
            self.assertTrue("An output with one or more elements was resized" in str(w[-1].message))

        # dtypes should be safely castable
        out = torch.empty(*A.shape, dtype=torch.int, device=device)
        with self.assertRaisesRegex(RuntimeError, "but got int instead"):
            torch.linalg.cholesky(A, out=out)

        wrong_device = 'cpu'
        out = torch.empty(0, device=wrong_device, dtype=dtype)
        with self.assertRaisesRegex(RuntimeError, "Expected out tensor to have device"):
            torch.linalg.cholesky(A, out=out)

    def test_cholesky(self):
        from torch.testing._internal.common_utils import random_hermitian_pd_matrix
        device = 'mps'
        dtype = torch.float32

        def run_test(shape, batch, contiguous):
            A = random_hermitian_pd_matrix(shape, *batch, dtype=dtype, device=device)
            if A.numel() > 0 and not contiguous:
                A = A.mT
                self.assertFalse(A.is_contiguous())
            expected_L = np.linalg.cholesky(A.cpu().numpy())
            actual_L = torch.linalg.cholesky(A)

            # For fp32 individual entries in matrices can differ between PyTorch and NumPy
            # Let's compare the norms of matrices instead
            if A.numel() > 0 and dtype in [torch.float32]:
                # axis is specified to calculate matrix norm for batched input
                expected_norm = np.linalg.norm(expected_L, ord=1, axis=(-2, -1))
                actual_norm = torch.linalg.norm(actual_L, ord=1, axis=(-2, -1))
                # Compare the norms with standard tolerances
                self.assertEqual(actual_norm, expected_norm)
                # and individual values with a higher tolerance
                self.assertEqual(actual_L, expected_L, atol=1e-2, rtol=1e-5)
            else:
                self.assertEqual(actual_L, expected_L)

        shapes = (0, 3, 5)
        batches = ((), (3, ), (2, 2))
        larger_input_case = [(100, (5, ), True)]
        for shape, batch, contiguous in list(itertools.product(shapes, batches, (True, False))) + larger_input_case:
            run_test(shape, batch, contiguous)

        # check the out= variant
        A = random_hermitian_pd_matrix(3, 3, dtype=dtype, device=device)
        out = torch.empty_like(A)
        ans = torch.linalg.cholesky(A, out=out)
        self.assertEqual(ans, out)
        expected = torch.linalg.cholesky(A)
        self.assertEqual(expected, out)

        # check the upper= variant
        expected = torch.linalg.cholesky(A).mH
        actual = torch.linalg.cholesky(A, upper=True)
        self.assertEqual(expected, actual)

    def test_cholesky_ex(self):
        from torch.testing._internal.common_utils import random_hermitian_pd_matrix
        device = 'mps'
        dtype = torch.float32

        def run_test(n, batch):
            A = random_hermitian_pd_matrix(n, *batch, dtype=dtype, device=device)
            expected_L = np.linalg.cholesky(A.cpu().numpy())
            expected_info = torch.zeros(A.shape[:-2], dtype=torch.int32, device=device)
            actual_L, actual_info = torch.linalg.cholesky_ex(A)

            # For fp32 individual entries in matrices can differ between PyTorch and NumPy
            # Let's compare the norms of matrices instead
            if A.numel() > 0 and dtype in [torch.float32, torch.complex64]:
                # axis is specified to calculate matrix norm for batched input
                expected_norm = np.linalg.norm(expected_L, ord=1, axis=(-2, -1))
                actual_norm = torch.linalg.norm(actual_L, ord=1, axis=(-2, -1))
                # Compare the norms with standard tolerances
                self.assertEqual(actual_norm, expected_norm)
                # and individual values with a higher tolerance
                self.assertEqual(actual_L, expected_L, atol=1e-2, rtol=1e-5)
            else:
                self.assertEqual(actual_L, expected_L)
            self.assertEqual(actual_info, expected_info)

        ns = (0, 3, 5)
        batches = ((), (2, ), (2, 1))
        for n, batch in itertools.product(ns, batches):
            run_test(n, batch)


    def test_nansum(self):
        def helper(dtype, noncontiguous, dim):
            zero_cpu = torch.zeros((), dtype=dtype)

            # Randomly scale the values
            scale = random.randint(10, 100)
            x_cpu: torch.Tensor = make_tensor(
                (5, 5), dtype=dtype, device='cpu',
                low=-scale, high=scale, noncontiguous=noncontiguous)

            if dtype.is_floating_point:
                nan_mask_cpu = x_cpu < (0.2 * scale)
                x_no_nan_cpu = torch.where(nan_mask_cpu, zero_cpu, x_cpu)
                x_cpu[nan_mask_cpu] = np.nan
            else:
                x_no_nan_cpu = x_cpu

            x_mps = x_cpu.to('mps')
            actual_out_mps = torch.empty(0, dtype=dtype, device='mps')
            expect_out_cpu = torch.empty(0, dtype=dtype)
            dim_kwargs = {"dim": dim} if dim is not None else {}
            expect = torch.sum(x_no_nan_cpu, **dim_kwargs)

            actual_cpu = torch.nansum(x_cpu, **dim_kwargs)
            # Sanity check on CPU
            self.assertEqual(expect, actual_cpu)

            # Test MPS
            actual_mps = torch.nansum(x_mps, **dim_kwargs)
            # Test out= variant
            torch.nansum(x_mps, out=actual_out_mps, **dim_kwargs)
            torch.nansum(x_cpu, out=expect_out_cpu, **dim_kwargs)
            self.assertEqual(expect, actual_mps)
            self.assertEqual(expect_out_cpu, actual_out_mps)

        args = itertools.product(
            (torch.float16, torch.float32, torch.int32, torch.int64),   # dtype
            (True, False),                                              # noncontiguous
            (0, 1, None),                                               # dim
        )

        for dtype, noncontiguous, dim in args:
            with self.subTest(dtype=dtype, noncontiguous=noncontiguous, dim=dim):
                helper(dtype, noncontiguous, dim)

    def test_cumsum_all_dtypes(self):
        def helper(dtype):
            t = torch.tensor([1, 1, 1, 1], device="mps", dtype=dtype)
            t_cpu = torch.tensor([1, 1, 1, 1], device="cpu")

            a = t.cumsum(0, dtype=dtype)
            a_cpu = t_cpu.cumsum(0, dtype=dtype)

            self.assertEqual(a.cpu(), a_cpu)
        [helper(dtype) for dtype in [torch.int8, torch.int16, torch.int32, torch.float32]]

        try:
            helper(torch.int64)
        except Exception as e:
            e_string = str(e)
            self.assertEqual(e_string, "MPS does not support cumsum_out_mps op with int64 input." +
                             " Support has been added in macOS 13.3")

    def test_cumsum_minus_one_axis(self):
        def helper(dtype):
            # Test with axis -1
            cpu_x = None
            if(dtype == torch.float32):
                cpu_x = torch.randn(10, 3, device='cpu', dtype=torch.float32)
            else:
                cpu_x = torch.randint(0, 20, (10, 3), device='cpu', dtype=torch.float32)
            x = cpu_x.detach().clone().to('mps')

            cpu_y = cpu_x.cumsum(-1)
            y = x.cumsum(-1)

            self.assertEqual(y, cpu_y)

        [helper(dtype) for dtype in [torch.float32, torch.int16, torch.int32, torch.uint8]]

    def test_cumprod_all_dtypes(self):
        def helper(dtype):
            t = torch.tensor([1, 1, 1, 1], device="mps", dtype=dtype)
            t_cpu = torch.tensor([1, 1, 1, 1], device="cpu")

            a = t.cumprod(0, dtype=dtype)
            a_cpu = t_cpu.cumprod(0, dtype=dtype)

            self.assertEqual(a.cpu(), a_cpu)
        [helper(dtype) for dtype in [torch.int8, torch.int16, torch.int32, torch.float32]]

        try:
            helper(torch.int64)
        except Exception as e:
            e_string = str(e)
            self.assertEqual(e_string, "MPS does not support cumprod_out_mps op with int64 input."
                             + " Support has been added in macOS 13.3")

    def test_cumprod_minus_one_axis(self):
        def helper(dtype):
            # Test with axis -1
            cpu_x = None
            if(dtype == torch.float32):
                cpu_x = torch.randn(10, 3, device='cpu', dtype=torch.float32)
            else:
                cpu_x = torch.randint(0, 20, (10, 3), device='cpu', dtype=torch.float32)
            x = cpu_x.detach().clone().to('mps')

            cpu_y = cpu_x.cumprod(-1)
            y = x.cumprod(-1)

            self.assertEqual(y, cpu_y)

        [helper(dtype) for dtype in [torch.float32, torch.int16, torch.int32, torch.uint8]]

    def test_median_int16(self):
        def helper(shape, dtype):
            cpu_x = torch.randint(-9999, 9999, shape, device='cpu', dtype=dtype)
            x = cpu_x.detach().clone().to('mps')

            median_result = torch.median(x)
            median_result_cpu = torch.median(cpu_x)
            self.assertEqual(median_result, median_result_cpu)

        helper((2, 8, 4, 5), torch.int16)

    def test_activation_checkpoint_does_not_error(self):
        from torch.utils.checkpoint import checkpoint

        for use_reentrant in (True, False):
            a = torch.tensor(1., device="mps", requires_grad=True)

            def fn(x):
                return x.sin().cos().exp()

            out = checkpoint(fn, a, use_reentrant=use_reentrant)
            out.backward()

class TestLogical(TestCaseMPS):
    def _wrap_tensor(self, x, device="cpu", dtype=None, requires_grad=False):
        return torch.tensor(x, device=device, dtype=dtype, requires_grad=requires_grad)

    def test_logical_not(self):
        def helper(x):
            cpu_x = x
            x = cpu_x.detach().clone().to('mps')

            result = torch.logical_not(x)
            result_cpu = torch.logical_not(cpu_x)

            self.assertEqual(result, result_cpu)

        helper(self._wrap_tensor([1, 1, 0, 0]))
        helper(self._wrap_tensor([1, 1, 0, 0], dtype=torch.float, requires_grad=True))
        helper(self._wrap_tensor([True, True, False, False]))
        helper(self._wrap_tensor(1))
        helper(self._wrap_tensor(0))
        helper(self._wrap_tensor(True))
        helper(self._wrap_tensor(False))

    def test_logical_and(self):
        def helper(x, other):
            cpu_x = x
            x = cpu_x.detach().clone().to('mps')

            cpu_other = other
            other = cpu_other.detach().clone().to('mps')

            result = torch.logical_and(x, other)
            result_cpu = torch.logical_and(cpu_x, cpu_other)
            self.assertEqual(result, result_cpu)

        helper(self._wrap_tensor([1, 1, 0, 0]), self._wrap_tensor([1, 0, 0, 1]))
        helper(
            self._wrap_tensor([1, 1, 0, 0], dtype=torch.float, requires_grad=True),
            self._wrap_tensor([1, 0, 0, 1], dtype=torch.float)
        )
        helper(self._wrap_tensor([True, True, False, False]), self._wrap_tensor([True, False, False, True]))
        helper(self._wrap_tensor((1, 0, 1, 0)), self._wrap_tensor(1))
        helper(self._wrap_tensor((1, 0, 1, 0)), self._wrap_tensor(0))
        helper(self._wrap_tensor((1, 0, 1, 0)), self._wrap_tensor(True))
        helper(self._wrap_tensor((1, 0, 1, 0)), self._wrap_tensor(False))

    def test_logical_or(self):
        def helper(x, other):
            cpu_x = x
            x = cpu_x.detach().clone().to('mps')

            cpu_other = other
            other = cpu_other.detach().clone().to('mps')

            result = torch.logical_or(x, other)
            result_cpu = torch.logical_or(cpu_x, cpu_other)

            self.assertEqual(result, result_cpu)

        helper(self._wrap_tensor([1, 1, 0, 0]), self._wrap_tensor([1, 0, 0, 1]))
        helper(
            self._wrap_tensor([1, 1, 0, 0], dtype=torch.float, requires_grad=True),
            self._wrap_tensor([1, 0, 0, 1], dtype=torch.float)
        )
        helper(self._wrap_tensor([True, True, False, False]), self._wrap_tensor([True, False, False, True]))
        helper(self._wrap_tensor((1, 0, 1, 0)), self._wrap_tensor(1))
        helper(self._wrap_tensor((1, 0, 1, 0)), self._wrap_tensor(0))
        helper(self._wrap_tensor((1, 0, 1, 0)), self._wrap_tensor(True))
        helper(self._wrap_tensor((1, 0, 1, 0)), self._wrap_tensor(False))

    def test_logical_xor(self):
        def helper(x, other):
            cpu_x = x
            x = cpu_x.detach().clone().to('mps')

            cpu_other = other
            other = cpu_other.detach().clone().to('mps')

            result = torch.logical_xor(x, other)
            result_cpu = torch.logical_xor(cpu_x, cpu_other)

            self.assertEqual(result, result_cpu)

        helper(self._wrap_tensor([1, 1, 0, 0]), self._wrap_tensor([1, 0, 0, 1]))
        helper(
            self._wrap_tensor([1, 1, 0, 0], dtype=torch.float, requires_grad=True),
            self._wrap_tensor([1, 0, 0, 1], dtype=torch.float)
        )
        helper(self._wrap_tensor([True, True, False, False]), self._wrap_tensor([True, False, False, True]))
        helper(self._wrap_tensor((1, 0, 1, 0)), self._wrap_tensor(1))
        helper(self._wrap_tensor((1, 0, 1, 0)), self._wrap_tensor(0))
        helper(self._wrap_tensor((1, 0, 1, 0)), self._wrap_tensor(True))
        helper(self._wrap_tensor((1, 0, 1, 0)), self._wrap_tensor(False))

    def test_min_max(self):
        def helper(dtype):
            for _ in range(10):
                if dtype == torch.float32 or dtype == torch.float16:
                    x = torch.randn((30, 15), device='mps', dtype=dtype)
                else:
                    x = torch.randint(0, 100, (30, 15), device="mps", dtype=dtype)
                x_cpu = x.to("cpu")

                y = x.max()
                y_cpu = x_cpu.max()
                self.assertEqual(y, y_cpu)

                z = x.min()
                z_cpu = x_cpu.min()
                self.assertEqual(z, z_cpu)

        [helper(dtype) for dtype in [torch.float32, torch.float16, torch.int32, torch.int16, torch.uint8, torch.int8, torch.bool]]

class TestSmoothL1Loss(TestCaseMPS):

    def _smooth_l1_loss_helper(self, reduction="mean", requires_grad=False):
        # CPU
        input_cpu = torch.randn(4, 7, requires_grad=requires_grad)
        target_cpu = torch.randn(4, 7)

        # MPS
        input_mps = input_cpu.detach().clone().to('mps').requires_grad_()
        target_mps = target_cpu.detach().clone().to('mps')

        smooth_l1_loss_cpu = F.smooth_l1_loss(input_cpu, target_cpu, beta=1.0, reduction=reduction)
        smooth_l1_loss_mps = F.smooth_l1_loss(input_mps, target_mps, beta=1.0, reduction=reduction)

        self.assertEqual(smooth_l1_loss_cpu, smooth_l1_loss_mps)

        if requires_grad:
            smooth_l1_loss_cpu.backward()
            smooth_l1_loss_mps.backward()
            self.assertEqual(input_cpu.grad, input_mps.grad.to("cpu"))

        return smooth_l1_loss_cpu, smooth_l1_loss_mps

    def test_smooth_l1_loss_reduction_none(self):
        self._smooth_l1_loss_helper(reduction="none")

    def test_smooth_l1_loss_reduction_mean(self):
        self._smooth_l1_loss_helper(reduction="mean")

    def test_smooth_l1_loss_reduction_sum(self):
        self._smooth_l1_loss_helper(reduction="sum")

    def test_smooth_l1_loss_reduction_mean_backward(self):
        self._smooth_l1_loss_helper(reduction="mean", requires_grad=True)

    def test_smooth_l1_loss_reduction_mean_sum_backward(self):
        self._smooth_l1_loss_helper(reduction="sum", requires_grad=True)


class TestNLLLoss(TestCaseMPS):
    def test_nll_loss_mismatched_batch(self, device='mps'):
        x = torch.randn((10, 3), requires_grad=True, device=device)
        # t should have size (10,)
        t = torch.zeros((3,), dtype=torch.int64, device=device)
        with self.assertRaisesRegex(ValueError, 'Expected.*batch_size'):
            F.nll_loss(x, t)

    def test_nll_loss_out_of_bounds_ignore_index(self):

        def test_nll_loss_out_of_bounds_ignore_index_helper(device):
            output = []
            x = torch.tensor([[0.3, 0.5, 0.2], [0.1, 0.7, 0.2], [0.4, 0.5, 0.1], [
                             0.3, 0.5, 0.2], [0.1, 0.7, 0.2], [0.4, 0.5, 0.1]], device=device)
            t1 = torch.tensor([0, 1, 255, 0, 1, 2], dtype=torch.int64, device=device)
            t2 = torch.tensor([0, 1, 1, 0, -100, 2], dtype=torch.int64, device=device)
            for reduction in ['mean', 'none']:
                # out of bound ignore_index
                output.append(F.nll_loss(x, t1, ignore_index=255, reduction=reduction))
                # default ignore_index
                output.append(F.nll_loss(x, t2, reduction=reduction))
            return output

        output_cpu = test_nll_loss_out_of_bounds_ignore_index_helper(device='cpu')
        output_mps = test_nll_loss_out_of_bounds_ignore_index_helper(device='mps')

        for cpu, mps in zip(output_cpu, output_mps):
            self.assertEqual(cpu, mps)

    def test_nll_loss_invalid_target_dim(self):

        def _test_nll_loss_invalid_target_dim(device):
            output = []
            x = torch.tensor([[0.3, 0.5, 0.2], [0.1, 0.7, 0.2], [0.4, 0.5, 0.1], [
                             0.3, 0.5, 0.2], [0.1, 0.7, 0.2], [0.4, 0.5, 0.1]], device=device)
            t = torch.zeros((6, 2), dtype=torch.int64, device=device)
            with self.assertRaisesRegex(RuntimeError, "1D target tensor expected"):
                F.nll_loss(x, t)

        _test_nll_loss_invalid_target_dim(device='cpu')
        _test_nll_loss_invalid_target_dim(device='mps')

    def test_nll_loss_invalid_weights(self):

        def _test_nll_loss_invalid_weights(device):
            x = torch.tensor([[0.3, 0.5, 0.2], [0.1, 0.7, 0.2], [0.4, 0.5, 0.1], [
                             0.3, 0.5, 0.2], [0.1, 0.7, 0.2], [0.4, 0.5, 0.1]], device=device)
            t = torch.tensor([0, 1, 2, 1, 1, 2], dtype=torch.int64, device=device)
            invalid_weights = [
                torch.zeros(4, device=device),
                torch.zeros((1, 3), device=device),
            ]
            msg = "weight tensor should be defined either for all 3 classes or no classes"
            for weight in invalid_weights:
                with self.assertRaisesRegex(RuntimeError, msg):
                    F.nll_loss(x, t, weight=weight)

        _test_nll_loss_invalid_weights(device='cpu')
        _test_nll_loss_invalid_weights(device='mps')

    def _nll_loss_helper(self, input_size, reduction, expected):

        # CPU
        input = torch.rand(input_size, requires_grad=True, device='cpu')
        num_channels = input_size[1]
        target_size = (input_size[0], ) + tuple(input_size[2:])
        target = torch.randint(num_channels, target_size, device='cpu')
        weights = torch.randn(num_channels)

        # MPS
        input_mps = input.detach().clone().to('mps').requires_grad_()
        target_mps = target.detach().clone().to('mps')
        weights_mps = weights.to("mps")

        output_cpu = F.nll_loss(input, target, weight=weights, reduction=reduction)
        output_mps = F.nll_loss(input_mps, target_mps, weight=weights_mps, reduction=reduction)
        self.assertEqual(output_cpu, output_mps.to('cpu'))

        output_cpu.sum().backward()
        output_mps.sum().backward()
        self.assertEqual(input.grad, input_mps.grad.to('cpu'))

    def _nll_loss_1d_helper(self, input_size, reduction):

        # CPU
        input = torch.rand(input_size, requires_grad=True, device='cpu')
        num_channels = input_size[0]
        target = torch.randint(num_channels, [], device='cpu')

        # MPS
        input_mps = input.detach().clone().to('mps').requires_grad_()
        target_mps = target.detach().clone().to('mps')

        output_cpu = F.nll_loss(input, target, reduction=reduction)
        output_mps = F.nll_loss(input_mps, target_mps, reduction=reduction)
        self.assertEqual(output_cpu, output_mps.to('cpu'))

        output_cpu.sum().backward()
        output_mps.sum().backward()
        self.assertEqual(input.grad, input_mps.grad.to('cpu'))

    def test_as_strided(self):
        values = [[1.0, 2.0, 3.0], [4.0, 5.0, 6.0], [7.0, 8.0, 9.0]]
        values_1 = [[1.0, 1.0], [1.0, 1.0]]
        cpu_x = torch.tensor(values, device='cpu')
        ones1 = torch.tensor(values_1, device='mps')
        x = cpu_x.detach().clone().to('mps').requires_grad_()
        strided_cpu = torch.as_strided(cpu_x, (2, 2), (1, 2))
        strided_mps = torch.as_strided(x, (2, 2), (1, 2))
        self.assertEqual(strided_mps, strided_cpu)
        strided_cpu_out = strided_cpu + ones1.to('cpu')
        strided_mps_out = strided_mps + ones1
        self.assertEqual(strided_cpu_out, strided_mps_out)

        # test with storage offsets
        cpu_x = torch.rand(3, 3, device='cpu')
        mps_x = cpu_x.to('mps')
        strided_cpu1 = torch.as_strided(cpu_x, (2, 2), (1, 2), 0)
        strided_mps1 = torch.as_strided(mps_x, (2, 2), (1, 2), 0)
        strided_cpu2 = torch.as_strided(cpu_x, (2, 2), (1, 2), 1)
        strided_mps2 = torch.as_strided(mps_x, (2, 2), (1, 2), 1)
        strided_cpu_out = strided_cpu1 - strided_cpu2
        strided_mps_out = strided_mps1 - strided_mps2
        self.assertEqual(strided_cpu_out, strided_mps_out)

    def test_unfold(self):
        x = torch.arange(1., 8)
        x_mps = torch.arange(1., 8, device="mps")

        y = x.unfold(0, 2, 1)
        y_mps = x_mps.unfold(0, 2, 1)

        self.assertEqual(y, y_mps)

    def test_unfold_all_devices_and_dtypes(self):
        supported_dtypes = [torch.float32, torch.float16, torch.int64, torch.int32, torch.int16, torch.uint8]
        for dt in supported_dtypes:
            x = torch.empty((0, 1, 3, 0), dtype=dt, device="mps")
            self.assertEqual((0, 1, 1, 0, 3), x.unfold(2, 3, 2).shape)

    def test_unfold_scalars(self):
        x = torch.tensor(0.5, device="mps")
        # unfold on a 0-dimensional tensor should always return a 1-d dimensional
        # tensor of shape [size] (i.e., the second parameter to unfold)

        self.assertEqual(torch.empty(0, device="mps"), x.unfold(0, 0, 1))
        self.assertEqual(torch.empty(0, device="mps"), x.unfold(0, 0, 2))
        self.assertEqual(torch.tensor([0.5], device="mps"), x.unfold(0, 1, 1))

    def test_bincount_simple(self):
        input = torch.randint(0, 8, (5,), dtype=torch.int32, device="mps")
        input_cpu = input.to("cpu")
        weights = torch.linspace(0, 1, steps=5, device="mps", dtype=torch.float32)
        weights_cpu = weights.to("cpu")

        x = torch.bincount(input)
        x_cpu = torch.bincount(input_cpu)
        self.assertEqual(x, x_cpu)

        y = input.bincount(weights)
        y_cpu = input_cpu.bincount(weights_cpu)
        self.assertEqual(y, y_cpu)

    def test_bincount_reduction(self):
        device = "mps"
        # negative input throws
        with self.assertRaisesRegex(RuntimeError, '1-d non-negative integral'):
            torch.bincount(torch.tensor([1, -1], device=device, dtype=torch.int32))
        # n-d input, with n > 1 throws
        with self.assertRaisesRegex(RuntimeError, '1-d non-negative integral'):
            torch.bincount(torch.tensor([[1, 2], [3, 4]], device=device))
        # minlength < 0 throws
        with self.assertRaisesRegex(RuntimeError, 'minlength should be >= 0'):
            torch.bincount(torch.tensor([1, 3], device=device),
                           torch.tensor([.2, .2], device=device),
                           minlength=-1)
        # n-d weights, with n > 1 throws
        with self.assertRaisesRegex(RuntimeError, '1-d'):
            torch.bincount(torch.tensor([1, 0], device=device, dtype=torch.int32),
                           torch.tensor([[1., 0.3], [1., 0.3]], device=device, dtype=torch.float))
        # input and weights dim mismatch
        with self.assertRaisesRegex(RuntimeError, 'same length'):
            torch.bincount(torch.tensor([1, 0], device=device, dtype=torch.int32),
                           torch.tensor([1., 0.3, 0.5], device=device, dtype=torch.float))
        # 1-d input with no elements and default minlength
        self.assertEqual(torch.bincount(torch.tensor([], device=device, dtype=torch.long)),
                         torch.zeros(0, dtype=torch.long, device=device))
        # 1-d input with no elements and specified minlength
        self.assertEqual(torch.bincount(torch.tensor([], device=device, dtype=torch.long), minlength=10),
                         torch.zeros(10, dtype=torch.long, device=device))

        # test tensor method without weights
        long_counts = torch.tensor(
            [0, 3, 2, 1, 3], dtype=torch.uint8, device=device).bincount()
        self.assertEqual(
            torch.tensor([1, 1, 1, 2], dtype=torch.int64, device=device),
            long_counts)
        # test avoiding overflow for uint8 (#76979)
        count_uint8 = torch.tensor([0, 1, 2, 3, 255], dtype=torch.uint8, device=device).bincount()
        count_int16 = torch.tensor([0, 1, 2, 3, 255], dtype=torch.int16, device=device).bincount()
        self.assertEqual(count_uint8, count_int16)
        # test minlength functionality
        int_counts = torch.bincount(
            torch.tensor([1, 1, 1, 1], device=device, dtype=torch.int32), minlength=5)
        self.assertEqual(
            torch.tensor([0, 4, 0, 0, 0], dtype=torch.int64, device=device),
            int_counts)
        # test weights
        byte_counts = torch.bincount(
            torch.tensor([0, 1, 1, 1, 4], device=device, dtype=torch.int32),
            torch.tensor([.1, .2, .3, .4, .5], device=device))
        self.assertEqual(
            torch.tensor([0.1, 0.9, 0, 0, 0.5], device=device), byte_counts)
        byte_counts = torch.bincount(
            torch.tensor([0, 1, 1, 1, 4], device=device, dtype=torch.int32),
            torch.tensor([1, 2, 3, 4, 5], dtype=torch.int8, device=device))
        self.assertEqual(
            torch.tensor([1, 9, 0, 0, 5], device=device, dtype=torch.int32), byte_counts)
        # test non-contiguous inputs and weights
        inputs = torch.tensor([[0, 0], [3, 1], [2, 1], [1, 1], [3, 4]], device=device, dtype=torch.int32)
        weights = torch.tensor([[.1, 1], [.2, 2], [.3, 3], [.4, 4], [.5, 5]], device=device)
        for i in [0, 1]:
            assert not inputs[:, i].is_contiguous(), "Inputs are supposed to be non-contiguous"
            assert not weights[:, i].is_contiguous(), "Weights are supposed to be non-contiguous"
        # inputs are non-contiguous but weights are contiguous
        self.assertEqual(inputs[:, 0].bincount(), torch.tensor([1, 1, 1, 2]))
        # inputs and weights are non-contiguous
        self.assertEqual(
            inputs[:, 1].bincount(weights[:, 1]),
            torch.tensor([1, 9, 0, 0, 5], dtype=torch.float32))
        # weights are non-contiguous but inputs are contiguous
        self.assertEqual(inputs[:, 1].contiguous().bincount(weights[:, 1]),
                         torch.tensor([1, 9, 0, 0, 5], dtype=torch.float32))

        # test bincount on non-contiguous slices
        all0s = torch.zeros((32, 2), dtype=torch.int32, device=device)
        self.assertEqual(all0s[:, 0].bincount(), torch.tensor([32]))

        all1s = torch.ones((32, 2), dtype=torch.int32, device=device)
        self.assertEqual(all1s[:, 0].bincount(), torch.tensor([0, 32]))

        # test large number of bins - global memory use
        big_exp = torch.zeros(100, device=device)
        big_exp[-1] = 50.0
        big_w = torch.tensor([.5] * 100, device=device)
        big_out = torch.tensor([99] * 100, device=device, dtype=torch.int32).bincount(big_w)
        self.assertEqual(big_exp, big_out)
        # test large input size
        big_exp = torch.zeros(2, device=device, dtype=torch.int64)
        big_exp[1] = 10
        big_out = torch.ones(10, dtype=torch.int8, device=device).bincount()
        self.assertEqual(big_exp, big_out)

    def test_bincount(self):
        device = "mps"
        input_size = (5000,)
        w = torch.randn(input_size, dtype=torch.float, device=device)
        w_cpu = w.cpu()

        t = torch.randint(50, input_size, dtype=torch.int8, device=device)
        self.assertEqual(t.cpu().bincount(), t.bincount())
        self.assertEqual(t.cpu().bincount(w_cpu), t.bincount(w))

        t = torch.randint(500, input_size, dtype=torch.int32, device=device)
        self.assertEqual(t.cpu().bincount(), t.bincount())
        self.assertEqual(t.cpu().bincount(w_cpu), t.bincount(w))

        t = torch.randint(2000, input_size, dtype=torch.int32, device=device)
        self.assertEqual(t.cpu().bincount(), t.bincount())
        self.assertEqual(t.cpu().bincount(w_cpu), t.bincount(w))

        t = torch.zeros([10], dtype=torch.int32, device=device)
        t[0] = 35488
        counted = t.bincount(minlength=65536)
        self.assertEqual(torch.sum(counted), 10)

    def test_sum_backward(self):
        def helper(n, c):
            values = [[1.0, 2.0, 3.0], [4.0, 5.0, 6.0], [7.0, 8.0, 9.0]]
            cpu_x = torch.tensor(values, device='cpu', requires_grad=True)
            x = cpu_x.detach().clone().to('mps').requires_grad_()

            all_sum = torch.sum(x)
            all_sum_cpu = torch.sum(cpu_x)

            all_sum.backward()
            all_sum_cpu.backward()
            self.assertEqual(all_sum, all_sum_cpu)
            self.assertEqual(x.grad, cpu_x.grad)

        helper(3, 3)

    def test_nll_loss_1d(self, device='cpu'):
        self._nll_loss_1d_helper([10], "none")
        self._nll_loss_1d_helper([10], "mean")
        self._nll_loss_1d_helper([10], "sum")

    def test_nll_loss_empty_tensor_reduction_none(self, device='cpu'):
        self._nll_loss_helper([1, 3], "none", torch.empty([0], device=device))
        self._nll_loss_helper([3, 5, 7], "none", torch.empty([5, 7], device=device))
        self._nll_loss_helper([2, 3, 1, 7], "none", torch.empty([2, 1, 7], device=device))
        self._nll_loss_helper([2, 3, 5, 1], "none", torch.empty([2, 5, 1], device=device))
        self._nll_loss_helper([2, 3, 5, 7, 1], "none", torch.empty([2, 5, 7, 1], device=device))

    def test_nll_loss_empty_tensor_reduction_mean(self, device='cpu'):
        nan = torch.tensor(float('nan'), device=device)
        self._nll_loss_helper([1, 3], "mean", nan)
        self._nll_loss_helper([1, 3, 5, 7], "mean", nan)
        self._nll_loss_helper([2, 3, 1, 7], "mean", nan)
        self._nll_loss_helper([2, 3, 5, 1], "mean", nan)
        self._nll_loss_helper([2, 3, 5, 7, 1], "mean", nan)

    def test_nll_loss_empty_tensor_reduction_sum(self, device='cpu'):
        zero = torch.tensor(0, device=device)
        self._nll_loss_helper([1, 3], "sum", zero)
        self._nll_loss_helper([1, 3, 5, 7], "sum", zero)
        self._nll_loss_helper([2, 3, 1, 7], "sum", zero)
        self._nll_loss_helper([2, 3, 5, 1], "sum", zero)
        self._nll_loss_helper([2, 3, 5, 7, 1], "sum", zero)

    def test_nll_loss_byte_target_matches_long(self, device='cpu'):
        N, C = 10, 4
        input = torch.randn(N, C, device=device, requires_grad=True)
        target = torch.empty(N, dtype=torch.long, device=device).random_(0, C)

        def compute_result_and_gradient(reduction, target_dtype):
            result, grad = {}, {}
            for dev in ['cpu', 'mps']:
                input_dev = input.to(dev)
                input_ = input_dev.detach()
                input_.requires_grad_()

                target_dev = target.to(dev)

                prob = F.log_softmax(input_, dim=-1)
                loss = nn.NLLLoss(reduction=reduction)
                result[dev] = loss(prob, target_dev.to(target_dtype))
                result[dev].sum().backward()
                grad[dev] = input_.grad

            return result, grad

        for reduction in ["none", "mean", "sum"]:
            result_long, grad_long = compute_result_and_gradient(reduction, torch.long)
            result_byte, grad_byte = compute_result_and_gradient(reduction, torch.uint8)

            self.assertEqual(result_long['mps'].to('cpu'), result_long['cpu'])
            self.assertEqual(grad_long['mps'].to('cpu'), grad_long['cpu'])

    # L1 loss
    def test_l1_loss(self):
        def helper(shape, reduction):
            # create the criterion
            loss = torch.nn.L1Loss(reduction=reduction)

            inputCPU = torch.randn(shape, device='cpu', dtype=torch.float, requires_grad=True)
            targetCPU = torch.randn(shape, device='cpu', dtype=torch.float, requires_grad=False)
            inputMPS = inputCPU.detach().clone().to('mps').requires_grad_()
            targetMPS = targetCPU.detach().clone().to('mps')

            # forward pass
            outputCPU = loss(inputCPU, targetCPU)
            outputMPS = loss(inputMPS, targetMPS)
            self.assertEqual(outputCPU, outputMPS)

            # backward pass
            if reduction != 'none':
                # chose 2 just to make the grad_output > 1 in backward pass
                outputCPU.backward(gradient=torch.full_like(outputCPU, 2))
                outputMPS.backward(gradient=torch.full_like(outputMPS, 2))
                self.assertEqual(inputCPU.grad, inputMPS.grad)

        helper([8, 5, 4], 'none')
        helper([7, 5, 2, 4], 'sum')
        # verify if changes in shape would cause cached graph lookup problems
        helper([7, 5, 2, 4, 6], 'sum')
        helper([8, 4, 5, 7, 6], 'mean')

    # Mean Squared Error
    def test_mse_loss(self):
        def helper(shape, reduction):
            # create the criterion
            loss = torch.nn.MSELoss(reduction=reduction)

            inputCPU = torch.randn(shape, device='cpu', dtype=torch.float, requires_grad=True)
            targetCPU = torch.randn(shape, device='cpu', dtype=torch.float, requires_grad=False)
            inputMPS = inputCPU.detach().clone().to('mps').requires_grad_()
            targetMPS = targetCPU.detach().clone().to('mps')

            # forward pass
            outputCPU = loss(inputCPU, targetCPU)
            outputMPS = loss(inputMPS, targetMPS)
            self.assertEqual(outputCPU, outputMPS)

            # backward pass
            if reduction != 'none':
                # chose 2 just to make the grad_output > 1 in backward pass
                outputCPU.backward(gradient=torch.full_like(outputCPU, 2))
                outputMPS.backward(gradient=torch.full_like(outputMPS, 2))
                self.assertEqual(inputCPU.grad, inputMPS.grad)

        helper([8, 5, 4], 'none')
        helper([7, 5, 2, 4], 'sum')
        # verify if changes in shape would cause cached graph lookup problems
        helper([7, 5, 2, 4, 6], 'sum')
        helper([8, 4, 5, 7, 6], 'mean')

    # Binary Cross Enropy
    def test_bce_loss_simple(self):
        def helper(shape, reduction):
            # create the criterion
            loss = torch.nn.BCELoss(reduction=reduction)

            # input and target must be within [0..1]
            input_t = np.random.random_sample(size=shape).astype(np.float32)
            target_t = np.random.random_sample(size=shape).astype(np.float32)
            inputCPU = torch.tensor(input_t, device='cpu', dtype=torch.float, requires_grad=True)
            targetCPU = torch.tensor(target_t, device='cpu', dtype=torch.float, requires_grad=False)
            inputMPS = inputCPU.detach().clone().to('mps').requires_grad_()
            targetMPS = targetCPU.detach().clone().to('mps')

            # forward pass
            outputCPU = loss(inputCPU, targetCPU)
            outputMPS = loss(inputMPS, targetMPS)
            self.assertEqual(outputCPU, outputMPS)

            # backward pass
            if reduction != 'none':
                # chose 0.6 just to have the grad_output != 1
                outputCPU.backward(gradient=torch.full_like(outputCPU, 0.6))
                outputMPS.backward(gradient=torch.full_like(outputMPS, 0.6))
                self.assertEqual(inputCPU.grad, inputMPS.grad)

        helper([8, 5, 4], 'none')
        helper([7, 5, 2, 4], 'sum')
        # verify if changes in shape would cause cached graph lookup problems
        helper([7, 5, 2, 4, 6], 'sum')
        helper([8, 4, 5, 7, 6], 'mean')
        helper([1, 1, 32, 32], 'mean')

    def test_bce_loss_always_nonnegative(self):
        target = torch.ones(5, device='mps')
        input = torch.ones(5, device='mps')
        self.assertEqual((nn.BCELoss()(input, target) < 0).sum(), 0)

        target = torch.zeros(5, device='mps')
        input = torch.zeros(5, device='mps')
        self.assertEqual((nn.BCELoss()(input, target) < 0).sum(), 0)

    def test_bce_loss_size_mismatch(self):
        bceloss = nn.BCELoss()
        a = torch.rand(25, device='mps')
        b = torch.rand(25, 1, device='mps')
        with self.assertRaisesRegex(ValueError, r'Using a target size \('):
            bceloss(a, b)

    def test_bce_with_logits_gives_same_result_as_sigmoid_and_bce_loss_large_tensors_with_grad(self):
        x_size = 1024
        y_size = 256
        target = torch.rand(x_size, y_size, device='mps')

        for reduction in ['none', 'mean', 'sum']:
            output_sig = torch.rand(x_size, y_size, device='mps') - 0.5
            output_logits = output_sig.clone().detach()

            output_sig.requires_grad = True
            output_logits.requires_grad = True
            weight = torch.rand(y_size, device='mps')

            loss_sig = nn.BCELoss(weight, reduction=reduction)(
                torch.sigmoid(output_sig), target
            )
            loss_logits = nn.BCEWithLogitsLoss(weight, reduction=reduction)(
                output_logits, target
            )

            self.assertEqual(loss_logits, loss_sig)

            if reduction == 'none':
                grad = torch.rand(x_size, y_size, device='mps')
                loss_sig.backward(grad)
                loss_logits.backward(grad)
            else:
                loss_sig.backward()
                loss_logits.backward()

            self.assertEqual(output_sig.grad, output_logits.grad)

    def test_bce_with_logits_has_correct_grad_at_zero(self):
        output = torch.zeros(3, 1, requires_grad=True, device='mps')
        target = torch.zeros(3, 1, device='mps')
        nn.BCEWithLogitsLoss(reduction='sum')(output, target).backward()
        expected_grad = torch.empty(3, 1, device='mps').fill_(0.5)
        self.assertEqual(output.grad, expected_grad)

    def test_bce_with_logits_broadcasts_weights(self):
        target = torch.rand(16, 4, device='mps')
        output = torch.rand(16, 4, device='mps') - 0.5

        weight = torch.rand(4, device='mps')
        out1 = nn.BCEWithLogitsLoss(weight)(output, target)

        weight = weight.expand(16, 4).contiguous()
        out2 = nn.BCEWithLogitsLoss(weight)(output, target)

        self.assertEqual(out1, out2)

        weight = torch.rand(16, 1, device='mps')
        out1 = nn.BCEWithLogitsLoss(weight)(output, target)

        weight = weight.expand(16, 4).contiguous()
        out2 = nn.BCEWithLogitsLoss(weight)(output, target)

        self.assertEqual(out1, out2)

    def test_bce_with_logits_ones_in_pos_weights_are_the_same_as_none(self):
        target = torch.rand(64, 4, device='mps')
        output = torch.rand(64, 4, device='mps') - 0.5
        pos_weight = torch.ones(64, 4, device='mps')

        self.assertEqual(nn.BCEWithLogitsLoss()(output, target),
                         nn.BCEWithLogitsLoss(pos_weight=pos_weight)(output, target))

    def test_bce_with_logits_broadcasts_pos_weights(self):
        target = torch.rand(64, 4, device='mps')
        output = torch.rand(64, 4, device='mps') - 0.5
        pos_weight = torch.rand(4, device='mps')
        out1 = nn.BCEWithLogitsLoss(pos_weight=pos_weight)(output, target)

        pos_weight1 = pos_weight.expand(1, 4)
        out2 = nn.BCEWithLogitsLoss(pos_weight=pos_weight1)(output, target)

        pos_weight2 = pos_weight.expand(64, 4)
        out3 = nn.BCEWithLogitsLoss(pos_weight=pos_weight2)(output, target)

        self.assertEqual(out1, out2)
        self.assertEqual(out1, out3)

    def test_bce_with_logits_with_pos_weight_has_correct_grad_at_zero(self):
        output = torch.zeros(3, 1, requires_grad=True, device='mps')
        target = torch.zeros(3, 1, device='mps')
        pos_weight = torch.ones(3, 1, device='mps')
        nn.BCEWithLogitsLoss(pos_weight=pos_weight, reduction='sum')(output, target).backward()
        expected_grad = torch.empty(3, 1, device='mps').fill_(0.5)
        grad = output.grad
        self.assertEqual(grad, expected_grad)

    def test_bce_with_logits_stability(self):
        output = torch.tensor([0., -120.], device='mps')
        target = torch.tensor([0., 1.], device='mps')
        pos_weight = torch.tensor([1., 1.], device='mps')

        out1 = nn.BCEWithLogitsLoss()(output, target)
        self.assertTrue(torch.isfinite(out1).all().item())

        out2 = nn.BCEWithLogitsLoss(pos_weight=pos_weight)(output, target)
        self.assertTrue(torch.isfinite(out2).all().item())

    def test_bce_loss_broadcasts_weights(self):
        sigmoid = nn.Sigmoid()
        target = torch.rand(16, 4, device='mps')
        output = torch.rand(16, 4, device='mps') - 0.5

        weight = torch.rand(4, device='mps')
        out1 = nn.BCELoss(weight)(sigmoid(output), target)

        weight = weight.expand(16, 4).contiguous()
        out2 = nn.BCELoss(weight)(sigmoid(output), target)

        self.assertEqual(out1, out2)

        weight = torch.rand(16, 1, device='mps')
        out1 = nn.BCELoss(weight)(sigmoid(output), target)

        weight = weight.expand(16, 4).contiguous()
        out2 = nn.BCELoss(weight)(sigmoid(output), target)

        self.assertEqual(out1, out2)

    def test_log_softmax(self):
        values = [[[1.0, 2.0, 3.0], [4.0, 5.0, 6.0]], [[7.0, 8.0, 9.0], [10.0, 11.0, 12.0]]]
        cpu_x = torch.tensor(values, device='cpu', requires_grad=True)
        mps_x = torch.tensor(values, device='mps', requires_grad=True)

        cpu_log_softmax = F.log_softmax(cpu_x, dim=0)
        mps_log_softmax = F.log_softmax(mps_x, dim=0)
        self.assertEqual(cpu_log_softmax, mps_log_softmax.to('cpu'))

        cpu_grad = torch.ones_like(cpu_log_softmax)
        mps_grad = torch.ones_like(cpu_log_softmax).to('mps')

        cpu_log_softmax.backward(gradient=cpu_grad)
        mps_log_softmax.backward(gradient=mps_grad)

        self.assertEqual(cpu_x.grad, mps_x.grad.to('cpu'))

    def test_log_softmax_large_numbers(self):
        values = [
            [10.0, 100.0, 1000.0, 10000.0, 100000.0, 1000000.0],
            [-10.0, -100.0, -1000.0, -10000.0, -100000.0, -1000000.0]
        ]
        cpu_x = torch.tensor(values, device='cpu', requires_grad=True)
        mps_x = torch.tensor(values, device='mps', requires_grad=True)

        cpu_log_softmax = F.log_softmax(cpu_x, dim=-1)
        mps_log_softmax = F.log_softmax(mps_x, dim=-1)
        self.assertEqual(cpu_log_softmax, mps_log_softmax.to('cpu'))

        cpu_grad = torch.ones_like(cpu_log_softmax)
        mps_grad = torch.ones_like(cpu_log_softmax).to('mps')

        cpu_log_softmax.backward(gradient=cpu_grad)
        mps_log_softmax.backward(gradient=mps_grad)

        self.assertEqual(cpu_x.grad, mps_x.grad.to('cpu'))

    def test_eq(self):
        values1 = [[[1.0, 2.0, 3.0], [4.0, 5.0, 6.0]], [[7.0, 8.0, 9.0], [10.0, 11.0, 12.0]]]
        values2 = [[[1.0, 2.0, 15.0], [4.0, 5.0, 6.0]], [[7.0, 8.0, 9.0], [0.0, 11.0, 12.0]]]
        mps_x = torch.tensor(values1, device='mps')
        mps_y = torch.tensor(values2, device='mps')
        cpu_x = torch.tensor(values1, device='cpu')
        cpu_y = torch.tensor(values2, device='cpu')
        result_mps = torch.eq(mps_x, mps_y)
        result_cpu = torch.eq(cpu_x, cpu_y)

        self.assertEqual(result_cpu, result_mps.to('cpu'))

    @unittest.skipIf(product_version < 13.0, "Skipped on macOS 12")
    def test_signed_vs_unsigned_comparison(self):
        cpu_x = torch.tensor((-1, 2, 3), device='cpu', dtype=torch.uint8)
        mps_x = torch.tensor((-1, 2, 3), device='mps', dtype=torch.uint8)
        # in the comparison of signed vs. unsigned we should always cast to unsigned
        self.assertEqual(cpu_x == -1, mps_x == -1)
        self.assertEqual(cpu_x > -1, mps_x > -1)
        self.assertEqual(cpu_x < -1, mps_x < -1)

    def test_eq_int64(self):
        values1 = [[[1, 2, 3], [4, 5, 6]], [[7, 8, 9], [10, 11, 12]]]
        values2 = [[[1, 2, 15], [4, 5, 6]], [[7, 8, 9], [0, 11, 12]]]
        mps_x = torch.tensor(values1, device='mps')
        mps_y = torch.tensor(values2, device='mps')
        cpu_x = torch.tensor(values1, device='cpu')
        cpu_y = torch.tensor(values2, device='cpu')
        result_mps = torch.eq(mps_x, mps_y)
        result_cpu = torch.eq(cpu_x, cpu_y)

        self.assertEqual(result_cpu, result_mps.to('cpu'))

    def test_ne(self):
        def helper(shape):
            cpu_x = torch.randn(shape, device='cpu', dtype=torch.float)
            cpu_y = torch.randn(shape, device='cpu', dtype=torch.float)
            mps_x = cpu_x.detach().clone().to('mps')
            mps_y = cpu_y.detach().clone().to('mps')
            result_mps = torch.ne(mps_x, mps_y)
            result_cpu = torch.ne(cpu_x, cpu_y)

            self.assertEqual(result_cpu, result_mps.to('cpu'))

        helper((2, 3, 4, 5))

    def test_ne_scalar(self):
        def helper(shape):
            cpu_x = torch.randn(shape, device='cpu', dtype=torch.float)
            mps_x = cpu_x.detach().clone().to('mps')
            result_mps = torch.ne(mps_x, 0.0)
            result_cpu = torch.ne(cpu_x, 0.0)

            self.assertEqual(result_cpu, result_mps.to('cpu'))

        helper((2, 3, 4, 5))

    def test_lt(self):
        def helper(shape):
            cpu_x = torch.randn(shape, device='cpu', dtype=torch.float)
            cpu_y = torch.randn(shape, device='cpu', dtype=torch.float)
            mps_x = cpu_x.detach().clone().to('mps')
            mps_y = cpu_y.detach().clone().to('mps')
            result_mps = torch.lt(mps_x, mps_y)
            result_cpu = torch.lt(cpu_x, cpu_y)

            self.assertEqual(result_cpu, result_mps.to('cpu'))

        helper((2, 3, 4, 5))

    def test_lt_scalar(self):
        def helper(shape):
            cpu_x = torch.randn(shape, device='cpu', dtype=torch.float)
            mps_x = cpu_x.detach().clone().to('mps')
            result_mps = torch.lt(mps_x, 0.0)
            result_cpu = torch.lt(cpu_x, 0.0)

            self.assertEqual(result_cpu, result_mps.to('cpu'))

        helper((2, 3, 4, 5))

    def test_le(self):
        def helper(shape):
            cpu_x = torch.randn(shape, device='cpu', dtype=torch.float)
            cpu_y = torch.randn(shape, device='cpu', dtype=torch.float)
            mps_x = cpu_x.detach().clone().to('mps')
            mps_y = cpu_y.detach().clone().to('mps')
            result_mps = torch.le(mps_x, mps_y)
            result_cpu = torch.le(cpu_x, cpu_y)

            self.assertEqual(result_cpu, result_mps.to('cpu'))

        helper((2, 3, 4, 5))

    def test_le_scalar(self):
        def helper(shape):
            cpu_x = torch.randn(shape, device='cpu', dtype=torch.float)
            mps_x = cpu_x.detach().clone().to('mps')
            result_mps = torch.le(mps_x, 0.0)
            result_cpu = torch.le(cpu_x, 0.0)

            self.assertEqual(result_cpu, result_mps.to('cpu'))

        helper((2, 3, 4, 5))

    def test_ge(self):
        def helper(shape):
            cpu_x = torch.randn(shape, device='cpu', dtype=torch.float)
            cpu_y = torch.randn(shape, device='cpu', dtype=torch.float)
            mps_x = cpu_x.detach().clone().to('mps')
            mps_y = cpu_y.detach().clone().to('mps')
            result_mps = torch.ge(mps_x, mps_y)
            result_cpu = torch.ge(cpu_x, cpu_y)

            self.assertEqual(result_cpu, result_mps.to('cpu'))

        helper((2, 3, 4, 5))

    def test_ge_scalar(self):
        def helper(shape):
            cpu_x = torch.randn(shape, device='cpu', dtype=torch.float)
            mps_x = cpu_x.detach().clone().to('mps')
            result_mps = torch.ge(mps_x, 0.0)
            result_cpu = torch.ge(cpu_x, 0.0)

            self.assertEqual(result_cpu, result_mps.to('cpu'))

        helper((2, 3, 4, 5))

    def test_gt(self):
        def helper(shape):
            cpu_x = torch.randn(shape, device='cpu', dtype=torch.float)
            cpu_y = torch.randn(shape, device='cpu', dtype=torch.float)
            mps_x = cpu_x.detach().clone().to('mps')
            mps_y = cpu_y.detach().clone().to('mps')
            result_mps = torch.gt(mps_x, mps_y)
            result_cpu = torch.gt(cpu_x, cpu_y)

            self.assertEqual(result_cpu, result_mps.to('cpu'))

        helper((2, 3, 4, 5))

    def test_gt_scalar(self):
        def helper(shape):
            cpu_x = torch.randn(shape, device='cpu', dtype=torch.float)
            mps_x = cpu_x.detach().clone().to('mps')
            result_mps = torch.gt(mps_x, 0.0)
            result_cpu = torch.gt(cpu_x, 0.0)

            self.assertEqual(result_cpu, result_mps.to('cpu'))

        helper((2, 3, 4, 5))

    def test_argmax(self):
        # https://github.com/pytorch/pytorch/issues/98191
        cpu_tensor = torch.tensor([[0, 1], [2, 1], [1, 0]])
        res_cpu = torch.argmax(cpu_tensor, dim=1)

        mps_tensor = cpu_tensor.to(torch.device('mps'))
        res_mps = torch.argmax(mps_tensor, dim=1)
        self.assertEqual(res_cpu, res_mps)

        # https://github.com/pytorch/pytorch/issues/92311
        mps_tensor = torch.randn(10, 2, device='mps', dtype=torch.float32)
        cpu_tensor = mps_tensor.detach().clone().cpu()

        res_mps = torch.argmax(mps_tensor, dim=1)
        res_cpu = torch.argmax(cpu_tensor, dim=1)
        self.assertEqual(res_cpu, res_mps)

    # Test forward argmin argmax
    def test_argmin_argmax(self):
        def helper(n, c, h, w, reduction_type, dtype=torch.float32):
            if reduction_type == "max":
                arg_reduction_fn = torch.argmax
            else:
                arg_reduction_fn = torch.argmin

            cpu_x = None
            x = None
            if (dtype not in [torch.float32, torch.bool]):
                cpu_x = torch.randint(50, (n, c, h, w), device='cpu', dtype=dtype, requires_grad=False)
                x = cpu_x.detach().clone().to('mps')
            elif (dtype == torch.bool):
                cpu_x = torch.randint(2, (n, c, h, w), device='cpu', dtype=dtype, requires_grad=False)
                x = cpu_x.detach().clone().to('mps')
            else:
                cpu_x = torch.randn(n, c, h, w, device='cpu', dtype=dtype, requires_grad=True)
                x = cpu_x.detach().clone().to('mps').requires_grad_()

            y = arg_reduction_fn(x)
            ref_y = arg_reduction_fn(cpu_x)
            self.assertEqual(y, ref_y)

            y_0 = arg_reduction_fn(x, dim=0)
            refy_0 = arg_reduction_fn(cpu_x, dim=0)
            self.assertEqual(y_0, refy_0)

            y_0dim = arg_reduction_fn(x, dim=0, keepdim=True)
            refy_0dim = arg_reduction_fn(cpu_x, dim=0, keepdim=True)
            self.assertEqual(y_0dim, refy_0dim)

            y_1 = arg_reduction_fn(x, dim=1)
            refy_1 = arg_reduction_fn(cpu_x, dim=1)
            self.assertEqual(y_1, refy_1)

            y_1dim = arg_reduction_fn(x, dim=1, keepdim=True)
            refy_1dim = arg_reduction_fn(cpu_x, dim=1, keepdim=True)
            self.assertEqual(y_1dim, refy_1dim)

            y_2 = arg_reduction_fn(x, dim=2)
            refy_2 = arg_reduction_fn(cpu_x, dim=2)
            self.assertEqual(y_2, refy_2)

            y_2dim = arg_reduction_fn(x, dim=2, keepdim=True)
            refy_2dim = arg_reduction_fn(cpu_x, dim=2, keepdim=True)
            self.assertEqual(y_2dim, refy_2dim)

            y_3 = arg_reduction_fn(x, dim=3)
            refy_3 = arg_reduction_fn(cpu_x, dim=3)
            self.assertEqual(y_3, refy_3)

            y_3dim = arg_reduction_fn(x, dim=3, keepdim=True)
            refy_3dim = arg_reduction_fn(cpu_x, dim=3, keepdim=True)
            self.assertEqual(y_3dim, refy_3dim)

        helper(2, 8, 4, 4, "max", torch.float32)
        helper(2, 8, 4, 4, "max", torch.int32)
        helper(2, 8, 4, 4, "max", torch.float16)
        helper(2, 8, 4, 4, "max", torch.int64)
        helper(2, 8, 4, 4, "min", torch.float32)
        helper(2, 8, 4, 4, "min", torch.int32)
        helper(2, 8, 4, 4, "min", torch.float16)
        helper(2, 8, 4, 4, "min", torch.int64)

    @unittest.skipIf(product_version < 13.3, "Long data type supported from macOS 13.3 and above")
    def test_reduction_sum_max_long_val(self):
        x_mps = torch.tensor([sys.maxsize, sys.maxsize - 10, sys.maxsize - 5, sys.maxsize - 18], device="mps")
        x_cpu = x_mps.detach().clone().cpu()

        res_mps = torch.sum(x_mps)
        res_cpu = torch.sum(x_cpu)
        self.assertEqual(res_mps, res_cpu)

    # Test forward max
    # Note - don't test grad now
    def test_max_el(self):
        def helper(n, c, h, w, dtype=torch.float32):

            if (dtype not in [torch.float32, torch.bool]):
                cpu_x = torch.randint(50, (n, c, h, w), device='cpu', dtype=dtype, requires_grad=False)
                x = cpu_x.detach().clone().to('mps')
            elif (dtype == torch.bool):
                cpu_x = torch.randint(2, (n, c, h, w), device='cpu', dtype=dtype, requires_grad=False)
                x = cpu_x.detach().clone().to('mps')
            else:
                cpu_x = torch.randn(n, c, h, w, device='cpu', dtype=dtype, requires_grad=True)
                x = cpu_x.detach().clone().to('mps')

            ref_y = torch.max(cpu_x)
            y = torch.max(x)
            self.assertEqual(y, ref_y)

            for dim in [0, 1, 2, 3]:
                for keepdim in [True, False]:
                    y, idx = torch.max(x, dim=dim, keepdim=keepdim)
                    refy, refidx = torch.max(cpu_x, dim=dim, keepdim=keepdim)
                    self.assertEqual(y, refy)
                    self.assertEqual(idx, refidx)

            y_0 = torch.ones(c, h, w, device='mps', dtype=dtype)
            idx_0 = torch.ones(c, h, w, device='mps', dtype=torch.int64)
            torch.max(x, dim=0, out=(y_0, idx_0))
            refy_0, refidx_0 = torch.max(cpu_x, dim=0)
            self.assertEqual(y_0, refy_0)
            self.assertEqual(idx_0, refidx_0)

            y_0dim = torch.ones(1, c, h, w, device='mps', dtype=dtype)
            idx_0dim = torch.ones(1, c, h, w, device='mps', dtype=torch.int64)
            torch.max(x, dim=0, keepdim=True, out=(y_0dim, idx_0dim))
            refy_0dim, refidx_0dim = torch.max(cpu_x, dim=0, keepdim=True)
            self.assertEqual(y_0dim, refy_0dim)
            self.assertEqual(idx_0dim, refidx_0dim)

            y_1 = torch.ones(n, h, w, device='mps', dtype=dtype)
            idx_1 = torch.ones(n, h, w, device='mps', dtype=torch.int64)
            torch.max(x, dim=1, out=(y_1, idx_1))
            refy_1, refidx_1 = torch.max(cpu_x, dim=1)
            self.assertEqual(y_1, refy_1)
            self.assertEqual(idx_1, refidx_1)

            y_1dim = torch.ones(n, 1, h, w, device='mps', dtype=dtype)
            idx_1dim = torch.ones(n, 1, h, w, device='mps', dtype=torch.int64)
            torch.max(x, dim=1, keepdim=True, out=(y_1dim, idx_1dim))
            refy_1dim, refidx_1dim = torch.max(cpu_x, keepdim=True, dim=1)
            self.assertEqual(y_1dim, refy_1dim)
            self.assertEqual(idx_1dim, refidx_1dim)

            y_2 = torch.ones(n, c, w, device='mps', dtype=dtype)
            idx_2 = torch.ones(n, c, w, device='mps', dtype=torch.int64)
            torch.max(x, dim=2, out=(y_2, idx_2))
            refy_2, refidx_2 = torch.max(cpu_x, dim=2)
            self.assertEqual(y_2, refy_2)
            self.assertEqual(idx_2, refidx_2)

            y_2dim = torch.ones(n, c, 1, w, device='mps', dtype=dtype)
            idx_2dim = torch.ones(n, c, 1, w, device='mps', dtype=torch.int64)
            torch.max(x, dim=2, keepdim=True, out=(y_2dim, idx_2dim))
            refy_2dim, refidx_2dim = torch.max(cpu_x, dim=2, keepdim=True,)
            self.assertEqual(y_2dim, refy_2dim)
            self.assertEqual(idx_2dim, refidx_2dim)

            y_3 = torch.ones(n, c, h, device='mps', dtype=dtype)
            idx_3 = torch.ones(n, c, h, device='mps', dtype=torch.int64)
            torch.max(x, dim=3, out=(y_3, idx_3))
            refy_3, refidx_3 = torch.max(cpu_x, dim=3)
            self.assertEqual(y_3, refy_3)
            self.assertEqual(idx_3, refidx_3)

            y_3dim = torch.ones(n, c, h, 1, device='mps', dtype=dtype)
            idx_3dim = torch.ones(n, c, h, 1, device='mps', dtype=torch.int64)
            torch.max(x, dim=3, keepdim=True, out=(y_3dim, idx_3dim))
            refy_3dim, refidx_3dim = torch.max(cpu_x, dim=3, keepdim=True,)
            self.assertEqual(y_3dim, refy_3dim)
            self.assertEqual(idx_3dim, refidx_3dim)

        helper(2, 8, 4, 5, torch.float32)
        helper(2, 8, 4, 5, torch.int32)
        # helper(2, 8, 4, 5, torch.int64)

    def test_median(self):
        def helper_dtype_int32(n1, n2, n3):
            cpu_x = torch.randint(50, (n1, n2, n3), device='cpu', dtype=torch.int32)
            mps_x = cpu_x.detach().clone().to('mps')

            result_cpu = torch.median(cpu_x)
            result_mps = torch.median(mps_x)

            self.assertEqual(result_cpu, result_mps)

            for dim in [0, 1, 2]:
                for keepdim in [True, False]:
                    y, idx = torch.median(cpu_x, dim=dim, keepdim=keepdim)
                    refy, refidx = torch.median(mps_x, dim=dim, keepdim=keepdim)
                    self.assertEqual(y, refy)
                    self.assertEqual(idx, refidx)

        def helper_dtype_float32(n1, n2, n3):
            cpu_x = torch.randn(n1, n2, n3, device='cpu', dtype=torch.float32)
            mps_x = cpu_x.detach().clone().to('mps')

            result_cpu = torch.median(cpu_x)
            result_mps = torch.median(mps_x)

            self.assertEqual(result_cpu, result_mps)

            for dim in [0, 1, 2]:
                for keepdim in [True, False]:
                    y, idx = torch.median(cpu_x, dim=dim, keepdim=keepdim)
                    refy, refidx = torch.median(mps_x, dim=dim, keepdim=keepdim)
                    self.assertEqual(y, refy)
                    self.assertEqual(idx, refidx)

        helper_dtype_int32(10, 10, 10)  # median at even place
        helper_dtype_int32(3, 3, 3)  # median at odd place
        helper_dtype_int32(1, 1, 1)
        helper_dtype_int32(1, 2, 3)
        helper_dtype_float32(10, 10, 10)
        helper_dtype_float32(3, 3, 3)
        helper_dtype_float32(1, 1, 1)

    def test_any(self):
        def helper(shape):
            input_xs = []
            prod = 1

            for i in range(len(shape)):
                prod *= shape[i]
            input_xs.append(torch.randn(prod, dtype=torch.float).reshape(shape))
            input_xs.append(torch.arange(0, prod, dtype=torch.float).reshape(shape))
            input_xs.append(torch.ones(prod, dtype=torch.float).reshape(shape))
            input_xs.append(torch.zeros(prod, dtype=torch.float).reshape(shape))
            input_xs.append(torch.arange(0, prod, dtype=torch.int).reshape(shape))
            input_xs.append(torch.ones(prod, dtype=torch.int).reshape(shape))
            input_xs.append(torch.zeros(prod, dtype=torch.int).reshape(shape))
            input_xs.append(torch.arange(0, prod, dtype=torch.int).reshape(shape).bool())
            input_xs.append(torch.ones(prod, dtype=torch.int).reshape(shape).bool())
            input_xs.append(torch.zeros(prod, dtype=torch.int).reshape(shape).bool())

            for i, cpu_x in enumerate(input_xs):
                x = cpu_x.detach().clone().to('mps')
                y = torch.any(x)
                ref_y = torch.any(cpu_x)
                self.assertEqual(y, ref_y)

                y_0 = torch.any(x, dim=0)
                refy_0 = torch.any(cpu_x, dim=0)
                self.assertEqual(y_0, refy_0)

                y_0dim = torch.any(x, dim=0, keepdim=True)
                refy_0dim = torch.any(cpu_x, dim=0, keepdim=True)
                self.assertEqual(y_0dim, refy_0dim)

                y_0dim = torch.any(x, dim=0, keepdim=True)
                refy_0dim = torch.any(cpu_x, dim=0, keepdim=True)
                self.assertEqual(y_0dim, refy_0dim)

                y_1 = torch.any(x, dim=1)
                refy_1 = torch.any(cpu_x, dim=1)
                self.assertEqual(y_1, refy_1)

                y_1dim = torch.any(x, dim=1, keepdim=True)
                refy_1dim = torch.any(cpu_x, dim=1, keepdim=True)
                self.assertEqual(y_1dim, refy_1dim)

                if (len(shape) > 2):
                    y_2 = torch.any(x, dim=2)
                    refy_2 = torch.any(cpu_x, dim=2)
                    self.assertEqual(y_2, refy_2)

                    y_2dim = torch.any(x, dim=2, keepdim=True)
                    refy_2dim = torch.any(cpu_x, dim=2, keepdim=True)
                    self.assertEqual(y_2dim, refy_2dim)

                    y_3 = torch.any(x, dim=3)
                    refy_3 = torch.any(cpu_x, dim=3)
                    self.assertEqual(y_3, refy_3)

                    y_3dim = torch.any(x, dim=3, keepdim=True)
                    refy_3dim = torch.any(cpu_x, dim=3, keepdim=True)
                    self.assertEqual(y_3dim, refy_3dim)
        helper((1, 1, 1, 1))
        helper((1, 1, 3, 3))
        helper((7, 13))
        helper((2, 8, 4, 5))

    @unittest.skip("Test is crashing")
    def test_reduction_ops_5D(self):
        def helper(fn, dim):
            x_cpu = fn(torch.zeros(1, 1, 1, 1, 1), dim=dim)
            x_mps = fn(torch.zeros(1, 1, 1, 1, 1, device="mps"), dim=dim)
            self.assertEqual(x_cpu, x_mps.to('cpu'))
        for fn in [torch.any]:
            for dim in range(0, 4):
                helper(fn, dim)

    def test_all(self):
        def helper(shape):
            input_xs = []
            prod = 1

            for i in range(len(shape)):
                prod *= shape[i]
            input_xs.append(torch.randn(prod, dtype=torch.float).reshape(shape))
            input_xs.append(torch.arange(0, prod, dtype=torch.float).reshape(shape))
            input_xs.append(torch.ones(prod, dtype=torch.float).reshape(shape))
            input_xs.append(torch.zeros(prod, dtype=torch.float).reshape(shape))
            input_xs.append(torch.arange(0, prod, dtype=torch.int).reshape(shape))
            input_xs.append(torch.ones(prod, dtype=torch.int).reshape(shape))
            input_xs.append(torch.zeros(prod, dtype=torch.int).reshape(shape))
            input_xs.append(torch.arange(0, prod, dtype=torch.int).reshape(shape).bool())
            input_xs.append(torch.ones(prod, dtype=torch.int).reshape(shape).bool())
            input_xs.append(torch.zeros(prod, dtype=torch.int).reshape(shape).bool())

            for i, cpu_x in enumerate(input_xs):
                x = cpu_x.detach().clone().to('mps')
                y = torch.all(x)
                ref_y = torch.all(cpu_x)
                self.assertEqual(y, ref_y)

                y_0 = torch.all(x, dim=0)
                refy_0 = torch.all(cpu_x, dim=0)
                self.assertEqual(y_0, refy_0)

                y_0dim = torch.all(x, dim=0, keepdim=True)
                refy_0dim = torch.all(cpu_x, dim=0, keepdim=True)
                self.assertEqual(y_0dim, refy_0dim)

                y_0dim = torch.all(x, dim=0, keepdim=True)
                refy_0dim = torch.all(cpu_x, dim=0, keepdim=True)
                self.assertEqual(y_0dim, refy_0dim)

                y_1 = torch.all(x, dim=1)
                refy_1 = torch.all(cpu_x, dim=1)
                self.assertEqual(y_1, refy_1)

                y_1dim = torch.all(x, dim=1, keepdim=True)
                refy_1dim = torch.all(cpu_x, dim=1, keepdim=True)
                self.assertEqual(y_1dim, refy_1dim)
                if (len(shape) > 2):
                    y_2 = torch.all(x, dim=2)
                    refy_2 = torch.all(cpu_x, dim=2)
                    self.assertEqual(y_2, refy_2)

                    y_2dim = torch.all(x, dim=2, keepdim=True)
                    refy_2dim = torch.all(cpu_x, dim=2, keepdim=True)
                    self.assertEqual(y_2dim, refy_2dim)

                    y_3 = torch.all(x, dim=3)
                    refy_3 = torch.all(cpu_x, dim=3)
                    self.assertEqual(y_3, refy_3)

                    y_3dim = torch.all(x, dim=3, keepdim=True)
                    refy_3dim = torch.all(cpu_x, dim=3, keepdim=True)
                    self.assertEqual(y_3dim, refy_3dim)

        helper((1, 1, 1, 1))
        helper((1, 1, 3, 3))
        helper((7, 13))
        helper((2, 8, 4, 5))
        x_cpu = torch.tensor([], dtype=torch.bool)
        x_mps = x_cpu.to("mps")
        assert x_cpu.all() == x_mps.all().cpu()

    # Test forward min
    def test_min_el(self):
        def helper(n, c, h, w):
            cpu_x = torch.randn(n, c, h, w, device='cpu', dtype=torch.float, requires_grad=False)
            x = cpu_x.detach().clone().to('mps')

            y = torch.min(x)
            ref_y = torch.min(cpu_x)
            self.assertEqual(y, ref_y)

            y_0, idx_0 = torch.min(x, dim=0)
            refy_0, refidx_0 = torch.min(cpu_x, dim=0)
            self.assertEqual(y_0, refy_0)
            self.assertEqual(idx_0, refidx_0)

            y_0 = torch.ones(c, h, w, device='mps', dtype=torch.float)
            idx_0 = torch.ones(c, h, w, device='mps', dtype=torch.int64)
            torch.min(x, dim=0, out=(y_0, idx_0))
            refy_0, refidx_0 = torch.min(cpu_x, dim=0)
            self.assertEqual(y_0, refy_0)
            self.assertEqual(idx_0, refidx_0)

            y_0dim, idx_0dim = torch.min(x, dim=0, keepdim=True)
            refy_0dim, refidx_0dim = torch.min(cpu_x, dim=0, keepdim=True)
            self.assertEqual(y_0dim, refy_0dim)
            self.assertEqual(idx_0dim, refidx_0dim)

            y_0dim = torch.ones(1, c, h, w, device='mps', dtype=torch.float)
            idx_0dim = torch.ones(1, c, h, w, device='mps', dtype=torch.int64)
            torch.min(x, dim=0, keepdim=True, out=(y_0dim, idx_0dim))
            refy_0dim, refidx_0dim = torch.min(cpu_x, dim=0, keepdim=True)
            self.assertEqual(y_0dim, refy_0dim)
            self.assertEqual(idx_0dim, refidx_0dim)

            y_1, idx_1 = torch.min(x, dim=1)
            refy_1, refidx_1 = torch.min(cpu_x, dim=1)
            self.assertEqual(y_1, refy_1)
            self.assertEqual(idx_1, refidx_1)

            y_1 = torch.ones(n, h, w, device='mps', dtype=torch.float)
            idx_1 = torch.ones(n, h, w, device='mps', dtype=torch.int64)
            torch.min(x, dim=1, out=(y_1, idx_1))
            refy_1, refidx_1 = torch.min(cpu_x, dim=1)
            self.assertEqual(y_1, refy_1)
            self.assertEqual(idx_1, refidx_1)

            y_1dim, idx_1dim = torch.min(x, dim=1, keepdim=True)
            refy_1dim, refidx_1dim = torch.min(cpu_x, dim=1, keepdim=True)
            self.assertEqual(y_1dim, refy_1dim)
            self.assertEqual(idx_1dim, refidx_1dim)

            y_1dim = torch.ones(n, 1, h, w, device='mps', dtype=torch.float)
            idx_1dim = torch.ones(n, 1, h, w, device='mps', dtype=torch.int64)
            torch.min(x, dim=1, keepdim=True, out=(y_1dim, idx_1dim))
            refy_1dim, refidx_1dim = torch.min(cpu_x, keepdim=True, dim=1)
            self.assertEqual(y_1dim, refy_1dim)
            self.assertEqual(idx_1dim, refidx_1dim)

            y_2, idx_2 = torch.min(x, dim=2)
            refy_2, refidx_2 = torch.min(cpu_x, dim=2)
            self.assertEqual(y_2, refy_2)
            self.assertEqual(idx_2, refidx_2)

            y_2 = torch.ones(n, c, w, device='mps', dtype=torch.float)
            idx_2 = torch.ones(n, c, w, device='mps', dtype=torch.int64)
            torch.min(x, dim=2, out=(y_2, idx_2))
            refy_2, refidx_2 = torch.min(cpu_x, dim=2)
            self.assertEqual(y_2, refy_2)
            self.assertEqual(idx_2, refidx_2)

            y_2dim, idx_2dim = torch.min(x, dim=2, keepdim=True)
            refy_2dim, refidx_2dim = torch.min(cpu_x, dim=2, keepdim=True)
            self.assertEqual(y_2dim, refy_2dim)
            self.assertEqual(idx_2dim, refidx_2dim)

            y_2dim = torch.ones(n, c, 1, w, device='mps', dtype=torch.float)
            idx_2dim = torch.ones(n, c, 1, w, device='mps', dtype=torch.int64)
            torch.min(x, dim=2, keepdim=True, out=(y_2dim, idx_2dim))
            refy_2dim, refidx_2dim = torch.min(cpu_x, dim=2, keepdim=True,)
            self.assertEqual(y_2dim, refy_2dim)
            self.assertEqual(idx_2dim, refidx_2dim)

            y_3, idx_3 = torch.min(x, dim=3)
            refy_3, refidx_3 = torch.min(cpu_x, dim=3)
            self.assertEqual(y_3, refy_3)
            self.assertEqual(idx_3, refidx_3)

            y_3 = torch.ones(n, c, h, device='mps', dtype=torch.float)
            idx_3 = torch.ones(n, c, h, device='mps', dtype=torch.int64)
            torch.min(x, dim=3, out=(y_3, idx_3))
            refy_3, refidx_3 = torch.min(cpu_x, dim=3)
            self.assertEqual(y_3, refy_3)
            self.assertEqual(idx_3, refidx_3)

            y_3dim, idx_3dim = torch.min(x, dim=3, keepdim=True)
            refy_3dim, refidx_3dim = torch.min(cpu_x, dim=3, keepdim=True)
            self.assertEqual(y_3dim, refy_3dim)
            self.assertEqual(idx_3dim, refidx_3dim)

            y_3dim = torch.ones(n, c, h, 1, device='mps', dtype=torch.float)
            idx_3dim = torch.ones(n, c, h, 1, device='mps', dtype=torch.int64)
            torch.min(x, dim=3, keepdim=True, out=(y_3dim, idx_3dim))
            refy_3dim, refidx_3dim = torch.min(cpu_x, dim=3, keepdim=True,)
            self.assertEqual(y_3dim, refy_3dim)
            self.assertEqual(idx_3dim, refidx_3dim)

        helper(2, 8, 4, 5)

    # Test forward sum
    def test_sum(self):
        def helper(n, c, h, w, dtype=torch.float32):
            cpu_x = None
            x = None
            if (dtype not in [torch.float32, torch.bool]):
                cpu_x = torch.randint(50, (n, c, h, w), device='cpu', dtype=dtype, requires_grad=False)
                x = cpu_x.detach().clone().to('mps')
            elif (dtype == torch.bool):
                cpu_x = torch.randint(2, (n, c, h, w), device='cpu', dtype=dtype, requires_grad=False)
                x = cpu_x.detach().clone().to('mps')
            else:
                cpu_x = torch.randn(n, c, h, w, device='cpu', dtype=dtype, requires_grad=True)
                x = cpu_x.detach().clone().to('mps').requires_grad_()

            all_sum = torch.sum(x)
            all_sum_cpu = torch.sum(cpu_x)

            self.assertEqual(all_sum, all_sum_cpu)

            nil_dim_sum = torch.sum(x, dim=[])
            nil_dim_sum_cpu = torch.sum(cpu_x, dim=[])

            self.assertEqual(nil_dim_sum, nil_dim_sum_cpu)

            nil_dim_sum_keepdim = torch.sum(x, dim=[], keepdim=True)
            nil_dim_sum_cpu_keepdim = torch.sum(cpu_x, dim=[], keepdim=True)

            self.assertEqual(nil_dim_sum_keepdim, nil_dim_sum_cpu_keepdim)

            zero_dim_sum = torch.sum(x, dim=[0])
            zero_dim_sum_cpu = torch.sum(cpu_x, dim=[0])

            self.assertEqual(zero_dim_sum, zero_dim_sum_cpu)

            zero_dim_sum_keepdim = torch.sum(x, dim=[0], keepdim=True)
            zero_dim_sum_cpu_keepdim = torch.sum(cpu_x, dim=[0], keepdim=True)

            self.assertEqual(zero_dim_sum_keepdim, zero_dim_sum_cpu_keepdim)

            zero_one_dim_sum = torch.sum(x, dim=[0, 1])
            zero_one_dim_sum_cpu = torch.sum(cpu_x, dim=[0, 1])

            self.assertEqual(zero_one_dim_sum, zero_one_dim_sum_cpu)

            zero_one_dim_sum_keepdim = torch.sum(x, dim=[0, 1], keepdim=True)
            zero_one_dim_sum_cpu_keepdim = torch.sum(cpu_x, dim=[0, 1], keepdim=True)

            self.assertEqual(zero_one_dim_sum_keepdim, zero_one_dim_sum_cpu_keepdim)

            two_three_dim_sum = torch.sum(x, dim=[2, 3])
            two_three_dim_sum_cpu = torch.sum(cpu_x, dim=[2, 3])

            self.assertEqual(two_three_dim_sum, two_three_dim_sum_cpu)

            two_three_keepdim_sum = torch.sum(x, dim=[2, 3], keepdim=True)
            two_three_dim_keepsum_cpu = torch.sum(cpu_x, dim=[2, 3], keepdim=True)

            self.assertEqual(two_three_keepdim_sum, two_three_dim_keepsum_cpu)

        helper(2, 8, 4, 5)
        helper(2, 8, 4, 5, dtype=torch.int32)
        helper(2, 8, 4, 5, dtype=torch.int64)
        helper(2, 8, 4, 5, dtype=torch.bool)

    # Test forward prod
    def test_prod(self):
        def helper(shape, dtype=torch.float32):
            cpu_x = None
            x = None
            if (dtype not in [torch.float32, torch.bool]):
                cpu_x = torch.randint(1, 6, shape, device='cpu', dtype=dtype, requires_grad=False)
                x = cpu_x.detach().clone().to('mps')
            elif (dtype == torch.bool):
                cpu_x = torch.randint(2, shape, device='cpu', dtype=dtype, requires_grad=False)
                x = cpu_x.detach().clone().to('mps')
            else:
                cpu_x = torch.randn(shape, device='cpu', dtype=dtype, requires_grad=True)
                x = cpu_x.detach().clone().to('mps').requires_grad_()

            all_prod = torch.prod(x)
            all_prod_cpu = torch.prod(cpu_x)

            self.assertEqual(all_prod, all_prod_cpu)

            for dim in range(len(shape)):
                dim_prod = torch.prod(x, dim=dim)
                dim_prod_cpu = torch.prod(cpu_x, dim=dim)

                self.assertEqual(dim_prod, dim_prod_cpu)

                dim_prod_keepdim = torch.prod(x, dim=dim, keepdim=True)
                dim_prod_cpu_keepdim = torch.prod(cpu_x, dim=dim, keepdim=True)

                self.assertEqual(dim_prod_keepdim, dim_prod_cpu_keepdim)

        for dtype in [torch.float32, torch.int32, torch.int64, torch.bool]:
            helper((2, 3), dtype)

    # Test forward mean
    def test_mean(self):
        def helper(n, c, h, w):
            cpu_x = torch.randn(n, c, h, w, device='cpu', dtype=torch.float, requires_grad=True)
            x = cpu_x.detach().clone().to('mps').requires_grad_()

            all_mean = torch.mean(x)
            all_mean_cpu = torch.mean(cpu_x)

            self.assertEqual(all_mean, all_mean_cpu)

            nil_dim_mean = torch.mean(x, dim=[])
            nil_dim_mean_cpu = torch.mean(cpu_x, dim=[])

            self.assertEqual(nil_dim_mean, nil_dim_mean_cpu)

            nil_dim_mean_keepdim = torch.mean(x, dim=[], keepdim=True)
            nil_dim_mean_cpu_keepdim = torch.mean(cpu_x, dim=[], keepdim=True)

            self.assertEqual(nil_dim_mean_keepdim, nil_dim_mean_cpu_keepdim)

            zero_dim_mean = torch.mean(x, dim=[0])
            zero_dim_mean_cpu = torch.mean(cpu_x, dim=[0])

            self.assertEqual(zero_dim_mean, zero_dim_mean_cpu)

            zero_dim_mean_keepdim = torch.mean(x, dim=[0], keepdim=True)
            zero_dim_mean_cpu_keepdim = torch.mean(cpu_x, dim=[0], keepdim=True)

            self.assertEqual(zero_dim_mean_keepdim, zero_dim_mean_cpu_keepdim)

            zero_one_dim_mean = torch.mean(x, dim=[0, 1])
            zero_one_dim_mean_cpu = torch.mean(cpu_x, dim=[0, 1])

            self.assertEqual(zero_one_dim_mean, zero_one_dim_mean_cpu)

            zero_one_dim_mean_keepdim = torch.mean(x, dim=[0, 1], keepdim=True)
            zero_one_dim_mean_cpu_keepdim = torch.mean(cpu_x, dim=[0, 1], keepdim=True)

            self.assertEqual(zero_one_dim_mean_keepdim, zero_one_dim_mean_cpu_keepdim)

            two_three_dim_mean = torch.mean(x, dim=[2, 3])
            two_three_dim_mean_cpu = torch.mean(cpu_x, dim=[2, 3])

            self.assertEqual(two_three_dim_mean, two_three_dim_mean_cpu)

            two_three_keepdim_mean = torch.mean(x, dim=[2, 3], keepdim=True)
            two_three_dim_keepmean_cpu = torch.mean(cpu_x, dim=[2, 3], keepdim=True)

            self.assertEqual(two_three_keepdim_mean, two_three_dim_keepmean_cpu)

        helper(2, 8, 4, 5)

    # Test std
    def test_std(self):
        def helper(shape):
            cpu_x = torch.randn(shape, device='cpu', dtype=torch.float, requires_grad=False)
            x = cpu_x.detach().clone().to('mps')

            all_std = torch.std(x, unbiased=False)
            all_std_cpu = torch.std(cpu_x, unbiased=False)

            self.assertEqual(all_std, all_std_cpu)

            nil_dim_std = torch.std(x, dim=[], unbiased=False)
            nil_dim_std_cpu = torch.std(cpu_x, dim=[], unbiased=False)

            self.assertEqual(nil_dim_std, nil_dim_std_cpu)

            nil_dim_std_keepdim = torch.std(x, dim=[], keepdim=True, unbiased=False)
            nil_dim_std_cpu_keepdim = torch.std(cpu_x, dim=[], keepdim=True, unbiased=False)

            self.assertEqual(nil_dim_std_keepdim, nil_dim_std_cpu_keepdim)

            zero_dim_std = torch.std(x, dim=[0], unbiased=False)
            zero_dim_std_cpu = torch.std(cpu_x, dim=[0], unbiased=False)

            self.assertEqual(zero_dim_std, zero_dim_std_cpu)

            zero_dim_std_keepdim = torch.std(x, dim=[0], keepdim=True, unbiased=False)
            zero_dim_std_cpu_keepdim = torch.std(cpu_x, dim=[0], keepdim=True, unbiased=False)

            self.assertEqual(zero_dim_std_keepdim, zero_dim_std_cpu_keepdim)

            zero_one_dim_std = torch.std(x, dim=[0, 1], unbiased=False)
            zero_one_dim_std_cpu = torch.std(cpu_x, dim=[0, 1], unbiased=False)

            self.assertEqual(zero_one_dim_std, zero_one_dim_std_cpu)

            zero_one_dim_std_keepdim = torch.std(x, dim=[0, 1], keepdim=True, unbiased=False)
            zero_one_dim_std_cpu_keepdim = torch.std(cpu_x, dim=[0, 1], keepdim=True, unbiased=False)

            self.assertEqual(zero_one_dim_std_keepdim, zero_one_dim_std_cpu_keepdim)

            two_three_dim_std = torch.std(x, dim=[2, 3], unbiased=False)
            two_three_dim_std_cpu = torch.std(cpu_x, dim=[2, 3], unbiased=False)

            self.assertEqual(two_three_dim_std, two_three_dim_std_cpu)

            two_three_keepdim_std = torch.std(x, dim=[2, 3], keepdim=True, unbiased=False)
            two_three_dim_keepstd_cpu = torch.std(cpu_x, dim=[2, 3], keepdim=True, unbiased=False)

            self.assertEqual(two_three_keepdim_std, two_three_dim_keepstd_cpu)

            all_std = torch.std(x, unbiased=True)
            all_std_cpu = torch.std(cpu_x, unbiased=True)

            self.assertEqual(all_std, all_std_cpu)

            nil_dim_std = torch.std(x, dim=[], unbiased=True)
            nil_dim_std_cpu = torch.std(cpu_x, dim=[], unbiased=True)

            self.assertEqual(nil_dim_std, nil_dim_std_cpu)

            nil_dim_std_keepdim = torch.std(x, dim=[], keepdim=True, unbiased=True)
            nil_dim_std_cpu_keepdim = torch.std(cpu_x, dim=[], keepdim=True, unbiased=True)

            self.assertEqual(nil_dim_std_keepdim, nil_dim_std_cpu_keepdim)

            zero_dim_std = torch.std(x, dim=[0], unbiased=True)
            zero_dim_std_cpu = torch.std(cpu_x, dim=[0], unbiased=True)

            self.assertEqual(zero_dim_std, zero_dim_std_cpu)

            zero_dim_std_keepdim = torch.std(x, dim=[0], keepdim=True, unbiased=True)
            zero_dim_std_cpu_keepdim = torch.std(cpu_x, dim=[0], keepdim=True, unbiased=True)

            self.assertEqual(zero_dim_std_keepdim, zero_dim_std_cpu_keepdim)

            zero_one_dim_std = torch.std(x, dim=[0, 1], unbiased=True)
            zero_one_dim_std_cpu = torch.std(cpu_x, dim=[0, 1], unbiased=True)

            self.assertEqual(zero_one_dim_std, zero_one_dim_std_cpu)

            zero_one_dim_std_keepdim = torch.std(x, dim=[0, 1], keepdim=True, unbiased=True)
            zero_one_dim_std_cpu_keepdim = torch.std(cpu_x, dim=[0, 1], keepdim=True, unbiased=True)

            self.assertEqual(zero_one_dim_std_keepdim, zero_one_dim_std_cpu_keepdim)

            two_three_dim_std = torch.std(x, dim=[2, 3], unbiased=True)
            two_three_dim_std_cpu = torch.std(cpu_x, dim=[2, 3], unbiased=True)

            self.assertEqual(two_three_dim_std, two_three_dim_std_cpu)

            two_three_keepdim_std = torch.std(x, dim=[2, 3], keepdim=True, unbiased=True)
            two_three_dim_keepstd_cpu = torch.std(cpu_x, dim=[2, 3], keepdim=True, unbiased=True)

            self.assertEqual(two_three_keepdim_std, two_three_dim_keepstd_cpu)

        helper((4, 5, 6, 7))
        # verify if a change in shape of input would cause problems with graph caching
        helper((9, 5, 6, 7))

    # Test var
    def test_var_simple(self):
        def helper():

            shape = [2, 3, 4, 5]

            cpu_x = torch.randn(shape, device='cpu', dtype=torch.float, requires_grad=False)
            x = cpu_x.detach().clone().to('mps')

            for unbiased in [False, True]:
                for keepdim in [False, True]:

                    zero_dim_var = x.var(-1, keepdim=keepdim, unbiased=unbiased)
                    zero_dim_var_cpu = cpu_x.var(-1, keepdim=keepdim, unbiased=unbiased)

                    self.assertEqual(zero_dim_var, zero_dim_var_cpu)

                    all_var = torch.var(x, unbiased=unbiased)
                    all_var_cpu = torch.var(cpu_x, unbiased=unbiased)

                    self.assertEqual(all_var, all_var_cpu)

                    nil_dim_var = torch.var(x, dim=[], keepdim=keepdim, unbiased=unbiased)
                    nil_dim_var_cpu = torch.var(cpu_x, dim=[], keepdim=keepdim, unbiased=unbiased)

                    self.assertEqual(nil_dim_var, nil_dim_var_cpu)

                    zero_dim_var = torch.var(x, dim=[0], keepdim=keepdim, unbiased=unbiased)
                    zero_dim_var_cpu = torch.var(cpu_x, dim=[0], keepdim=keepdim, unbiased=unbiased)

                    self.assertEqual(zero_dim_var, zero_dim_var_cpu)

                    zero_one_dim_var = torch.var(x, dim=[0, -1], keepdim=keepdim, unbiased=unbiased)
                    zero_one_dim_var_cpu = torch.var(cpu_x, dim=[0, -1], keepdim=keepdim, unbiased=unbiased)

                    self.assertEqual(zero_one_dim_var, zero_one_dim_var_cpu)

                    two_three_dim_var = torch.var(x, dim=[2, 3], keepdim=keepdim, unbiased=unbiased)
                    two_three_dim_var_cpu = torch.var(cpu_x, dim=[2, 3], keepdim=keepdim, unbiased=unbiased)

                    self.assertEqual(two_three_dim_var, two_three_dim_var_cpu)

        helper()

    # Test forward amax
    def test_amax(self):
        def helper(shape, dim, keepdim):
            cpu_x = torch.randn(shape, device='cpu', dtype=torch.float, requires_grad=True)
            x = cpu_x.detach().clone().to('mps').requires_grad_()

            result = torch.amax(x, dim=dim, keepdim=keepdim)
            result_cpu = torch.amax(cpu_x, dim=dim, keepdim=keepdim)

            cpu_grad = torch.randn(result_cpu.shape)
            grad = cpu_grad.to('mps')

            result_cpu.backward(gradient=cpu_grad)
            result.backward(gradient=grad)

            self.assertEqual(result, result_cpu)
            self.assertEqual(x.grad, cpu_x.grad)

        for dim in ([], [0], [0, 1], [2, 3]):
            for keepdim in [False, True]:
                helper((2, 8, 4, 5), dim, keepdim)

    # Test forward amin
    def test_amin(self):
        def helper(shape, dim, keepdim):
            cpu_x = torch.randn(shape, device='cpu', dtype=torch.float, requires_grad=True)
            x = cpu_x.detach().clone().to('mps').requires_grad_()

            result = torch.amin(x, dim=dim, keepdim=keepdim)
            result_cpu = torch.amin(cpu_x, dim=dim, keepdim=keepdim)

            cpu_grad = torch.randn(result_cpu.shape)
            grad = cpu_grad.to('mps')

            result_cpu.backward(gradient=cpu_grad)
            result.backward(gradient=grad)

            self.assertEqual(result, result_cpu)
            self.assertEqual(x.grad, cpu_x.grad)

        for dim in ([], [0], [0, 1], [2, 3]):
            for keepdim in [False, True]:
                helper((2, 8, 4, 5), dim, keepdim)

    # Test minimum and maximum
    def test_minimum_maximum(self):
        def helper(n, c, h, w):
            cpu_x = torch.randn(n, c, h, w, device='cpu', dtype=torch.float, requires_grad=False)
            cpu_y = torch.randn(n, c, h, w, device='cpu', dtype=torch.float, requires_grad=False)
            mps_x = cpu_x.detach().clone().to('mps')
            mps_y = cpu_y.detach().clone().to('mps')

            minimum_result_cpu = torch.minimum(cpu_x, cpu_y)
            minimum_result_mps = torch.minimum(mps_x, mps_y)
            self.assertEqual(minimum_result_cpu, minimum_result_mps)

            maximum_result_cpu = torch.maximum(cpu_x, cpu_y)
            maximum_result_mps = torch.maximum(mps_x, mps_y)
            self.assertEqual(maximum_result_cpu, maximum_result_mps)

        helper(1, 1, 4, 5)

    def test_clamp_fp16_fp32(self):
        cpu_x = torch.randn(10, device='cpu', dtype=torch.float, requires_grad=False)
        x = cpu_x.detach().clone().to('mps')

        dtype = torch.float16

        clamp_min_vals_mps = torch.ones(10, device="mps").to(torch.float16)
        clamp_max_vals_mps = torch.ones(10, device="mps").to(torch.float16) * 10
        clamp_result_mps = torch.clamp(x, clamp_min_vals_mps, clamp_max_vals_mps)

        clamp_min_vals_cpu = torch.ones(10, device="cpu").to(torch.float16)
        clamp_max_vals_cpu = torch.ones(10, device="cpu").to(torch.float16) * 10
        clamp_result_cpu = torch.clamp(cpu_x, clamp_min_vals_cpu, clamp_max_vals_cpu)

        self.assertEqual(clamp_result_mps, clamp_result_cpu)

    # Test clamp_min
    def test_clamp_min(self):
        def helper(n, c, h, w):
            cpu_x = torch.randn(n, c, h, w, device='cpu', dtype=torch.float, requires_grad=False)
            x = cpu_x.detach().clone().to('mps')

            cpu_min_t = torch.randn(n, c, h, w, device='cpu', dtype=torch.float, requires_grad=False)
            min_t = cpu_min_t.detach().clone().to('mps')

            clamp_min_result = torch.clamp_min(x, min=5.0)
            clamp_min_result_cpu = torch.clamp_min(cpu_x, min=5.0)

            self.assertEqual(clamp_min_result, clamp_min_result_cpu)

            clamp_min_t_result = torch.clamp_min(x, min=min_t)
            clamp_min_t_result_cpu = torch.clamp_min(cpu_x, min=cpu_min_t)

            self.assertEqual(clamp_min_t_result, clamp_min_t_result_cpu)

        helper(2, 8, 4, 5)

    # Test clamp_max

    def test_clamp_max(self):
        def helper(n, c, h, w):
            cpu_x = torch.randn(n, c, h, w, device='cpu', dtype=torch.float, requires_grad=False)
            x = cpu_x.detach().clone().to('mps')

            cpu_max_t = torch.randn(n, c, h, w, device='cpu', dtype=torch.float, requires_grad=False)
            max_t = cpu_max_t.detach().clone().to('mps')

            clamp_max_result = torch.clamp_max(x, max=100.0)
            clamp_max_result_cpu = torch.clamp_max(cpu_x, max=100.0)

            self.assertEqual(clamp_max_result, clamp_max_result_cpu)

            clamp_max_t_result = torch.clamp_max(x, max=max_t)
            clamp_max_t_result_cpu = torch.clamp_max(cpu_x, max=cpu_max_t)

            self.assertEqual(clamp_max_t_result, clamp_max_t_result_cpu)

        helper(2, 8, 4, 5)

    # Test clamp
    def test_clamp(self):
        def helper(n, c, h, w):
            import numpy as np
            upper_bound = 1000
            half_upper_bound = upper_bound / 2

            # x=[0..1000)
            x_arr = upper_bound * np.random.random_sample(size=(n, c, h, w)).astype(np.float32)
            cpu_x = torch.tensor(x_arr, device='cpu', dtype=torch.float, requires_grad=False)
            x = cpu_x.detach().clone().to('mps')

            # x=[0..500)
            min_arr = half_upper_bound * np.random.random_sample(size=(n, c, h, w)).astype(np.float32)
            cpu_min_t = torch.tensor(min_arr, device='cpu', dtype=torch.float, requires_grad=False)
            min_t = cpu_min_t.detach().clone().to('mps')

            # x=[500..1000), to ensure max's are greater than mins
            max_arr = (half_upper_bound * np.random.random_sample(size=(n, c, h, w)).astype(np.float32)) + half_upper_bound
            cpu_max_t = torch.tensor(max_arr, device='cpu', dtype=torch.float, requires_grad=False)
            max_t = cpu_max_t.detach().clone().to('mps')

            # [200..600]: just an arbitrary range between [0..1000]
            clamp_result = torch.clamp(x, min=200.0, max=600.0)
            clamp_result_cpu = torch.clamp(cpu_x, min=200.0, max=600.0)
            self.assertEqual(clamp_result, clamp_result_cpu)

            # test optional scalar refs and cached graph keys by passing only max
            clamp_opt_result = torch.clamp(x, max=600.0)
            clamp_opt_result_cpu = torch.clamp(cpu_x, max=600.0)
            self.assertEqual(clamp_opt_result, clamp_opt_result_cpu)

            clamp_t_result = torch.clamp(x, min=min_t, max=max_t)
            clamp_t_result_cpu = torch.clamp(cpu_x, min=cpu_min_t, max=cpu_max_t)
            self.assertEqual(clamp_t_result, clamp_t_result_cpu)

            # test optional tensor refs and cached graph keys by passing only max
            clamp_topt_result = torch.clamp(x, max=max_t)
            clamp_topt_result_cpu = torch.clamp(cpu_x, max=cpu_max_t)
            self.assertEqual(clamp_topt_result, clamp_topt_result_cpu)

            # test strided x
            clamp_result = torch.clamp(x.movedim(0, -1), min=200.0, max=600.0)
            clamp_result_cpu = torch.clamp(cpu_x.movedim(0, -1), min=200.0, max=600.0)
            self.assertEqual(clamp_result, clamp_result_cpu)

            # test strided x, min_t, max_t
            clamp_result = torch.clamp(x.movedim(0, -1), min=min_t.movedim(0, -1), max=max_t.movedim(0, -1))
            clamp_result_cpu = torch.clamp(cpu_x.movedim(0, -1), min=cpu_min_t.movedim(0, -1), max=cpu_max_t.movedim(0, -1))
            self.assertEqual(clamp_result, clamp_result_cpu)

            # test strided min_t, max_t
            clamp_result = torch.clamp(
                x.movedim(0, -1).clone(memory_format=torch.contiguous_format),
                min=min_t.movedim(0, -1),
                max=max_t.movedim(0, -1)
            )
            clamp_result_cpu = torch.clamp(
                cpu_x.movedim(0, -1).clone(memory_format=torch.contiguous_format),
                min=cpu_min_t.movedim(0, -1),
                max=cpu_max_t.movedim(0, -1)
            )
            self.assertEqual(clamp_result, clamp_result_cpu)

            # test inplace clamping
            x.clamp_(min=200.0, max=600.0)
            cpu_x.clamp_(min=200.0, max=600.0)
            self.assertEqual(cpu_x, x)

        helper(2, 8, 4, 5)

    def test_divmode(self):
        def helper(shape, rounding_mode):
            for dtype in [torch.float32, torch.float16, torch.int32, torch.int64]:
                if ((rounding_mode is not None and "floor" in rounding_mode and dtype == torch.int64) or
                        (rounding_mode is not None and "trunc" in rounding_mode and dtype == torch.float16)) is False:
                    cpu_x = None
                    cpu_y = None
                    if (dtype in [torch.float32, torch.float16]):
                        cpu_x = torch.randn(shape, device='cpu', dtype=dtype, requires_grad=False)
                        cpu_y = torch.randn(shape, device='cpu', dtype=dtype, requires_grad=False)
                    else:
                        cpu_x = torch.randint(-10, 0, shape, device='cpu', dtype=dtype, requires_grad=False)
                        cpu_y = torch.randint(-10, 0, shape, device='cpu', dtype=dtype, requires_grad=False)

                    mps_x = cpu_x.detach().clone().to('mps')
                    # clamp to avoid division by 0
                    mps_y = cpu_y.detach().clone().to('mps')

                    if (rounding_mode == "floor_divide"):
                        result_div_cpu = torch.floor_divide(cpu_x, cpu_y)
                        result_div_mps = torch.floor_divide(mps_x, mps_y)
                        self.assertEqual(result_div_mps, result_div_cpu)
                    else:
                        result_div_cpu = torch.div(cpu_x, cpu_y, rounding_mode=rounding_mode)
                        result_div_mps = torch.div(mps_x, mps_y, rounding_mode=rounding_mode)
                        self.assertEqual(result_div_mps, result_div_cpu)

        helper((2, 8, 4, 5), None)
        helper((2, 8, 4, 5), "floor")
        helper((2, 8, 4, 5), "trunc")
        helper((2, 8, 4, 5), "floor_divide")

    def test_rounding(self):
        def helper(shape):
            cpu_x = torch.randn(shape, device='cpu', dtype=torch.float, requires_grad=False)
            mps_x = cpu_x.detach().clone().to('mps')

            result_floor_cpu = torch.floor(cpu_x)
            result_floor_mps = torch.floor(mps_x)
            self.assertEqual(result_floor_mps, result_floor_cpu)

            result_ceil_cpu = torch.ceil(cpu_x)
            result_ceil_mps = torch.ceil(mps_x)
            self.assertEqual(result_ceil_mps, result_ceil_cpu)

            result_trunc_cpu = torch.trunc(cpu_x)
            result_trunc_mps = torch.trunc(mps_x)
            self.assertEqual(result_trunc_mps, result_trunc_cpu)

            result_round_cpu = torch.round(cpu_x)
            result_round_mps = torch.round(mps_x)
            self.assertEqual(result_round_mps, result_round_cpu)

        helper((2, 6, 3, 5))
        helper((2, 8, 4, 5))

    def test_remainder(self):
        res_cpu = torch.remainder(
            torch.tensor([-3, -2, -1, 1, 2, 3], dtype=torch.int32, device="cpu"), torch.tensor(2, device="cpu", dtype=torch.int32))
        res_mps = torch.remainder(
            torch.tensor([-3, -2, -1, 1, 2, 3], dtype=torch.int32, device="mps"), torch.tensor(2, device="mps", dtype=torch.int32))
        self.assertEqual(res_cpu, res_mps)

        res_cpu = torch.remainder(
            torch.tensor([1, 2, 3, 4, 5], dtype=torch.int32, device="cpu"), -1.5)
        res_mps = torch.remainder(
            torch.tensor([1, 2, 3, 4, 5], dtype=torch.int32, device="mps"), -1.5)
        self.assertEqual(res_cpu, res_mps)

    def test_expand(self):
        def helper(n, c):
            values = [[1.0], [4.0], [7.0]]
            cpu_x = torch.tensor(values, device='cpu')
            x = cpu_x.detach().clone().to('mps')

            strided_cpu = torch.as_strided(cpu_x, (3, 4), (1, 0))
            strided_mps = torch.as_strided(x, (3, 4), (1, 0))

            self.assertEqual(strided_mps, strided_cpu)

        helper(3, 1)

    def test_im2col(self):
        def helper(x):
            return torch.nn.functional.unfold(x, kernel_size=(10, 15), dilation=2, padding=5, stride=3)
        x_cpu = torch.rand(1, 1, 200, 100)
        x = x_cpu.detach().clone().to('mps')
        self.assertEqual(helper(x_cpu), helper(x))

    def test_select(self):
        def helper(n, c):
            cpu_x = torch.randn(n, c, device='cpu', dtype=torch.float, requires_grad=True)
            x = cpu_x.detach().clone().to('mps').requires_grad_()

            strided_cpu = torch.as_strided(cpu_x, (3, 1), (3, 1))
            strided_mps = torch.as_strided(x, (3, 1), (3, 1))
            self.assertEqual(strided_mps, strided_cpu)

            strided_cpu = torch.as_strided(cpu_x, (1, 3), (3, 1))
            strided_mps = torch.as_strided(x, (1, 3), (3, 1))
            self.assertEqual(strided_mps, strided_cpu)

            strided_cpu = torch.as_strided(cpu_x, (3, 1), (3, 1), storage_offset=1)
            strided_mps = torch.as_strided(x, (3, 1), (3, 1), storage_offset=1)

            self.assertEqual(strided_mps, strided_cpu)

        helper(3, 3)

    def test_topk(self):
        def helper(shape):
            cpu_x = torch.randn(shape, device='cpu', dtype=torch.float, requires_grad=False)
            x = cpu_x.detach().clone().to('mps')
            for largest_val in [True, False]:
                if (type(shape) == tuple):
                    for curr_dim in range(0, len(shape)):
                        dim_size = shape[curr_dim]
                        for k in range(1, dim_size + 1):
                            topk_values, topk_indices = torch.topk(x, k, dim=curr_dim, largest=largest_val)
                            topk_values_cpu, topk_indices_cpu = torch.topk(cpu_x, k, dim=curr_dim, largest=largest_val)
                            self.assertEqual(topk_values, topk_values_cpu)
                            self.assertEqual(topk_indices, topk_indices_cpu)
                else:
                    for k in range(1, shape):
                        topk_values, topk_indices = torch.topk(x, k, dim=0, largest=largest_val)
                        topk_values_cpu, topk_indices_cpu = torch.topk(cpu_x, k, dim=0, largest=largest_val)
                        self.assertEqual(topk_values, topk_values_cpu)
                        self.assertEqual(topk_indices, topk_indices_cpu)

        helper(2)
        helper((5, 1))
        helper((1, 5))
        helper((5, 9, 7, 4))
        helper((50, 20, 7, 4))

    def test_sort(self):
        for SIZE in (4, 2049):
            device = 'mps'
            x = torch.rand(4, SIZE, device=device)
            res1val, res1ind = torch.sort(x)

            res2val = torch.tensor((), device=device)
            res2ind = torch.tensor((), device=device, dtype=torch.long)
            torch.sort(x, out=(res2val, res2ind))
            self.assertEqual(res1val, res2val, atol=0, rtol=0)
            self.assertEqual(res1ind, res2ind, atol=0, rtol=0)
            self.assertEqual(torch.argsort(x), res1ind)
            self.assertEqual(x.argsort(), res1ind)

            self.assertEqual(
                torch.sort(torch.tensor((50, 40, 30, 20, 10), device=device))[0],
                torch.tensor((10, 20, 30, 40, 50), device=device),
                atol=0, rtol=0
            )

    def test_upsample_nearest2d(self):
        def helper(N, C, H, W, memory_format):
            inputCPU = torch.arange(N * C * H * W, device='cpu', dtype=torch.float,
                                    requires_grad=True).reshape(N, C, H, W).to(memory_format=memory_format)
            inputCPU.retain_grad()
            inputMPS = inputCPU.detach().to('mps').requires_grad_()

            values = [1, 2, 5, 10, 40]

            for i in values:
                for j in values:
                    upsample_nearest2d = nn.UpsamplingNearest2d(scale_factor=(i, j))

                    outputCPU = upsample_nearest2d(inputCPU)
                    outputMPS = upsample_nearest2d(inputMPS)

                    self.assertEqual(outputCPU, outputMPS)
                    upsample_nearest2d = nn.UpsamplingNearest2d((i * H, j * W))

                    outputCPU = upsample_nearest2d(inputCPU)
                    outputMPS = upsample_nearest2d(inputMPS)

                    self.assertEqual(outputCPU, outputMPS)

                    outputCPU.backward(gradient=torch.full_like(outputCPU, 0.3))
                    outputMPS.backward(gradient=torch.full_like(outputMPS, 0.3))

                    self.assertEqual(inputCPU.grad, inputMPS.grad)

        for memory_format in [torch.channels_last, torch.contiguous_format]:
            helper(1, 1, 4, 4, memory_format=memory_format)
            helper(7, 5, 3, 2, memory_format=memory_format)

    def test_upsample_bilinear2d(self):
        def helper(N, C, H, W):
            inputCPU = torch.arange(N * C * H * W, device='cpu', dtype=torch.float,
                                    requires_grad=True).reshape(N, C, H, W)
            inputCPU.retain_grad()
            inputMPS = inputCPU.detach().clone().to('mps').requires_grad_()

            values = [1, 2, 5, 10, 40]

            for i in values:
                for j in values:
                    upsample_bilinear2d = nn.UpsamplingBilinear2d(scale_factor=(i, j))

                    outputCPU = upsample_bilinear2d(inputCPU)
                    outputMPS = upsample_bilinear2d(inputMPS)

                    self.assertEqual(outputCPU, outputMPS)

                    upsample_bilinear2d = nn.UpsamplingBilinear2d((i * H, j * W))

                    outputCPU = upsample_bilinear2d(inputCPU)
                    outputMPS = upsample_bilinear2d(inputMPS)

                    self.assertEqual(outputCPU, outputMPS)

                    outputCPU.backward(gradient=torch.full_like(outputCPU, 0.3))
                    outputMPS.backward(gradient=torch.full_like(outputMPS, 0.3))

                    self.assertEqual(inputCPU.grad, inputMPS.grad)

        helper(1, 1, 4, 4)
        helper(7, 5, 3, 2)

    def test_interpolate(self):
        def helper(shape, output_size, scales, mode, align_corners=False):
            inputCPU = torch.randn(shape, device='cpu', dtype=torch.float, requires_grad=True)
            inputCPU.retain_grad()
            inputMPS = inputCPU.detach().clone().to('mps').requires_grad_()

            # align_corners is used for 2D interpolation only
            if (align_corners is True and len(shape) > 3 and mode == 'bilinear'):
                if scales is not None:
                    outputCPU = nn.functional.interpolate(inputCPU, scale_factor=scales, mode=mode, align_corners=align_corners)
                    outputMPS = nn.functional.interpolate(inputMPS, scale_factor=scales, mode=mode, align_corners=align_corners)
                else:
                    outputCPU = nn.functional.interpolate(inputCPU, size=output_size, mode=mode, align_corners=align_corners)
                    outputMPS = nn.functional.interpolate(inputMPS, size=output_size, mode=mode, align_corners=align_corners)
            elif scales is not None:
                outputCPU = nn.functional.interpolate(inputCPU, scale_factor=scales, mode=mode)
                outputMPS = nn.functional.interpolate(inputMPS, scale_factor=scales, mode=mode)
            else:
                outputCPU = nn.functional.interpolate(inputCPU, size=output_size, mode=mode)
                outputMPS = nn.functional.interpolate(inputMPS, size=output_size, mode=mode)

            self.assertEqual(outputCPU, outputMPS)

            # backward pass (chose 0.6 just to have the grad_output != 1)
            outputCPU.backward(gradient=torch.full_like(outputCPU, 0.6))
            outputMPS.backward(gradient=torch.full_like(outputMPS, 0.6))
            self.assertEqual(inputCPU.grad, inputMPS.grad)

        # 1D interpolation
        for mode in ['nearest', 'nearest-exact']:
            helper([2, 3, 4], [3], None, mode)  # downsample with size
            helper([2, 3, 4], [6], None, mode)  # upsample with size
            helper([2, 3, 4], None, [0.6], mode)  # downsample with scale factor
            helper([2, 3, 4], None, [1.7], mode)  # upsample with scale factor
        # 2D interpolation
        for mode in ['nearest', 'nearest-exact', 'bilinear']:
            helper([2, 3, 4, 5], [3, 4], None, mode)  # downsample_nearest with size
            helper([2, 3, 4, 5], [6, 7], None, mode)  # upsample_nearest with size
            helper([2, 3, 4, 5], None, [0.6, 0.7], mode)  # downsample_nearest with scale factor
            helper([2, 3, 4, 5], None, [1.4, 1.7], mode)  # upsample_nearest with scale factor
        # align_corners=True
        helper([2, 3, 4, 5], [3, 4], None, 'bilinear', True)
        helper([2, 3, 4, 5], None, [1.4, 1.7], 'bilinear', True)

    # Test concat forward
    def test_cat1(self):
        def helper(shape_x, shape_y, shape_z):
            cpu_x = torch.randn(shape_x, device='cpu', dtype=torch.float, requires_grad=False)
            x = cpu_x.detach().clone().to('mps')

            cpu_y = torch.randn(shape_y, device='cpu', dtype=torch.float, requires_grad=False)
            y = cpu_y.detach().clone().to('mps')

            cpu_z = torch.randn(shape_z, device='cpu', dtype=torch.float, requires_grad=False)
            z = cpu_z.detach().clone().to('mps')

            cat = torch.cat([x, y, z], dim=1)
            cat_cpu = torch.cat([cpu_x, cpu_y, cpu_z], dim=1)

            self.assertEqual(cat, cat_cpu)

        helper([2, 2, 4, 5], [2, 3, 4, 5], [2, 5, 4, 5])
        helper([2, 2, 6, 5], [2, 3, 6, 5], [2, 5, 6, 5])
        helper([0, 2, 4, 5], [0, 3, 4, 5], [0, 5, 4, 5])
        helper([2, 2, 6, 5], [0], [2, 5, 6, 5])
        helper([0], [2, 3, 6, 5], [2, 5, 6, 5])
        helper([2, 3, 4, 5], [2, 5, 4, 5], [0])
        helper([2, 2, 6, 5], [2, 0, 6, 5], [2, 5, 6, 5])
        helper([2, 0, 6, 5], [2, 3, 6, 5], [2, 5, 6, 5])
        helper([2, 0, 6, 5], [2, 3, 6, 5], [2, 0, 6, 5])

    def test_constant_pad(self):
        m = torch.nn.ConstantPad2d((-2, -2, -2, -2), 3.5)
        input_cpu = torch.randn(1, 16, 16, 16)
        input_mps = input_cpu.detach().clone().to("mps")
        r_cpu = m(input_cpu)
        r_mps = m(input_mps)
        self.assertEqual(r_cpu, r_mps.to("cpu"))

        # Arbitrary input dimensions
        pad = (1, 1, 0, 0, 0, 0)
        value = 3.5
        input_cpu = torch.randn((1, 1, 3, 3, 3, 3, 3, 3, 3, 3))
        input_mps = input_cpu.detach().clone().to("mps")
        r_cpu = F.pad(input_cpu, pad=pad, value=value)
        r_mps = F.pad(input_mps, pad=pad, value=value)
        self.assertEqual(r_cpu, r_mps.to("cpu"))

    def test_circular_pad(self):
        # https://github.com/pytorch/pytorch/issues/80856
        k_cpu = torch.ones(3, 3, 9, 9)
        k_mps = k_cpu.detach().clone().to("mps")

        x_cpu = torch.rand(1, 3, 32, 32)
        x_mps = x_cpu.detach().clone().to("mps")

        x_pad_cpu = F.pad(x_cpu, (2, 2, 2, 2), mode='circular')
        x_pad_mps = F.pad(x_mps, (2, 2, 2, 2), mode='circular')

        y_cpu = F.conv2d(x_pad_cpu, k_cpu)
        y_mps = F.conv2d(x_pad_mps, k_mps)

        self.assertEqual(y_cpu, y_mps.cpu())

    def test_constant_pad_4d_warning(self):
        inputCPU = torch.rand((1, 2, 2, 2, 1, 1))
        inputMPS = inputCPU.detach().clone().to('mps')
        outputCPU = F.pad(inputCPU, [0, 0, 0, 0, 0, 0, 1, 0])
        outputMPS = F.pad(inputMPS, [0, 0, 0, 0, 0, 0, 1, 0])
        self.assertEqual(outputCPU, outputMPS)

    def test_pad(self):
        def helper(shape, padding, op, value=0):
            inputCPU = torch.randn(shape, device='cpu', dtype=torch.float, requires_grad=True)
            inputCPU.retain_grad()
            inputMPS = inputCPU.detach().clone().to('mps').requires_grad_()

            if (op in [nn.ConstantPad1d, nn.ConstantPad2d, nn.ConstantPad3d]):
                padCriteria = op(padding, value)
            else:
                padCriteria = op(padding)
            outputCPU = padCriteria(inputCPU)
            outputMPS = padCriteria(inputMPS)
            self.assertEqual(outputCPU, outputMPS)

            # backward pass (chose 0.6 just to have the grad_output != 1)
            outputCPU.backward(gradient=torch.full_like(outputCPU, 0.6))
            outputMPS.backward(gradient=torch.full_like(outputMPS, 0.6))
            self.assertEqual(inputCPU.grad, inputMPS.grad)

        # 1D Padding
        helper((2, 4, 3), 2, nn.ReflectionPad1d)
        # verify if a change in shape of input would cause problems with graph caching
        helper((2, 4, 4), (1, 3), nn.ReflectionPad1d)
        # Replication 1D
        helper((2, 1, 6), 3, nn.ReplicationPad1d)
        # Constant Pad 1D
        helper((2, 3, 4), 2, nn.ConstantPad1d)
        # Constant Pad 1D with single dimension input
        helper((16), (1, 2), nn.ConstantPad1d)

        # 2D Padding
        helper((1, 2, 3, 4), (1, 1, 2, 0), nn.ReflectionPad2d)
        # verify if a change in shape of input would cause problems with graph caching
        helper((2, 4, 3, 4), (1, 1, 2, 0), nn.ReflectionPad2d)
        # this should make the padding (2, 2, 2, 2)
        helper((2, 1, 6, 8), 2, nn.ReplicationPad2d)
        # verify if a change in shape of padding would cause problems with graph caching
        helper((2, 1, 6, 8), (2, 4, 3, 5), nn.ReplicationPad2d)
        # Constant Pad 2D
        helper((2, 1, 6, 8), (2, 4, 3, 5), nn.ConstantPad2d)
        # input size < pad size
        helper((1, 2, 3), (0, 0, 0, 1), nn.ConstantPad2d)
        # pad dims < input dims
        helper((50, 9, 300), (0, 0, 0, 31), nn.ConstantPad2d)
        # pad dims == input dims
        helper((1, 3), (0, 2, 0, 1), nn.ConstantPad2d)
        # input.numel() == 0 but output.numel() > 0
        helper((0, 3, 3), (1, 1, 1, 1, 1, 1), nn.ConstantPad2d)
        # pad dims < input dims - 2
        helper((1, 2, 3, 4), (1, 2), nn.ConstantPad2d)

        # 3D Padding
        helper((2, 4, 6, 8, 4), (1, 3, 3, 5, 3, 4), nn.ReflectionPad3d)
        # verify if a change in shape of padding would cause problems with graph caching
        helper((2, 4, 6, 8, 4), (1, 3, 3, 5, 3, 4), nn.ReplicationPad3d)
        # case where input_d == pad_front/back for ReplicationPad3d
        helper((3, 4, 5, 6, 7), (1, 2, 3, 4, 5, 6), nn.ReplicationPad3d)
        # Constant Pad 3D
        helper((2, 4, 6, 8, 4), (1, 3, 3, 5, 3, 4), nn.ConstantPad3d)
        # input size < pad size
        helper((2, 4, 6), (1, 3, 3, 5, 3, 4), nn.ConstantPad3d)
        # check the workaround for the right padding bug in Monterey
        helper((1, 2, 2, 2, 2), (0, 1), nn.ConstantPad3d)

    # Test stack forward
    def test_stack(self):
        # All shapes must be same
        def helper(shape, dtype=torch.float32):

            x, cpu_x = None, None
            y, cpu_y = None, None
            z, cpu_z = None, None

            if (dtype not in [torch.float32, torch.bool]):
                cpu_x = torch.randint(50, shape, device='cpu', dtype=dtype, requires_grad=False)
                x = cpu_x.detach().clone().to('mps')
                cpu_y = torch.randint(50, shape, device='cpu', dtype=dtype, requires_grad=False)
                y = cpu_y.detach().clone().to('mps')
                cpu_z = torch.randint(50, shape, device='cpu', dtype=dtype, requires_grad=False)
                z = cpu_z.detach().clone().to('mps')
            elif (dtype == torch.bool):
                cpu_x = torch.randint(2, shape, device='cpu', dtype=dtype, requires_grad=False)
                x = cpu_x.detach().clone().to('mps')
                cpu_y = torch.randint(2, shape, device='cpu', dtype=dtype, requires_grad=False)
                y = cpu_y.detach().clone().to('mps')
                cpu_z = torch.randint(2, shape, device='cpu', dtype=dtype, requires_grad=False)
                z = cpu_z.detach().clone().to('mps')
            else:
                cpu_x = torch.randn(shape, device='cpu', dtype=dtype, requires_grad=True)
                x = cpu_x.detach().clone().to('mps').requires_grad_()
                cpu_y = torch.randn(shape, device='cpu', dtype=dtype, requires_grad=True)
                y = cpu_y.detach().clone().to('mps').requires_grad_()
                cpu_z = torch.randn(shape, device='cpu', dtype=dtype, requires_grad=True)
                z = cpu_z.detach().clone().to('mps').requires_grad_()

            stack = torch.stack([x, y, z], dim=1)
            stack_cpu = torch.stack([cpu_x, cpu_y, cpu_z], dim=1)

            self.assertEqual(stack, stack_cpu)

        helper([2, 8, 4, 5])
        helper([2, 8, 4, 5], dtype=torch.float16)
        helper([2, 8, 4, 5], dtype=torch.int32)
        helper([2, 8, 4, 5], dtype=torch.int64)
        helper([2, 8, 4, 5], dtype=torch.bool)
        # Empty test - Currently failing! Empty tensor not handled!
        # helper([0, 2, 4, 5])

    # Test abs
    def test_abs(self):
        def helper(shape):
            cpu_x = torch.randn(shape, device='cpu', dtype=torch.float, requires_grad=False)
            x = cpu_x.detach().clone().to('mps')

            abs_result = torch.abs(x)
            abs_result_cpu = torch.abs(cpu_x)

            self.assertEqual(abs_result, abs_result_cpu)

        helper((2, 8, 4, 5))

    def test_log(self):
        def helper(shape):
            cpu_x = torch.randn(shape, device='cpu', dtype=torch.float, requires_grad=False)
            x = cpu_x.detach().clone().to('mps')

            log_result = torch.log(x)
            log_result_cpu = torch.log(cpu_x)

            self.assertEqual(log_result, log_result_cpu)

        helper((2, 8, 4, 5))

    def test_log_ten(self):
        def helper(shape):
            cpu_x = torch.randn(shape, device='cpu', dtype=torch.float, requires_grad=False)
            x = cpu_x.detach().clone().to('mps')

            log_ten_result = torch.log10(x)
            log_ten_result_cpu = torch.log10(cpu_x)

            self.assertEqual(log_ten_result, log_ten_result_cpu)

        helper((2, 8, 4, 5))

    def test_log_two(self):
        def helper(shape):
            cpu_x = torch.randn(shape, device='cpu', dtype=torch.float, requires_grad=False)
            x = cpu_x.detach().clone().to('mps')

            log_two_result = torch.log2(x)
            log_two_result_cpu = torch.log2(cpu_x)

            self.assertEqual(log_two_result, log_two_result_cpu)

        helper((2, 8, 4, 5))

    def test_log1p(self):
        def helper(shape):
            cpu_x = torch.randn(shape, device='cpu', dtype=torch.float, requires_grad=False)
            x = cpu_x.detach().clone().to('mps')

            log_result = torch.log1p(x)
            log_result_cpu = torch.log1p(cpu_x)

            self.assertEqual(log_result, log_result_cpu)

        helper((2, 8, 4, 5))

    def test_logaddexp(self):
        def helper(shape):
            cpu_x = torch.randn(shape, device='cpu', dtype=torch.float, requires_grad=False)
            x = cpu_x.detach().clone().to('mps')

            cpu_y = torch.randn(shape, device='cpu', dtype=torch.float, requires_grad=False)
            y = cpu_y.detach().clone().to('mps')

            log_result = torch.logaddexp(x, y)
            log_result_cpu = torch.logaddexp(cpu_x, cpu_y)

            self.assertEqual(log_result, log_result_cpu)

        helper((2, 8, 4, 5))

    def test_logaddexp2(self):
        def helper(shape):
            cpu_x = torch.randn(shape, device='cpu', dtype=torch.float, requires_grad=False)
            x = cpu_x.detach().clone().to('mps')

            cpu_y = torch.randn(shape, device='cpu', dtype=torch.float, requires_grad=False)
            y = cpu_y.detach().clone().to('mps')

            log_result = torch.logaddexp2(x, y)
            log_result_cpu = torch.logaddexp2(cpu_x, cpu_y)

            self.assertEqual(log_result, log_result_cpu)

        helper((2, 8, 4, 5))

    # Test concat forward
    def test_cat2(self):

        def helper1(shape_x, shape_y, shape_z, shape_w):
            cpu_x = torch.randn(shape_x, device='cpu', dtype=torch.float, requires_grad=False)
            x = cpu_x.detach().clone().to('mps')

            cpu_y = torch.randn(shape_y, device='cpu', dtype=torch.float, requires_grad=False)
            y = cpu_y.detach().clone().to('mps')

            cpu_z = torch.randn(shape_z, device='cpu', dtype=torch.float, requires_grad=False)
            z = cpu_z.detach().clone().to('mps')

            cpu_w = torch.randn(shape_w, device='cpu', dtype=torch.float, requires_grad=False)
            w = cpu_w.detach().clone().to('mps')

            cat = torch.cat([x, y, z, w], dim=1)
            cat_cpu = torch.cat([cpu_x, cpu_y, cpu_z, cpu_w], dim=1)

            self.assertEqual(cat, cat_cpu)

        def helper(shape_x, shape_y, shape_z):
            cpu_x = torch.randn(shape_x, device='cpu', dtype=torch.float, requires_grad=False)
            x = cpu_x.detach().clone().to('mps')

            cpu_y = torch.randn(shape_y, device='cpu', dtype=torch.float, requires_grad=False)
            y = cpu_y.detach().clone().to('mps')

            cpu_z = torch.randn(shape_z, device='cpu', dtype=torch.float, requires_grad=False)
            z = cpu_z.detach().clone().to('mps')

            cat = torch.cat([x, y, z], dim=1)
            cat_cpu = torch.cat([cpu_x, cpu_y, cpu_z], dim=1)

            self.assertEqual(cat, cat_cpu)

        helper([2, 8, 4, 5], [2, 10, 4, 5], [2, 6, 4, 5])
        helper([2, 2, 4, 5], [2, 3, 4, 5], [2, 5, 4, 5])
        # Empty test - Currently failing! Empty tensor not handled!
        # helper([0, 2, 4, 5], [2, 0, 4, 5], [2, 5, 0, 5])

    # Test isnan
    def test_isnan(self):
        def helper(shape):
            cpu_x = torch.randn(shape, device='cpu', dtype=torch.float, requires_grad=False)
            nan_index = [random.randrange(0, shape[0])]
            # make a selected row inf
            cpu_x.index_put_(indices=[torch.tensor(nan_index)], values=torch.tensor(float('nan')))
            x = cpu_x.detach().clone().to('mps')

            isnan_result = torch.isnan(x)
            isnan_result_cpu = torch.isnan(cpu_x)

            self.assertEqual(isnan_result, isnan_result_cpu)

        helper((8, 2, 4, 5))

    # Test reciprocal
    def test_reciprocal(self):
        def helper(shape):
            cpu_x = torch.randn(shape, device='cpu', dtype=torch.float, requires_grad=True)
            x = cpu_x.detach().clone().to('mps').requires_grad_()

            reciprocal_result = torch.reciprocal(x)
            reciprocal_result_cpu = torch.reciprocal(cpu_x)

            cpu_grad = torch.ones_like(reciprocal_result_cpu)
            grad = cpu_grad.to('mps')

            reciprocal_result.backward(gradient=grad)
            reciprocal_result_cpu.backward(gradient=cpu_grad)

            self.assertEqual(reciprocal_result, reciprocal_result_cpu)
            self.assertEqual(x.grad, cpu_x.grad)

        helper((2, 8, 4, 5))

    # Test sqrt
    def test_sqrt(self):
        def helper(shape):
            cpu_x = torch.randn(shape, device='cpu', dtype=torch.float, requires_grad=True)
            x = cpu_x.detach().clone().to('mps').requires_grad_()

            sqrt_result = torch.sqrt(x)
            sqrt_result_cpu = torch.sqrt(cpu_x)

            cpu_grad = torch.ones_like(sqrt_result_cpu)
            grad = cpu_grad.to('mps')

            sqrt_result.backward(gradient=grad)
            sqrt_result_cpu.backward(gradient=cpu_grad)

            self.assertEqual(sqrt_result, sqrt_result_cpu)
            self.assertEqual(x.grad, cpu_x.grad)

        helper((2, 8, 4, 5))

    # Test selu, elu, celu
    def test_elu(self):
        def helper(shape, alpha=1.0, memory_format=torch.contiguous_format):
            cpu_x = torch.randn(shape, device='cpu', dtype=torch.float)
            cpu_x = cpu_x.to(memory_format=memory_format).requires_grad_()

            x = cpu_x.detach().clone().to('mps').requires_grad_(True)
            for activation_func in [torch.nn.ELU(alpha=alpha), torch.nn.CELU(alpha=alpha), torch.nn.SELU()]:
                elu_result = activation_func(x)
                elu_result_cpu = activation_func(cpu_x)

                cpu_grad = torch.randn(elu_result_cpu.shape)
                grad = cpu_grad.to('mps')

                elu_result.backward(gradient=grad)
                elu_result_cpu.backward(gradient=cpu_grad)

                self.assertEqual(elu_result, elu_result_cpu)
                self.assertEqual(x.grad, cpu_x.grad)

        # Test empty shape too
        for memory_fromat in [torch.channels_last, torch.contiguous_format]:
            for shape in [(2, 8, 4, 5)]:
                for alpha in [0.000001, 1.0, 2.3, 0.34, 23]:
                    helper(shape, alpha, memory_fromat)

    # Test glu
    def test_glu(self):
        def helper(shape, dim=0):
            cpu_x = torch.randn(shape, device='cpu', dtype=torch.float, requires_grad=True)
            x = cpu_x.detach().clone().to('mps').requires_grad_()

            for activation_func in [torch.nn.GLU(dim=dim)]:
                glu_result = activation_func(x)
                glu_result_cpu = activation_func(cpu_x)

                cpu_grad = torch.randn(glu_result_cpu.shape)
                grad = cpu_grad.to('mps')

                glu_result.backward(gradient=grad)
                glu_result_cpu.backward(gradient=cpu_grad)

                self.assertEqual(glu_result, glu_result_cpu)
                self.assertEqual(x.grad, cpu_x.grad)

        for shape in [[4], (2, 4), (2, 8, 4, 6)]:
            for dim in range(len(shape)):
                helper(shape, dim)

    # Test softplus
    def test_softplus(self):
        def helper(shape, beta, threshold, dtype):
            cpu_x = torch.randn(shape, device='cpu', dtype=dtype, requires_grad=True)
            x = cpu_x.detach().clone().to('mps').requires_grad_()

            softplus_result = torch.nn.Softplus(beta=beta, threshold=threshold)(x)
            softplus_result_cpu = torch.nn.Softplus(beta=beta, threshold=threshold)(cpu_x)

            cpu_grad = torch.randn(softplus_result.shape)
            grad = cpu_grad.to('mps')

            softplus_result.backward(gradient=grad)
            softplus_result_cpu.backward(gradient=cpu_grad)

            self.assertEqual(softplus_result, softplus_result_cpu)
            self.assertEqual(x.grad, cpu_x.grad)

        # Test empty shape too
        for shape, beta, threshold, dtype in product(
            [(), (2, 3), (10, 10), (2, 3, 4, 5)],
            [0.5, 1, 2, 3, 4],
            [0.5, 20, 30, 40, 50],
            [torch.float16, torch.float32]
        ):
            helper(shape, beta, threshold, dtype)

    # Test silu

    def test_silu(self):
        def helper(shape):
            cpu_x = torch.randn(shape, device='cpu', dtype=torch.float, requires_grad=True)
            x = cpu_x.detach().clone().to('mps').requires_grad_()

            silu_result = torch.nn.SiLU()(x)
            silu_result_cpu = torch.nn.SiLU()(cpu_x)

            cpu_grad = torch.randn(silu_result_cpu.shape)
            grad = cpu_grad.to('mps')

            silu_result.backward(gradient=grad)
            silu_result_cpu.backward(gradient=cpu_grad)

            self.assertEqual(silu_result, silu_result_cpu)
            self.assertEqual(x.grad, cpu_x.grad)

        # Test empty shape too
        for shape in [[], (2, 3), (2, 8, 4, 5)]:
            helper(shape)

    def test_cast_mps_to_cpu(self):
        def helper(src_dtype, dst_dtype):
            input = torch.rand((1, 3, 128, 128), dtype=src_dtype)
            input_cast_mps = input.to('mps')
            input_cast_cpu = input_cast_mps.to('cpu', dtype=dst_dtype)

            # needs to match the initial Tensor
            self.assertEqual(input_cast_cpu, input.to(dtype=dst_dtype))
        helper(torch.half, torch.float)
        helper(torch.float, torch.half)

    def test_cast_mps_to_mps(self):
        def helper(src_dtype, dst_dtype):
            input_cpu = torch.rand((1, 3, 128, 128), dtype=src_dtype)
            input_mps = input_cpu.to('mps')
            output_mps = input_mps.to(dtype=dst_dtype)
            output_cpu = input_cpu.to(dtype=dst_dtype)
            self.assertEqual(output_mps.cpu(), output_cpu)
        helper(torch.half, torch.float)
        helper(torch.float, torch.half)
        helper(torch.half, torch.long)
        helper(torch.float, torch.int)

    def test_avg_pool2d_count_include_pad(self):
        cpu_x = torch.randn((1, 3, 9, 9), device='cpu', dtype=torch.float, requires_grad=True)
        x = cpu_x.detach().clone().to('mps').requires_grad_()
        pool = torch.nn.AvgPool2d(kernel_size=(3, 3), padding=(1, 1), stride=(1, 1), ceil_mode=True, count_include_pad=True)
        ref_y = pool(cpu_x)
        y = pool(x)
        self.assertEqual(y, ref_y)
        cpu_grad = torch.randn(ref_y.shape)
        grad = cpu_grad.to('mps')
        ref_y.backward(gradient=cpu_grad)
        y.backward(gradient=grad)
        self.assertEqual(x.grad, cpu_x.grad)

    # Test adaptive avg pool2d - when the input size is a multiple of output size
    # Not testing for channels last right now
    def test_adaptive_avg_pool2d_simple(self):
        def helper(input_shape, out_shape, channels_last):
            cpu_x = torch.randn(input_shape, device='cpu', dtype=torch.float, requires_grad=True)
            if (channels_last):
                cpu_x = cpu_x.to(memory_format=torch.channels_last)
                cpu_x.retain_grad()
            x = cpu_x.detach().clone().to('mps').requires_grad_()

            avg_result = torch.nn.AdaptiveAvgPool2d(out_shape)(x)
            avg_result_cpu = torch.nn.AdaptiveAvgPool2d(out_shape)(cpu_x)

            cpu_grad = torch.randn(avg_result_cpu.shape)
            grad = cpu_grad.to('mps')

            avg_result.backward(gradient=grad)
            avg_result_cpu.backward(gradient=cpu_grad)

            self.assertEqual(avg_result, avg_result_cpu)
            self.assertEqual(x.grad, cpu_x.grad)

        helper((2, 2, 4, 4), (2, 2), False)
        helper((2, 2, 9, 9), (3, 3), False)
        helper((2, 2, 9, 9), (9, 9), False)
        helper((2, 2, 16, 16), (2, 2), False)
        helper((2, 2, 16, 16), (2, 16), False)

        helper((2, 16, 16), (4, 4), False)

        # Output shape larger than input shape

        helper((2, 2, 4, 4), (8, 8), False)
        helper((2, 2, 2, 2), (4, 4), False)
        helper((2, 2, 3, 3), (9, 9), False)
        helper((2, 2, 2, 2), (16, 16), False)
        helper((2, 2, 2, 16), (16, 16), False)

        helper((2, 4, 4), (16, 16), False)

        try:
            helper((2, 2, 3, 3), (7, 7), False)
        except Exception as e:
            pass

    # Test max avg pool2d - when the input size is a multiple of output size
    # Not testing for channels last right now
    def test_adaptive_max_pool2d_simple(self):
        def helper(input_shape, out_shape, return_indices, dtype, channels_last=False):
            cpu_x = None
            if (dtype in [torch.float16, torch.float32]):
                cpu_x = torch.randn(input_shape, device='cpu', dtype=dtype, requires_grad=True)
            else:
                cpu_x = torch.randint(50, input_shape, device='cpu', dtype=dtype, requires_grad=True)
            if (channels_last):
                cpu_x = cpu_x.to(memory_format=torch.channels_last)
                cpu_x.retain_grad()
            x = cpu_x.detach().clone().to('mps').requires_grad_()

            max_result, max_indices = None, None
            max_result_cpu, max_indices_cpu = None, None

            if (return_indices):
                max_result, max_indices = torch.nn.AdaptiveMaxPool2d(out_shape, return_indices)(x)
                max_result_cpu, max_indices_cpu = torch.nn.AdaptiveMaxPool2d(out_shape, return_indices)(cpu_x)
            else:
                max_result = torch.nn.AdaptiveMaxPool2d(out_shape, return_indices)(x)
                max_result_cpu = torch.nn.AdaptiveMaxPool2d(out_shape, return_indices)(cpu_x)

            cpu_grad = torch.randn(max_result_cpu.shape)
            grad = cpu_grad.to('mps')

            max_result.backward(gradient=grad)
            max_result_cpu.backward(gradient=cpu_grad)

            self.assertEqual(max_result, max_result_cpu)
            if (return_indices):
                self.assertEqual(max_indices, max_indices_cpu)
            self.assertEqual(x.grad, cpu_x.grad)

        for dtype in [torch.float32]:
            for return_indices in [False, True]:
                helper((2, 2, 4, 4), (2, 2), return_indices, dtype)
                helper((2, 2, 9, 9), (3, 3), return_indices, dtype)
                helper((2, 2, 9, 9), (9, 9), return_indices, dtype)
                helper((2, 2, 16, 16), (2, 2), return_indices, dtype)
                helper((2, 2, 16, 16), (2, 16), return_indices, dtype)
                helper((2, 16, 16), (4, 4), return_indices, dtype)

    def test_gelu_simple(self):
        def helper(shape, dtype=torch.float):
            cpu_x = torch.randn(shape, device='cpu', dtype=dtype, requires_grad=True)
            x = cpu_x.detach().clone().to('mps').requires_grad_()

            gelu_result = torch.nn.GELU()(x)
            # GELU is not supported on CPU, so cast it to float
            gelu_result_cpu = torch.nn.GELU()(cpu_x.to(torch.float))

            cpu_grad = torch.ones_like(gelu_result_cpu)
            grad = cpu_grad.to('mps')

            gelu_result.backward(gradient=grad)
            gelu_result_cpu.backward(gradient=cpu_grad)

            atol = 1e-5 if dtype == torch.float else 1e-2
            rtol = 1e-3 if dtype == torch.float else 1e-2
            self.assertEqual(gelu_result, gelu_result_cpu.to(dtype), atol=atol, rtol=rtol)
            self.assertEqual(x.grad, cpu_x.grad, atol=atol, rtol=rtol)

        # Test empty shape too
        for dtype in [torch.float, torch.half]:
            for shape in [(0, 3), [], (2, 3), (2, 8, 4, 5)]:
                helper(shape, dtype)
        # Test that gelu would raise an assert for integral types
        for dtype in [torch.int8, torch.int16, torch.int32, torch.int64]:
            self.assertRaises(RuntimeError, lambda: torch.nn.GELU()(torch.randint(100, (2,), dtype=dtype, device="mps")))

    def test_gelu(self):
        def _test_gelu(n, m, dtype, contiguous, atol=None, rtol=None):
            numpy_dtype = {
                torch.bfloat16: torch.float, torch.float: torch.float, torch.double: torch.double
            }[dtype]
            devices = ['cpu']
            devices += ['mps']

            def _gelu_ref(X):
                return X * stats.norm.cdf(X)

            for d in devices:
                X = torch.rand(n, m, dtype=dtype, requires_grad=True, device=d)[:, ::2]
                res = X
                ref = (X.to(numpy_dtype).cpu().detach().numpy())
                self.assertEqual(res, ref, rtol=rtol, atol=atol, exact_dtype=False)

        for n in [1, 5, 10]:
            for m in [1, 5, 10]:
                _test_gelu(n, m, torch.float32, True)
                _test_gelu(n, m, torch.float32, False)

        # Test multi threaded
        num_threads = torch.get_num_threads()
        torch.set_num_threads(4)
        try:
            _test_gelu(32, 32, torch.float32, False)
        finally:
            torch.set_num_threads(num_threads)

    def test_gelu_tanh(self):
        def helper(shape):
            cpu_x = torch.randn(shape, device='cpu', dtype=torch.float)
            x = cpu_x.detach().clone().to('mps')

            gelu_tanh_result = torch.nn.functional.gelu(x, approximate='tanh')
            gelu_tanh_result_cpu = torch.nn.functional.gelu(cpu_x, approximate='tanh')
            self.assertEqual(gelu_tanh_result, gelu_tanh_result_cpu)

        helper((2, 8, 4, 5))

    # Test hardtanh
    def test_hardtanh(self):
        def helper(shape, min_val, max_val, inplace=False):
            cpu_x = None
            x = None

            if (not inplace):
                cpu_x = torch.randn(shape, device='cpu', dtype=torch.float, requires_grad=True)
                x = cpu_x.detach().clone().to('mps').requires_grad_()
            else:
                cpu_x = torch.randn(shape, device='cpu', dtype=torch.float, requires_grad=False)
                x = cpu_x.detach().clone().to('mps')

            hardtanh_result = torch.nn.Hardtanh(min_val=min_val, max_val=max_val, inplace=inplace)(x)
            hardtanh_result_cpu = torch.nn.Hardtanh(min_val=min_val, max_val=max_val, inplace=inplace)(cpu_x)

            self.assertEqual(hardtanh_result, hardtanh_result_cpu)

            if (not inplace):
                cpu_grad = torch.randn(hardtanh_result_cpu.shape)
                grad = cpu_grad.to('mps')
                hardtanh_result.backward(gradient=grad)
                hardtanh_result_cpu.backward(gradient=cpu_grad)
                self.assertEqual(x.grad, cpu_x.grad)

        # Test empty shape too
        for shape in [(0, 3), [], (2, 3), (2, 8, 4, 5)]:
            for min_val, max_val in zip([-1, -2, 3], [1, -1, 4]):
                helper(shape, min_val, max_val)
                helper(shape, min_val, max_val, inplace=True)

    def test_hardswish(self):
        def helper(shape, inplace=False, requires_grad=True):
            m = nn.Hardswish(inplace=inplace)

            input_cpu = torch.randn(shape, device='cpu', dtype=torch.float, requires_grad=requires_grad)
            input_mps = input_cpu.detach().clone().to('mps').requires_grad_(requires_grad)

            if inplace and requires_grad:  # check that both raise runtime error
                self.assertRaises(RuntimeError, lambda: m(input_cpu))
                self.assertRaises(RuntimeError, lambda: m(input_mps))
                return

            output_cpu = m(input_cpu)
            output_mps = m(input_mps)

            cpu_grad = torch.ones_like(output_cpu)
            mps_grad = cpu_grad.to('mps')

            self.assertEqual(output_cpu, output_mps)

            if requires_grad:
                output_cpu.backward(gradient=cpu_grad)
                output_mps.backward(gradient=mps_grad)

                self.assertEqual(input_cpu.grad, input_mps.grad)

        for shape in [(0, 3), [], (2, 3), (2, 8, 4, 5)]:
            helper(shape, inplace=False, requires_grad=False)
            helper(shape, inplace=True, requires_grad=False)
            helper(shape, inplace=False, requires_grad=True)
            helper(shape, inplace=True, requires_grad=True)

    def test_transpose_2D(self):
        values = [[1.0, 2.0, 3.0], [4.0, 5.0, 6.0], [7.0, 8.0, 9.0]]
        values1 = [[1.0, 1.0, 1.0], [1.0, 1.0, 1.0], [1.0, 1.0, 1.0]]
        cpu_x = torch.tensor(values, device='cpu')
        mps_x = torch.tensor(values, device='mps')
        mps_x1 = torch.tensor(values1, device='mps')

        cpu_transpose = torch.transpose(cpu_x, 0, 1)
        mps_transpose = torch.transpose(mps_x, 0, 1)
        self.assertEqual(cpu_transpose, mps_transpose.to('cpu'))

    def test_transpose_3D(self):
        values = [[[1.0, 2.0, 3.0], [4.0, 5.0, 6.0]], [[7.0, 8.0, 9.0], [10.0, 11.0, 12.0]]]
        cpu_x = torch.tensor(values, device='cpu')
        mps_x = torch.tensor(values, device='mps')

        cpu_transpose1 = torch.transpose(cpu_x, 0, 1)
        mps_transpose1 = torch.transpose(mps_x, 0, 1).to('cpu')
        self.assertEqual(cpu_transpose1, mps_transpose1)

        cpu_transpose2 = torch.transpose(cpu_x, 0, 2)
        mps_transpose2 = torch.transpose(mps_x, 0, 2).to('cpu')
        self.assertEqual(cpu_transpose2, mps_transpose2)

        cpu_transpose3 = torch.transpose(cpu_x, 1, 2)
        mps_transpose3 = torch.transpose(mps_x, 1, 2).to('cpu')
        self.assertEqual(cpu_transpose3, mps_transpose3)


    def test_transpose_4D(self):
        values = [[[[1.0, 2.0, 3.0], [4.0, 5.0, 6.0]], [[7.0, 8.0, 9.0], [10.0, 11.0, 12.0]]],
                  [[[13.0, 14.0, 15.0], [16.0, 17.0, 18.0]], [[19.0, 20.0, 21.0], [22.0, 23.0, 24.0]]]]
        cpu_x = torch.tensor(values, device='cpu')
        mps_x = torch.tensor(values, device='mps')

        cpu_transpose1 = torch.transpose(cpu_x, 0, 1)
        mps_transpose1 = torch.transpose(mps_x, 0, 1).to('cpu')
        self.assertEqual(cpu_transpose1, mps_transpose1)

        cpu_transpose2 = torch.transpose(cpu_x, 0, 2)
        mps_transpose2 = torch.transpose(mps_x, 0, 2).to('cpu')
        self.assertEqual(cpu_transpose2, mps_transpose2)

        cpu_transpose3 = torch.transpose(cpu_x, 0, 3)
        mps_transpose3 = torch.transpose(mps_x, 0, 3).to('cpu')
        self.assertEqual(cpu_transpose3, mps_transpose3)

        cpu_transpose4 = torch.transpose(cpu_x, 3, 1)
        mps_transpose4 = torch.transpose(mps_x, 3, 1).to('cpu')
        self.assertEqual(cpu_transpose4, mps_transpose4)

        cpu_transpose5 = torch.transpose(cpu_x, 3, 2)
        mps_transpose5 = torch.transpose(mps_x, 3, 2).to('cpu')
        self.assertEqual(cpu_transpose5, mps_transpose5)

        cpu_transpose6 = torch.transpose(cpu_x, 1, 2)
        mps_transpose6 = torch.transpose(mps_x, 1, 2).to('cpu')
        self.assertEqual(cpu_transpose6, mps_transpose6)

    # Test sign
    def test_sign(self):
        def helper(shape):
            cpu_x = torch.randn(shape, device='cpu', dtype=torch.float, requires_grad=True)
            x = cpu_x.detach().clone().to('mps').requires_grad_()

            sign_result = torch.sign(x)
            sign_result_cpu = torch.sign(cpu_x)

            cpu_grad = torch.ones_like(sign_result_cpu)
            grad = cpu_grad.to('mps')

            sign_result.backward(gradient=grad)
            sign_result_cpu.backward(gradient=cpu_grad)

            self.assertEqual(sign_result, sign_result_cpu)

        helper((2, 8, 4, 5))

    def test_signbit(self):
        def helper(shape, dtype):
            cpu_x = torch.randn(shape, device='cpu').to(dtype)
            x = cpu_x.clone().to('mps')

            signbit_result = torch.signbit(x)
            signbit_result_cpu = torch.signbit(cpu_x)

            self.assertEqual(signbit_result, signbit_result_cpu)

        helper((2, 8, 4, 5), torch.int)
        helper((2, 8, 4, 5), torch.float)
        helper((2, 8, 4, 5), torch.int64)

    # Test neg
    def test_neg(self):
        def helper(shape):
            cpu_x = torch.randn(shape, device='cpu', dtype=torch.float, requires_grad=True)
            x = cpu_x.detach().clone().to('mps').requires_grad_()

            neg_result = torch.neg(x)
            neg_result_cpu = torch.neg(cpu_x)

            cpu_grad = torch.ones_like(neg_result_cpu)
            grad = cpu_grad.to('mps')

            neg_result.backward(gradient=grad)
            neg_result_cpu.backward(gradient=cpu_grad)

            self.assertEqual(neg_result, neg_result_cpu)

        helper((2, 8, 4, 5))

    def test_neg_strided_input(self):
        # See https://github.com/pytorch/pytorch/issues/98074#issuecomment-1496088337
        x = torch.arange(18.0, device='mps').reshape(2, 3, 3)
        y = x.permute(1, 0, 2)[..., 1]
        z = y + y.neg()
        self.assertEqual(z.abs().max().item(), 0.0)

    # Test index add
    def test_index_add(self):
        def helper(shape, dim, index, source_shape, alpha, x_dtype=torch.float32, idx_dtype=torch.int32):
            cpu_x = torch.randn(shape, device='cpu', dtype=x_dtype, requires_grad=False)
            x = cpu_x.detach().clone().to('mps')

            cpu_idx = torch.tensor(index, device='cpu', dtype=idx_dtype)
            idx = cpu_idx.detach().clone().to('mps')

            cpu_source = torch.randn(source_shape, device='cpu', dtype=x_dtype, requires_grad=False)
            source = cpu_source.detach().clone().to('mps')

            idx_result = torch.index_add(x, dim=dim, index=idx, source=source, alpha=alpha)
            idx_result_cpu = torch.index_add(cpu_x, dim=dim, index=cpu_idx, source=cpu_source, alpha=alpha)
            self.assertEqual(idx_result, idx_result_cpu)

        helper((2, 8, 4, 5), 0, [0, 1, 0], (3, 8, 4, 5), 5)
        helper((8, 8, 4, 5), 0, [7], (1, 8, 4, 5), 6.0)
        helper((2, 8, 4, 5), 1, [0, 3, 7], (2, 3, 4, 5), 5)
        helper((2, 8, 4, 5), 2, [3, 0], (2, 8, 2, 5), 3.0)
        helper((2, 8, 4, 5), 3, [2, 3, 0], (2, 8, 4, 3), 4)
        helper((2, 3, 3), -1, [1, 2], (2, 3, 2), 6.0)
        # test result dim=1
        helper((2,), 0, [1], (1,), 6.0)
        helper(2, 0, 1, 1, 6)
        # test float16
        helper((2,), 0, [1], (1,), 6.0, x_dtype=torch.float16)

    # Test flip
    def test_flip(self):
        def helper(shape, dims):
            cpu_x = torch.randn(shape, device='cpu', dtype=torch.float, requires_grad=False)
            x = cpu_x.detach().clone().to('mps')

            flip_result = torch.flip(x, dims=dims)
            flip_result_cpu = torch.flip(cpu_x, dims=dims)

            self.assertEqual(flip_result, flip_result_cpu)

        helper((2, 8, 4, 5), [0])
        helper((8, 8, 4, 5), [0, 1])
        helper((2, 8, 4, 5), (0, 1, 2, 3))
        helper((2, 3, 3), (-1,))
        # empty dims
        helper((2, 8, 4, 5), [])
        # input.numel() == 1
        helper((1,), (0,))
        # input.numel() == 0
        helper((0,), (0,))
        # none of dims that needs to be flipped
        helper((1, 3), [0])

    # Test index select
    def test_index_select(self):
        def helper(shape, dim, index, idx_dtype=torch.int32):
            cpu_x = torch.randn(shape, device='cpu', dtype=torch.float, requires_grad=False)
            x = cpu_x.detach().clone().to('mps')

            cpu_idx = torch.tensor(index, device='cpu', dtype=idx_dtype)
            idx = cpu_idx.detach().clone().to('mps')

            idx_result = torch.index_select(x, dim=dim, index=idx)
            idx_result_cpu = torch.index_select(cpu_x, dim=dim, index=cpu_idx)

            self.assertEqual(idx_result, idx_result_cpu)

        helper((2, 8, 4, 5), 0, [1])
        helper((8, 8, 4, 5), 0, [0, 3, 2, 7, 6])
        helper((2, 8, 4, 5), 1, [0, 3, 2, 7, 6])
        helper((2, 8, 4, 5), 2, [3, 0, 1])
        helper((2, 8, 4, 5), 3, [2, 3, 0])
        helper((2, 3, 3), -1, [1, 2])
        helper((), 0, [0])
        helper((5), 0, [])

    def test_index_select_scalar(self):
        def helper(value, dim, index, idx_dtype=torch.int32):
            cpu_x = torch.tensor(value, device='cpu', dtype=torch.float, requires_grad=False)
            x = cpu_x.detach().clone().to('mps')

            cpu_idx = torch.tensor(index, device='cpu', dtype=idx_dtype)
            idx = cpu_idx.detach().clone().to('mps')

            idx_result = torch.index_select(x, dim=dim, index=idx)
            idx_result_cpu = torch.index_select(cpu_x, dim=dim, index=cpu_idx)

            self.assertEqual(idx_result, idx_result_cpu)

        helper(22, 0, [0])
        with self.assertRaisesRegex(RuntimeError, "Index to scalar can have only 1 value"):
            helper(22, 0, [])

    def test_embedding_dense_backward(self):
        def helper(n, d, m, idx):
            embeddingMPS = nn.Embedding(n, d, max_norm=True, device='mps')
            emedding_weight = embeddingMPS.weight.detach().cpu()
            W_MPS = torch.randn((m, d), requires_grad=True, device='mps')
            idx_MPS = torch.tensor(idx, device='mps')
            a_MPS = embeddingMPS.weight.clone() @ W_MPS.t()  # weight must be cloned for this to be differentiable
            a_MPS.retain_grad()
            b_MPS = embeddingMPS(idx_MPS) @ W_MPS.t()  # modifies weight in-place
            b_MPS.retain_grad()
            out_MPS = (a_MPS.unsqueeze(0) + b_MPS)
            loss_MPS = out_MPS.sigmoid().prod()
            loss_MPS.backward()

            embeddingCPU = nn.Embedding(n, d, max_norm=True, _weight=emedding_weight)
            W_CPU = W_MPS.to('cpu')
            idx_CPU = torch.tensor(idx)
            a_CPU = embeddingCPU.weight.clone() @ W_CPU.t()  # weight must be cloned for this to be differentiable
            a_CPU.retain_grad()
            b_CPU = embeddingCPU(idx_CPU) @ W_CPU.t()  # modifies weight in-place
            b_CPU.retain_grad()
            out_CPU = (a_CPU.unsqueeze(0) + b_CPU)
            loss_CPU = out_CPU.sigmoid().prod()
            loss_CPU.backward()

            self.assertEqual(b_CPU.grad, b_MPS.grad)
            self.assertEqual(a_CPU.grad, a_MPS.grad)

        helper(3, 5, 7, [0, 1, 2])
        helper(3, 6, 7, [0, 1, 2])  # verify if changes in shape would cause cached graph lookup problems
        helper(3, 5, 7, 2)  # test scalar index

    # Test pytorch gather
    def test_gather(self):
        def helper(shape, dim, idx_shape, idx_dtype=torch.int64):
            cpu_x = torch.randn(shape, device='cpu', dtype=torch.float, requires_grad=True)
            x = cpu_x.detach().clone().to('mps').requires_grad_()

            # Indices should be taken from range of axis along which gathering is done
            idx_np = np.random.randint(0, shape[dim], idx_shape)

            cpu_idx = torch.tensor(idx_np, device='cpu', dtype=idx_dtype)
            idx = cpu_idx.detach().clone().to('mps')

            gather_result = torch.gather(x, dim=dim, index=idx)
            gather_result_cpu = torch.gather(cpu_x, dim=dim, index=cpu_idx)

            cpu_grad = torch.randn(idx_shape, device='cpu', dtype=torch.float)
            grad = cpu_grad.to('mps')
            gather_result.backward(gradient=grad)
            gather_result_cpu.backward(gradient=cpu_grad)

            self.assertEqual(gather_result, gather_result_cpu)
            self.assertEqual(cpu_x.grad, x.grad)

        helper((6, 3, 3), 0, (3, 3, 3))
        helper((2, 3, 3, 3), 0, (10, 3, 3, 3))
        helper((2, 8, 4, 5), 0, (10, 8, 4, 5))
        helper((2, 8, 4, 5), 0, (10, 6, 3, 2))
        helper((8, 8, 4, 5), 0, (6, 8, 4, 5))
        helper((8, 8, 4, 5), 0, (6, 7, 2, 3))
        helper((2, 8, 4, 5), 1, (2, 5, 3, 4))
        helper((2, 8, 4, 5), 2, (1, 8, 10, 3))
        helper((2, 8, 4, 5), 3, (2, 5, 3, 12))

    # Test pytorch gather
    def test_gather_scalar(self):
        idx_dtype = torch.int64
        cpu_x = torch.tensor(3, device='cpu', dtype=torch.float, requires_grad=True)
        x = cpu_x.detach().clone().to('mps').requires_grad_()

        idx_np = [0]

        cpu_idx = torch.tensor(idx_np, device='cpu', dtype=idx_dtype)
        idx = cpu_idx.detach().clone().to('mps')

        gather_result = torch.gather(x, dim=0, index=idx)
        gather_result_cpu = torch.gather(cpu_x, dim=0, index=cpu_idx)

        cpu_grad = torch.randn([1], device='cpu', dtype=torch.float)
        grad = cpu_grad.to('mps')
        gather_result.backward(gradient=grad)
        gather_result_cpu.backward(gradient=cpu_grad)

        self.assertEqual(gather_result, gather_result_cpu)
        self.assertEqual(cpu_x.grad, x.grad)

    # Test pytorch scatter_add and scatter
    def test_scatter_add(self):
        def helper(shape, dim, idx_shape, src_shape, idx_dtype=torch.int64, do_add=True):
            cpu_x = torch.randn(shape, device='cpu', dtype=torch.float, requires_grad=True)
            x = cpu_x.detach().clone().to('mps').requires_grad_()

            cpu_src = torch.randn(src_shape, device='cpu', dtype=torch.float, requires_grad=True)
            src = cpu_src.detach().clone().to('mps').requires_grad_()

            # Indices should be taken from range of axis along which gathering is done
            idx_np = None
            if (do_add):
                idx_np = np.random.randint(0, shape[dim], idx_shape)
            else:
                idx_np = np.array([[0, 1, 2],
                                   [1, 2, 3],
                                   [2, 3, 4],
                                   [3, 4, 5],
                                   [4, 5, 6]])

            cpu_idx = torch.tensor(idx_np, device='cpu', dtype=idx_dtype)
            idx = cpu_idx.detach().clone().to('mps')

            scatter_result = None
            scatter_result_cpu = None

            if (do_add):
                scatter_result = torch.scatter_add(x, dim=dim, index=idx, src=src)
                scatter_result_cpu = torch.scatter_add(cpu_x, dim=dim, index=cpu_idx, src=cpu_src)
            else:
                scatter_result = torch.scatter(x, dim=dim, index=idx, src=src)
                scatter_result_cpu = torch.scatter(cpu_x, dim=dim, index=cpu_idx, src=cpu_src)

            cpu_grad = None
            grad = None

            if (idx_shape == src_shape):
                cpu_grad = torch.randn(shape, device='cpu', dtype=torch.float)
                grad = cpu_grad.to('mps')
                scatter_result.backward(gradient=grad)
                scatter_result_cpu.backward(gradient=cpu_grad)

            self.assertEqual(scatter_result, scatter_result_cpu)
            if (idx_shape == src_shape):
                self.assertEqual(cpu_x.grad, x.grad)
                self.assertEqual(cpu_src.grad, src.grad)

        helper((2, 3), 0, (5, 3), (5, 3))
        helper((2, 8, 4, 5), 0, (10, 8, 4, 5), (10, 8, 4, 5))
        helper((8, 8, 4, 5), 0, (10, 8, 4, 5), (10, 8, 4, 5))
        helper((8, 8, 4, 5), 0, (4, 7, 3, 2), (4, 7, 3, 2))
        helper((8, 8, 4, 5), 0, (4, 6, 3, 2), (4, 7, 3, 2))
        helper((8, 8, 4, 5), 0, (4, 6, 3, 2), (8, 8, 4, 5))

        helper((2, 8, 4, 5), 1, (2, 20, 4, 5), (2, 20, 4, 5))
        helper((2, 8, 4, 5), 1, (2, 13, 3, 2), (2, 13, 3, 2))
        helper((8, 8, 4, 5), 1, (6, 5, 2, 3), (6, 5, 2, 3))
        helper((8, 8, 4, 5), 1, (3, 4, 2, 2), (6, 5, 2, 3))

        helper((4, 5, 9, 8), 2, (4, 5, 13, 8), (4, 5, 13, 8))
        helper((4, 5, 9, 8), 2, (3, 4, 10, 6), (3, 4, 10, 6))
        helper((4, 5, 9, 8), 2, (3, 3, 7, 5), (3, 4, 10, 6))

        # Test scatter src
        helper((8, 3), 0, (5, 3), (5, 3), do_add=False)
        helper((10, 3), 0, (5, 3), (5, 8), do_add=False)

    # Test pytorch scatter_add and scatter for scalar input
    def test_scatter_add_scalar(self):
        def helper(idx_dtype=torch.int64, do_add=True):
            cpu_x = torch.tensor(2, device='cpu', dtype=torch.float, requires_grad=True)
            x = cpu_x.detach().clone().to('mps').requires_grad_()

            cpu_src = torch.tensor(3, device='cpu', dtype=torch.float, requires_grad=True)
            src = cpu_src.detach().clone().to('mps').requires_grad_()

            # Indices should be taken from range of axis along which gathering is done
            idx_np = [0]

            cpu_idx = torch.tensor(idx_np, device='cpu', dtype=idx_dtype)
            idx = cpu_idx.detach().clone().to('mps')

            scatter_result = None
            scatter_result_cpu = None

            if (do_add):
                scatter_result = torch.scatter_add(x, dim=0, index=idx, src=src)
                scatter_result_cpu = torch.scatter_add(cpu_x, dim=0, index=cpu_idx, src=cpu_src)
            else:
                scatter_result = torch.scatter(x, dim=0, index=idx, src=src)
                scatter_result_cpu = torch.scatter(cpu_x, dim=0, index=cpu_idx, src=cpu_src)

            cpu_grad = None
            grad = None

            cpu_grad = torch.tensor(1.2, device='cpu', dtype=torch.float)
            grad = cpu_grad.to('mps')
            scatter_result.backward(gradient=grad)
            scatter_result_cpu.backward(gradient=cpu_grad)

            self.assertEqual(scatter_result, scatter_result_cpu)
            self.assertEqual(cpu_x.grad, x.grad)
            self.assertEqual(cpu_src.grad, src.grad)

        helper()
        helper(do_add=False)

    # Test pytorch scatter_reduce
    def test_scatter_reduce(self):
        def helper(shape, dim, idx_shape, src_shape, idx_dtype=torch.int64, reduce_str="sum"):
            cpu_x = torch.randn(shape, device='cpu', dtype=torch.float, requires_grad=True)
            x = cpu_x.detach().clone().to('mps').requires_grad_()

            cpu_src = torch.randn(src_shape, device='cpu', dtype=torch.float, requires_grad=True)
            src = cpu_src.detach().clone().to('mps').requires_grad_()

            # Indices should be taken from range of axis along which gathering is done
            idx_np = np.random.randint(0, shape[dim], idx_shape)

            cpu_idx = torch.tensor(idx_np, device='cpu', dtype=idx_dtype)
            idx = cpu_idx.detach().clone().to('mps')

            scatter_result = torch.scatter(x, dim=dim, index=idx, src=src, reduce=reduce_str)
            scatter_result_cpu = torch.scatter(cpu_x, dim=dim, index=cpu_idx, src=cpu_src, reduce=reduce_str)

            self.assertEqual(scatter_result, scatter_result_cpu)

        # for reduce in ["sum", "prod", "amax", "amin"]:
        for reduce_type in ["add", "multiply"]:
            helper((2, 3), 0, (5, 3), (5, 3), reduce_str=reduce_type)
            helper((2, 8, 4, 5), 0, (10, 8, 4, 5), (10, 8, 4, 5), reduce_str=reduce_type)
            helper((8, 8, 4, 5), 0, (10, 8, 4, 5), (10, 8, 4, 5), reduce_str=reduce_type)
            helper((8, 8, 4, 5), 0, (4, 7, 3, 2), (4, 7, 3, 2), reduce_str=reduce_type)
            helper((8, 8, 4, 5), 0, (4, 6, 3, 2), (4, 7, 3, 2), reduce_str=reduce_type)
            helper((8, 8, 4, 5), 0, (4, 6, 3, 2), (8, 8, 4, 5), reduce_str=reduce_type)

            helper((2, 8, 4, 5), 1, (2, 20, 4, 5), (2, 20, 4, 5), reduce_str=reduce_type)
            helper((2, 8, 4, 5), 1, (2, 13, 3, 2), (2, 13, 3, 2), reduce_str=reduce_type)
            helper((8, 8, 4, 5), 1, (6, 5, 2, 3), (6, 5, 2, 3), reduce_str=reduce_type)
            helper((8, 8, 4, 5), 1, (3, 4, 2, 2), (6, 5, 2, 3), reduce_str=reduce_type)

            helper((4, 5, 9, 8), 2, (4, 5, 13, 8), (4, 5, 13, 8), reduce_str=reduce_type)
            helper((4, 5, 9, 8), 2, (3, 4, 10, 6), (3, 4, 10, 6), reduce_str=reduce_type)
            helper((4, 5, 9, 8), 2, (3, 3, 7, 5), (3, 4, 10, 6), reduce_str=reduce_type)

    def test_is_nonzero(self):
        self.assertFalse(torch.is_nonzero(torch.tensor([0.]).to('mps')))
        self.assertTrue(torch.is_nonzero(torch.tensor([1.5]).to('mps')))
        self.assertFalse(torch.is_nonzero(torch.tensor([False]).to('mps')))
        self.assertTrue(torch.is_nonzero(torch.tensor([3]).to('mps')))

    # Test triu
    def test_triu(self):
        def helper(shape, diag=0):
            cpu_x = torch.randn(shape, device='cpu', dtype=torch.float, requires_grad=True)
            x = cpu_x.detach().clone().to('mps').requires_grad_()

            triu_result = torch.triu(x, diag)
            triu_result_cpu = torch.triu(cpu_x, diag)

            cpu_grad = torch.randn(triu_result_cpu.shape)
            grad = cpu_grad.to('mps')

            triu_result.backward(gradient=grad)
            triu_result_cpu.backward(gradient=cpu_grad)

            self.assertEqual(triu_result, triu_result_cpu)
            self.assertEqual(x.grad, cpu_x.grad)

        helper((2, 8, 4, 5))
        helper((2, 8, 4, 5), diag=1)
        helper((2, 8, 4, 5), diag=2)
        helper((2, 8, 4, 5), diag=3)
        helper((2, 8, 4, 5), diag=-1)
        helper((2, 8, 4, 5), diag=-2)
        helper((2, 8, 4, 5), diag=-3)

    # Test inverse
    def test_inverse(self):
        def helper(n):
            cpu_input = torch.randn(n, n, device='cpu')
            mps_input = cpu_input.to('mps')

            cpu_result = torch.linalg.inv(cpu_input)
            mps_result = torch.linalg.inv(mps_input)
            self.assertEqual(cpu_result, mps_result)

        helper(2)
        helper(6)
        helper(3)
        helper(8)

    # Test tril
    def test_tril(self):
        def helper(shape, diag=0):
            cpu_x = torch.randn(shape, device='cpu', dtype=torch.float, requires_grad=True)
            x = cpu_x.detach().clone().to('mps').requires_grad_()

            tril_result = torch.tril(x, diag)
            tril_result_cpu = torch.tril(cpu_x, diag)

            cpu_grad = torch.randn(tril_result_cpu.shape)
            grad = cpu_grad.to('mps')

            tril_result.backward(gradient=grad)
            tril_result_cpu.backward(gradient=cpu_grad)

            self.assertEqual(tril_result, tril_result_cpu)
            self.assertEqual(x.grad, cpu_x.grad)

        helper((2, 8, 4, 5))
        helper((2, 8, 4, 5), diag=1)
        helper((2, 8, 4, 5), diag=2)
        helper((2, 8, 4, 5), diag=3)
        helper((2, 8, 4, 5), diag=-1)
        helper((2, 8, 4, 5), diag=-2)
        helper((2, 8, 4, 5), diag=-3)

    # test eye
    def test_eye(self):
        def helper(n, m, dtype):
            cpu_result = None
            result = None

            if (n == m):
                cpu_result = torch.eye(n, dtype=dtype, device='cpu')
                result = torch.eye(n, dtype=dtype, device='mps')
            else:
                cpu_result = torch.eye(n, m, device='cpu')
                result = torch.eye(n, m, device='mps')

            self.assertEqual(result, cpu_result)

        for dtype in [torch.bool, torch.float16, torch.float32, torch.uint8, torch.int16, torch.int32, torch.int64]:
            helper(2, 2, dtype)
            helper(2, 3, dtype)
            helper(0, 2, dtype)
            helper(0, 0, dtype)
            helper(3, 8, dtype)
            helper(8, 3, dtype)

    # Test diag
    def test_diag(self):
        def helper(shape, diag=0):
            cpu_x = torch.randn(shape, device='cpu', dtype=torch.float, requires_grad=True)
            x = cpu_x.detach().clone().to('mps').requires_grad_()

            diag_result = torch.diag(x, diag)
            diag_result_cpu = torch.diag(cpu_x, diag)

            # cpu_grad = torch.randn(diag_result_cpu.shape)
            # grad = cpu_grad.to('mps')

            # diag_result.backward(gradient=grad)
            # diag_result_cpu.backward(gradient=cpu_grad)

            self.assertEqual(diag_result, diag_result_cpu)
            # self.assertEqual(x.grad, cpu_x.grad)

        for shape in [(5, 5), (5, 6), (6, 5), (5,), (6,)]:
            for diag in [0, 1, 2, 3, 4, -1, -2, -3, -4]:
                helper(shape, diag=diag)

    # Test linspace
    def test_linspace(self):
        def helper(start, end, steps, dtype=torch.float32):
            cpu_result = torch.tensor(np.linspace(start, end, steps), dtype=dtype)
            result = torch.linspace(start, end, steps, dtype=dtype, device='mps')
            self.assertEqual(cpu_result, result)

        for dtype in [torch.float32, torch.int32, torch.uint8, torch.int64]:
            helper(2, 5, 10, dtype)
            helper(2, 2, 10, dtype)
            helper(5, 2, 10, dtype)
            helper(2, 2, 0, dtype)

    # Test argange
    def test_arange(self):
        self.assertEqual(np.arange(10), torch.arange(10, device='mps'))
        self.assertEqual(np.arange(7, 1, -1), torch.arange(7, 1, -1, device='mps'))
        self.assertEqual(np.arange(1, 2, .3, dtype=np.float32), torch.arange(1, 2, .3, device='mps'))
        self.assertEqual(np.arange(6.3, dtype=np.float32), torch.arange(6.3, device='mps'))

    def test_arange_empty(self):
        out_mps = torch.tensor([], device="mps")
        out_cpu = torch.tensor([], device="cpu")

        y_mps = torch.arange(0, 0, 1, out=out_mps)
        y_cpu = torch.arange(0, 0, 1, out=out_cpu)
        self.assertEqual(y_mps, y_cpu)

    # Test rgange
    def test_range(self):
        self.assertEqual(np.arange(11, dtype=np.float32), torch.range(0, 10, device='mps'))
        self.assertEqual(np.arange(7, 0, -1, dtype=np.float32), torch.range(7, 1, -1, device='mps'))
        self.assertEqual(np.array([1.0000, 1.3000, 1.6000, 1.9000], dtype=np.float32), torch.range(1, 2, .3, device='mps'))
        self.assertEqual(np.arange(6.3, dtype=np.float32), torch.arange(0, 6.3, device='mps'))

    # Test softmax
    def test_softmax(self):
        def helper(shape, dim, channels_last=False):
            cpu_x = torch.randn(shape, device='cpu', dtype=torch.float, requires_grad=True)
            if (channels_last):
                cpu_x = cpu_x.to(memory_format=torch.channels_last)
                cpu_x.retain_grad()
            x = cpu_x.detach().clone().to('mps').requires_grad_()

            softmax_result = torch.nn.functional.softmax(x, dim=dim)
            softmax_result_cpu = torch.nn.functional.softmax(cpu_x, dim=dim)

            # Currently NOT testing backward for channels last backward
            cpu_grad = None
            grad = None

            if (not channels_last):
                cpu_grad = torch.randn(shape, device='cpu', dtype=torch.float)
                grad = cpu_grad.to('mps')

                softmax_result.backward(gradient=grad)
                softmax_result_cpu.backward(gradient=cpu_grad)

            self.assertEqual(softmax_result, softmax_result_cpu)
            if (not channels_last):
                self.assertEqual(x.grad, cpu_x.grad)

        def helper2(dim):
            cpu_x = torch.tensor(1.23, device='cpu', dtype=torch.float, requires_grad=True)
            x = cpu_x.detach().clone().to('mps').requires_grad_()

            softmax_result = torch.nn.functional.softmax(x, dim=dim)
            softmax_result_cpu = torch.nn.functional.softmax(cpu_x, dim=dim)

            cpu_grad = torch.tensor(2.34, device='cpu', dtype=torch.float)
            grad = cpu_grad.to('mps')

            softmax_result.backward(gradient=grad)
            softmax_result_cpu.backward(gradient=cpu_grad)

            self.assertEqual(softmax_result, softmax_result_cpu)
            self.assertEqual(x.grad, cpu_x.grad)

        helper2(0)

        for channels_last in [False]:
            for shape in [(2, 4, 8, 5), (3, 4, 6, 7, 2)]:
                if (len(shape) != 4 and channels_last):
                    continue
                for dim in [0, 1, 2, 3, -1, -2, -3]:
                    helper(shape, dim, channels_last)

    def test_nan_to_num(self):
        inputCPU = torch.tensor([float('nan'), float('inf'), -float('inf'), 3.14])
        inputMPS = inputCPU.detach().clone().to('mps').requires_grad_()
        outputCPU = torch.nan_to_num(inputCPU, nan=2.0, posinf=1.0, neginf=-1.0)
        outputMPS = torch.nan_to_num(inputMPS, nan=2.0, posinf=1.0, neginf=-1.0)
        self.assertEqual(outputMPS, outputCPU)

    # Test where
    def test_where(self):
        def helper(shape, x_shape, y_shape, cond_dtype=torch.bool, x_dtype=torch.float):

            cpu_cond = torch.randint(2, shape, device='cpu', dtype=cond_dtype, requires_grad=False)
            cond = cpu_cond.detach().clone().to('mps')

            cpu_x = torch.randn(x_shape, device='cpu', dtype=x_dtype, requires_grad=True)
            x = cpu_x.detach().clone().to('mps').requires_grad_()

            cpu_y = torch.randn(y_shape, device='cpu', dtype=x_dtype, requires_grad=True)
            y = cpu_y.detach().clone().to('mps').requires_grad_()

            cpu_out = torch.where(cpu_cond, cpu_x, cpu_y)
            out = torch.where(cond, x, y)

            cpu_grad = torch.randn(cpu_out.shape)
            grad = cpu_grad.to('mps')

            cpu_out.backward(gradient=cpu_grad)
            out.backward(gradient=grad)

            self.assertEqual(out, cpu_out)
            self.assertEqual(x.grad, cpu_x.grad)
            self.assertEqual(y.grad, cpu_y.grad)

        for shape in ([(0, 3), [], (2, 3), (9,)]):
            helper(shape, shape, shape)

        helper((2, 3, 1), (2, 3, 4), (2, 1, 4))
        helper((2, 1, 1), (2, 3, 4), (1, 3, 4))
        helper((1, 1, 1), (1, 1, 4), (2, 3, 1))
        helper([], (1, 1, 4), (2, 3, 1))
        helper([], (2, 3, 4), [])
        helper((5, 2, 3), (2, 3), (2, 3))
        helper((2, 3), (5, 2, 3), (2, 3))
        helper((2, 3), (2, 3), (5, 2, 3))
        helper((2, 3), (5, 2, 3), (6, 5, 2, 3))

    # Test normal
    def test_normal(self):
        def helper(shape, mean=0.0, std=1.0):
            mps_out = torch.normal(mean, std, shape, device='mps')

            mean_array = np.ones(shape)
            mean_array *= mean
            cpu_mean_tensor = torch.tensor(mean_array, device='cpu', dtype=torch.float, requires_grad=False)
            mean_tensor = cpu_mean_tensor.detach().clone().to('mps')

            std_array = np.ones(shape)
            std_array *= std
            cpu_std_tensor = torch.tensor(std_array, device='cpu', dtype=torch.float, requires_grad=False)
            std_tensor = cpu_std_tensor.detach().clone().to('mps')

            # test out
            mps_out = torch.zeros(shape, device='mps')
            torch.normal(mean_tensor, std, out=mps_out)

            mps_out = torch.zeros(shape, device='mps')
            torch.normal(mean, std_tensor, out=mps_out)

            mps_out = torch.zeros(shape, device='mps')
            torch.normal(mean_tensor, std_tensor, out=mps_out)

            # test without out
            mps_out = torch.normal(mean_tensor, std)
            self.assertEqual(mps_out.size(), mean_tensor.size())

            mps_out = torch.normal(mean, std_tensor)
            self.assertEqual(mps_out.size(), std_tensor.size())

            inferred_shape = torch.broadcast_shapes(mean_tensor.size(), std_tensor.size())
            mps_out = torch.normal(mean_tensor, std_tensor)
            self.assertEqual(mps_out.size(), inferred_shape)

        helper((2, 3, 4, 5, 6))
        helper((100, 100), 2.5, 1.2)

    def test_bernoulli(self):
        shape = (10, 10)
        all_ones = torch.ones(shape, device='mps')
        all_zeros = torch.zeros(shape, device='mps')

        prob_tensor = all_ones * 0.5
        # probability of drawing "1" is 0.5
        mps_out = torch.bernoulli(prob_tensor)
        # We can't check reliably the mean and std.
        # Just make sure we don't return constant values
        self.assertNotEqual(mps_out.to('cpu').mean(), 0.)
        self.assertNotEqual(mps_out.to('cpu').std() ** 2, 0.)

        # probability of drawing "1" is 0
        mps_out = torch.bernoulli(all_zeros)
        self.assertEqual(mps_out, all_zeros)

        # probability of drawing "1" is 1
        mps_out = torch.bernoulli(all_ones)
        self.assertEqual(mps_out, all_ones)

        # Check it works for different dtypes
        for dtype in [torch.float16, torch.int8, torch.int16, torch.int32, torch.int64]:
            mps_out = torch.zeros(shape, device='mps', dtype=dtype).bernoulli(0.5)
            # Check that output is not all zeros or ones
            if product_version > 13.0:
                uniq = mps_out.unique()
                self.assertEqual(uniq, torch.arange(2, device='mps', dtype=dtype))
            else:
                self.assertEqual(mps_out.min().item(), 0.)
                self.assertEqual(mps_out.max().item(), 1.)

    def test_mps_generator(self):
        # explicit manual seeding by creating an MPS Generator
        g_mps = torch.Generator(device='mps')
        g_mps.manual_seed(999)
        mps_x = torch.randn(5, device='mps', generator=g_mps)
        g_mps.manual_seed(999)
        mps_y = torch.randn(5, device='mps', generator=g_mps)
        # seed values were the same, so the random tensor contents should match
        self.assertEqual(mps_x, mps_y)
        # save generator's state to restore it later
        g_state = g_mps.get_state()

        # generate random numbers without seeding
        mps_x = torch.randn(5, device='mps', generator=g_mps)
        # in this case, the random results must differ from the last generated random results
        self.assertNotEqual(mps_x, mps_y)

        # restore the previously saved state, and the results should match again
        g_mps.set_state(g_state)
        mps_x = torch.randn(5, device='mps', generator=g_mps)
        self.assertEqual(mps_x, mps_y)

    def test_default_mps_generator(self):
        # manual seeding on the "default" MPS generator using
        # the global torch.manual_seed()
        torch.manual_seed(230)
        mps_x = torch.randn(5, device='mps')
        # manual seeding using torch.mps.manual_seed()
        # which should set the "default" MPS generator
        # like the global torch.manual_seed()
        torch.mps.manual_seed(230)
        mps_y = torch.randn(5, device='mps')
        # seed values were the same, so the random tensor contents should match
        self.assertEqual(mps_x, mps_y)

        # save the default generator's state to restore it later
        g_state = torch.mps.get_rng_state()

        # generate random numbers without seeding
        mps_x = torch.randn(5, device='mps')
        # in this case, the random results must differ from the last generated random results
        self.assertNotEqual(mps_x, mps_y)

        # restore the previously saved state, and the results should match again
        torch.mps.set_rng_state(g_state)
        mps_x = torch.randn(5, device='mps')
        self.assertEqual(mps_x, mps_y)

    def test_device_synchronize(self):
        # just running some ops each followed by a synchronize to wait for
        # MPS stream to finish running each of them
        net1 = torch.nn.ConvTranspose2d(128, 64, kernel_size=3, stride=2, padding=1, output_padding=1)\
            .to(device='mps', dtype=torch.float)

        x = torch.rand(1, 128, 6, 6, device='mps', dtype=torch.float, requires_grad=True)
        torch.mps.synchronize()
        x = net1(x)
        torch.mps.synchronize()
        x.backward(torch.randn_like(x))
        torch.mps.synchronize()

    @unittest.expectedFailure
    def test_mps_allocator_module(self):
        # first garbage collect and empty the cached blocks
        gc.collect()
        torch.mps.empty_cache()
        # measure memory allocations from MPSAllocator
        current_alloc_before = torch.mps.current_allocated_memory()
        # after garbage collection and emptying the cache the
        # current_allocated_memory must be zero
        self.assertTrue(current_alloc_before == 0)
        # measure total memory allocations from Metal driver
        driver_alloc_before = torch.mps.driver_allocated_memory()
        # allocate a new 8 MB tensor to force allocation of a new Metal Heap
        x = torch.ones(1024 * 1024 * 8, device="mps")
        # get memory allocations after allocating tensor x
        current_alloc_after = torch.mps.current_allocated_memory()
        driver_alloc_after = torch.mps.driver_allocated_memory()
        # current and driver memory allocations must have
        # grown at this point
        self.assertTrue(current_alloc_after > current_alloc_before)
        self.assertTrue(driver_alloc_after > driver_alloc_before)

    # to verify this test, run XCode Instruments "Metal System Trace" or "Logging" tool,
    # press record, then run this python test, and press stop. Next expand
    # the os_signposts->PyTorchMPS and check if events or intervals are logged
    # like this example:
    # "aten::mps_convolution_backward_input:f32[1,128,6,6]:f32[128,64,3,3]:1,128,6,6 (id=G2, run=2)"
    def test_mps_profiler_module(self):
        with torch.mps.profiler.profile(mode="event", wait_until_completed=False) as p:
            # just running some ops to capture the OS Signposts traces for profiling
            net1 = torch.nn.ConvTranspose2d(128, 64, kernel_size=3, stride=2, padding=1, output_padding=1)\
                .to(device='mps', dtype=torch.float)
            x = torch.rand(1, 128, 6, 6, device='mps', dtype=torch.float, requires_grad=True)
            x = net1(x)

        torch.mps.profiler.start(mode="interval", wait_until_completed=True)
        # just running some ops to capture the OS Signposts traces for profiling
        x = torch.rand(1, 128, 6, 6, device='mps', dtype=torch.float, requires_grad=True)
        x = net1(x)
        torch.mps.profiler.stop()

    def test_mps_event_module(self):
        startEvent = torch.mps.Event(enable_timing=True)
        startEvent.record()
        net1 = torch.nn.ConvTranspose2d(128, 64, kernel_size=3, stride=2, padding=1, output_padding=1)\
            .to(device='mps', dtype=torch.float)
        x = torch.rand(1, 128, 6, 6, device='mps', dtype=torch.float, requires_grad=True)
        x = net1(x)
        endEvent = torch.mps.Event(enable_timing=True)
        endEvent.record()
        elapsedTime = startEvent.elapsed_time(endEvent)
        self.assertTrue(elapsedTime > 0.0)

    def test_jit_save_load(self):
        m = torch.nn.Module()
        m.x = torch.rand(3, 3, device='mps')
        buffer = io.BytesIO()
        torch.jit.save(torch.jit.script(m), buffer)
        buffer.seek(0)
        n = torch.jit.load(buffer)
        self.assertEqual(n.x, m.x)

    # Test random_, random_.to and random_.from
    def test_random(self):
        def helper(shape, low, high, dtype=torch.int32):

            mps_out = torch.randint(low, high, shape, dtype=dtype, device='mps')

            # We can't check reliably the mean and std.
            # Just make sure we don't return constant values
            self.assertNotEqual(mps_out.float().mean().item(), 0.)
            self.assertNotEqual(mps_out.float().std().item(), 0.)

        helper([100, 100], 0, 10)
        helper([100, 100], 23, 89)
        helper([100, 100], 23, 89, dtype=torch.float32)
        helper([100, 100], 23, 89, dtype=torch.int64)
        helper([100, 100], 0, 2, dtype=torch.bool)

        # Test random_
        for dtype in [torch.bool, torch.int8, torch.uint8, torch.int32, torch.float16, torch.float32]:
            x = torch.empty(10, 10, dtype=dtype, device='mps')
            x.random_()
            self.assertNotEqual(x.max().item(), 0)

    # Test exponential
    def test_exponential(self):
        def helper(shape, lamda, dtype=torch.float32):

            mps_out = torch.zeros(shape, device='mps', dtype=dtype)
            mps_out.exponential_(lamda)

            print(mps_out.to('cpu').float().mean(), 1 / lamda)
            print(mps_out.to('cpu').float().std() ** 2, 1 / (lamda**2))

        for dtype in [torch.float32, torch.float16]:
            helper([100, 100], 2, dtype)
            helper([100, 100], 1, dtype)
            helper([100, 100], 3, dtype)
            helper([100, 100], 0.5, dtype)

    def test_exponential_1(self):
        rate = torch.randn(5, 5).abs().requires_grad_()
        rate_1d = torch.randn(1).abs().requires_grad_()
        self.assertEqual(Exponential(rate).sample().size(), (5, 5))
        self.assertEqual(Exponential(rate).sample((7,)).size(), (7, 5, 5))
        self.assertEqual(Exponential(rate_1d).sample((1,)).size(), (1, 1))
        self.assertEqual(Exponential(rate_1d).sample().size(), (1,))
        self.assertEqual(Exponential(0.2).sample((1,)).size(), (1,))
        self.assertEqual(Exponential(50.0).sample((1,)).size(), (1,))

    # Test add
    def test_add_sub(self):
        def helper(shape, alpha, op_name, inplace):
            if op_name == "add":
                op = torch.Tensor.add_ if inplace else torch.add
            elif op_name == "sub":
                op = torch.Tensor.sub_ if inplace else torch.sub

            for dtype in [torch.float16, torch.float32]:
                cpu_x = torch.randn(shape, device='cpu', dtype=dtype, requires_grad=False)
                mps_x = cpu_x.detach().clone().to('mps')

                cpu_y = torch.randn(shape, device='cpu', dtype=dtype, requires_grad=False)
                mps_y = cpu_y.detach().clone().to('mps')

                cpu_out = op(cpu_x, cpu_y, alpha=alpha)
                mps_out = op(mps_x, mps_y, alpha=alpha)
                # fp16 isn't accurate when alpha is passed
                # TODO: remove or fix 'tol' when we fix problems with fp16
                tol = 2e-3 if dtype is torch.float16 else None
                self.assertEqual(mps_out, cpu_out, rtol=tol, atol=tol)
                if not (cpu_y.shape != () and inplace):  # in-place output cannot be broadcasted.
                    # create a scalar tensor
                    cpu_s = torch.tensor(2.3, device='cpu', dtype=dtype, requires_grad=False)
                    mps_s = cpu_s.detach().clone().to('mps')
                    # primary tensor is scalar
                    self.assertEqual(op(cpu_s, cpu_y), op(mps_s, mps_y))
                # create a scalar tensor
                cpu_s = torch.tensor(2.3, device='cpu', dtype=dtype, requires_grad=False)
                mps_s = cpu_s.detach().clone().to('mps')
                # secondary tensor is scalar
                self.assertEqual(op(cpu_x, cpu_s), op(mps_x, mps_s), rtol=tol, atol=tol)


        for op_name, inplace in product(["add", "sub"], [True, False]):
            helper((), 0.0, op_name, inplace)
            helper((2, 8, 4, 5), 0.0, op_name, inplace)
            helper((2, 8, 4, 5), 0.1, op_name, inplace)
            helper((2, 8, 4, 5), 1.0, op_name, inplace)
            helper((2, 8, 3, 5), 0.1, op_name, inplace)
            helper((2, 8, 3, 5), 0.2, op_name, inplace)

    # Test add
    def test_add_scalars(self):
        def helper(alpha):
            for dtype in [torch.float16, torch.float32]:
                cpu_x = torch.tensor(2.3, device='cpu', dtype=dtype, requires_grad=False)
                x = cpu_x.detach().clone().to('mps')

                cpu_y = torch.tensor(3.4, device='cpu', dtype=dtype, requires_grad=False)
                y = cpu_y.detach().clone().to('mps')

                cpu_out = torch.add(cpu_x, cpu_y, alpha=alpha)
                out = torch.add(x, y, alpha=alpha)
                # fp16 isn't accurate when alpha is passed
                tol = 1e-3 if dtype is torch.float16 else None
                self.assertEqual(out, cpu_out, rtol=tol, atol=tol)

        helper(1.0)
        helper(0.0)
        helper(0.1)
        helper(0.2)

        # Test int32 tensor + int64 scalar add
        # see https://github.com/pytorch/pytorch/issues/79835#issuecomment-1164984534
        x = torch.ones(4, dtype=torch.int32, device='mps')
        self.assertEqual(x + 1, torch.full((4,), 2, dtype=torch.int32, device='mps'))
        self.assertTrue(torch.equal(x + 1.5, torch.full((4,), 2.5, device='mps')))

    def test_types_binary_op(self):
        # Float * Bool
        cpu_x = torch.arange(5, dtype=torch.float32, device="cpu") * torch.tensor([True, False, True, False, True], device="cpu")
        mps_x = torch.arange(5, dtype=torch.float32, device="mps") * torch.tensor([True, False, True, False, True], device="mps")
        self.assertEqual(cpu_x, mps_x)
        # Float * Int64
        cpu_y = torch.arange(5, dtype=torch.float32, device="cpu") * torch.tensor([1, 0, 1, 0, 1], device="cpu")
        mps_y = torch.arange(5, dtype=torch.float32, device="mps") * torch.tensor([1, 0, 1, 0, 1], device="mps")
        self.assertEqual(cpu_y, mps_y)

    def test_unary_ops(self):
        def helper(shape, op):
            for dtypef in [torch.float32]:
                cpu_x = torch.randn(shape, device='cpu', dtype=dtypef, requires_grad=False)
                mps_x = cpu_x.detach().clone().to('mps')
                self.assertEqual(op(cpu_x), op(mps_x))

            for dtypei in [torch.int32, torch.int16]:
                cpu_x = torch.randint(0, 1000, shape, device='cpu', dtype=dtypei, requires_grad=False)
                mps_x = cpu_x.to('mps')
                self.assertEqual(op(cpu_x), op(mps_x), rtol=1e-4, atol=1e-4)

        helper((2, 8, 4, 5), torch.exp)
        helper((2, 8, 3, 5), torch.exp2)
        helper((2, 8, 3, 5), torch.expm1)
        helper((2, 8, 3, 5), torch.log)
        helper((2, 8, 3, 5), torch.cos)
        helper((2, 8, 3, 5), torch.erfinv)


    def test_non_dense_in_storage_unary_ops(self):
        def helper(op):
            for dtypef in [torch.float32]:
                cpu_x = torch.randn(100, device='cpu', dtype=dtypef, requires_grad=False)
                mps_x = cpu_x.detach().clone().to('mps')
                self.assertEqual(op(cpu_x[::2]), op(mps_x[::2]))

            for dtypei in [torch.int32, torch.int16, torch.int8]:
                cpu_x = torch.randint(127, device='cpu', size=(100,), dtype=dtypei, requires_grad=False)
                mps_x = cpu_x.to('mps')
                self.assertEqual(op(cpu_x[::2]), op(mps_x[::2]), rtol=1e-4, atol=1e-4)

        helper(torch.exp)
        helper(torch.exp2)
        helper(torch.expm1)
        helper(torch.log)
        helper(torch.cos)

    def test_atan2(self):
        def helper(shape):
            input_cpu = torch.randn(shape)
            input_mps = input_cpu.detach().clone().to("mps")

            other_cpu = torch.randn(shape)
            other_mps = other_cpu.detach().clone().to("mps")

            atan2_cpu = torch.atan2(input_cpu, other_cpu)
            atan2_mps = torch.atan2(input_mps, other_mps)

            self.assertEqual(atan2_cpu, atan2_mps.to("cpu"))

        helper(4)
        helper(10000)
        helper((10000, 40))

    def test_multinomial(self):
        # Test with num_dist = 1
        def helper(probs, compare_mean, compare_var, num_samples=5, replacement=True):
            cpu_prob_tensor = torch.tensor(probs, device='cpu', dtype=torch.float, requires_grad=False)
            prob_tensor = cpu_prob_tensor.detach().clone().to('mps')

            mps_out = torch.multinomial(prob_tensor, num_samples, replacement=replacement)
            if (not replacement):
                print(mps_out.to('cpu'))
            else:
                # Compare "real" with theoretical values
                print(mps_out.to('cpu').float().mean(), compare_mean)
                print(mps_out.to('cpu').float().std() ** 2, compare_var)

        # TODO: Add tests for data types
        helper(np.array([[0., 0., 0., 0.5, 0.5]]), (3 + 4) / 2, (12.5 - 3.5 ** 2), 100000)
        helper(np.array([[.2, .2, .2, .2, .2]]), (0 + 1 + 2 + 3 + 4) / 5, (6 - 2 * 2), 10000)
        helper(np.array([[1, 1, 1, 1, 1]]), (0 + 1 + 2 + 3 + 4) / 5, (6 - 2 * 2), 10000)
        helper(np.array([1, 1, 1, 1, 1]), (0 + 1 + 2 + 3 + 4) / 5, (6 - 2 * 2), 10000)
        helper(np.array([[1, 1, 1, 1, 1, 1, 1]]), 0, 0, 7, False)

    def test_cumsum_dim_check(self):
        x = torch.rand((3, 3), device="mps")
        self.assertEqual(x.cumsum(1), x.cumsum(-1))
        self.assertEqual(x.cumsum(0), x.cumsum(-2))
        self.assertRaises(IndexError, lambda: x.cumsum(2))
        self.assertRaises(IndexError, lambda: x.cumsum(-3))

    def test_cumprod_dim_check(self):
        x = torch.rand((3, 3), device="mps")
        self.assertEqual(x.cumprod(1), x.cumprod(-1))
        self.assertEqual(x.cumprod(0), x.cumprod(-2))
        self.assertRaises(IndexError, lambda: x.cumprod(2))
        self.assertRaises(IndexError, lambda: x.cumprod(-3))


class TestTopK(TestCase):
    def _test_topk(self, shape, largest):
        cpu_x = torch.randn(shape, device='cpu', dtype=torch.float, requires_grad=False)
        x = cpu_x.detach().clone().to('mps')
        if isinstance(shape, tuple):
            for curr_dim, dim_size in enumerate(shape):
                for k in range(1, dim_size + 1):
                    topk_values, topk_indices = torch.topk(x, k, dim=curr_dim, largest=largest)
                    topk_values_cpu, topk_indices_cpu = torch.topk(cpu_x, k, dim=curr_dim, largest=largest)
                    self.assertEqual(topk_values, topk_values_cpu)
                    self.assertEqual(topk_indices, topk_indices_cpu)
        else:
            for k in range(1, shape):
                topk_values, topk_indices = torch.topk(x, k, dim=0, largest=largest)
                topk_values_cpu, topk_indices_cpu = torch.topk(cpu_x, k, dim=0, largest=largest)
                self.assertEqual(topk_values, topk_values_cpu)
                self.assertEqual(topk_indices, topk_indices_cpu)

    def test_topk(self):
        largest_vals = [True, False]
        shapes = [
            # Zero Element Tensors
            0,
            (1, 0),
            (0, 1),
            (1, 0, 1),
            # Multiple Element Tensors
            1,
            2,
            (5, 1),
            (1, 5),
            (5, 9, 7, 4),
        ]

        for shape in shapes:
            for largest_val in largest_vals:
                with self.subTest(shape=shape, largest_val=largest_val):
                    self._test_topk(shape, largest_val)

class TestNNMPS(NNTestCase):

    def _create_basic_net(self):
        class Layer(nn.Module):
            def __init__(self):
                super().__init__()
                self.layer_dummy_param = Parameter(torch.empty(3, 5))
                self.register_buffer('layer_dummy_buf', torch.zeros(1, 3, 3, 7))

        class Net(nn.Module):
            def __init__(self):
                super().__init__()
                self.l1 = Layer()
                self.dummy_param = Parameter(torch.empty(3, 5))
                self.register_buffer('dummy_buf', torch.zeros(7, 3, 3, 1))

        l = Layer()
        n = Net()
        s = nn.Sequential(n, n)

        return l, n, s

    def test_requires_grad_(self):
        m = self._create_basic_net()[-1]
        assert len(list(m.buffers())) > 0, 'invalid test'
        assert all(not b.requires_grad for b in m.buffers()) > 0, 'invalid test'
        assert len(list(m.parameters())) > 0, 'invalid test'
        assert all(p.requires_grad for p in m.parameters()) > 0, 'invalid test'
        for requires_grad in (False, True):
            self.assertIs(m.requires_grad_(requires_grad), m)
            for p in m.parameters():
                self.assertEqual(p.requires_grad, requires_grad)
            for b in m.buffers():
                self.assertFalse(b.requires_grad)

    def test_module_backcompat(self):
        from torch.serialization import SourceChangeWarning
        path = download_file('https://download.pytorch.org/test_data/linear.pt')
        with warnings.catch_warnings():
            warnings.simplefilter('ignore', SourceChangeWarning)
            m = torch.load(path)
        input = torch.randn(2, 3, dtype=torch.float)
        self.assertEqual(m(input).size(), (2, 5))

    def test_conv_backcompat(self):
        from torch.serialization import SourceChangeWarning
        # This file was generated by running on PyTorch 1.0.1 on Python 2:
        #
        #     import torch
        #     from torch import nn
        #     m = nn.Conv2d(1, 1, 1)
        #     torch.save(m, 'legacy_conv2d.pt')
        #
        # NB: This Pickle also contains some Unicode data!
        path = download_file('https://download.pytorch.org/test_data/legacy_conv2d.pt')
        with warnings.catch_warnings():
            warnings.simplefilter('ignore', SourceChangeWarning)
            m = torch.load(path, encoding='utf-8')
        input = torch.randn((1, 1, 1, 1), dtype=torch.float)
        self.assertEqual(m(input).size(), (1, 1, 1, 1))

    def test_conv_expand(self):
        device = 'mps'
        input_ = torch.rand(2, 3, 16, 16, device=device)
        kernel = torch.rand(1, 1, 3, 11, device=device)
        tmp_kernel = kernel.expand(-1, 3, -1, -1)
        output = F.conv2d(input_, tmp_kernel, groups=1, padding=0, stride=1)

    # The test should not crash
    def test_permute(self):
        M_cpu = torch.randn(5, 5)
        M_mps = M_cpu.to('mps')

        output_cpu = M_cpu.permute(1, 0)
        output_mps = M_mps.permute(1, 0)

        self.assertEqual(output_cpu, output_mps)
        self.assertEqual(output_cpu.size(), output_mps.size())

    # Printing of non_contiguous should not crash
    def test_print_non_contiguous(self):
        print(torch.ones(100, 100, device='mps').nonzero())
        print(torch.ones(100, 100, device='mps').nonzero().contiguous())

    def test_zero_grad(self):
        i = torch.randn(2, 5, requires_grad=True)
        module = nn.Linear(5, 5)
        for p in module.parameters():
            p.requires_grad = False
        module.zero_grad()

        module.weight.requires_grad = True
        module.zero_grad()
        self.assertIsNone(module.weight.grad)  # uninitialized grad

        module(i).sum().backward()
        self.assertIsNotNone(module.weight.grad)
        self.assertGreater(module.weight.grad.data.abs().sum(), 0)
        module.zero_grad()
        self.assertIsNone(module.weight.grad)

        module.bias.requires_grad = True
        module.zero_grad()
        self.assertIsNone(module.weight.grad)
        self.assertIsNone(module.bias.grad)
        module(i).sum().backward()
        self.assertIsNotNone(module.weight.grad)
        self.assertIsNotNone(module.bias.grad)
        self.assertGreater(module.weight.grad.data.abs().sum(), 0)
        self.assertGreater(module.bias.grad.data.abs().sum(), 0)

        # Force set to zeros.
        module.zero_grad(set_to_none=False)
        self.assertEqual(module.weight.grad.data, module.weight.data.clone().zero_())
        self.assertEqual(module.bias.grad.data, module.bias.data.clone().zero_())

        module.zero_grad()
        self.assertIsNone(module.weight.grad)
        self.assertIsNone(module.bias.grad)


    def test_no_grad(self):
        for dtype in [torch.bfloat16, torch.float, torch.double]:
            module = nn.Conv2d(2, 5, kernel_size=3, padding=1).to(dtype)
            input = torch.randn(1, 2, 10, 10).to(dtype)
            x = input
            y = input.clone()

            output = module(x)
            self.assertTrue(output.requires_grad)
            output.backward(torch.ones(1, 5, 10, 10))

            with torch.no_grad():
                output2 = module(y)
                self.assertFalse(output2.requires_grad)
                self.assertRaises(RuntimeError, lambda: output2.backward(torch.ones(1, 5, 10, 10)))

    def test_invalid_conv1d(self):
        for dtype in [torch.bfloat16, torch.float, torch.double]:
            module = nn.Conv1d(in_channels=3, out_channels=33, kernel_size=10, stride=1, bias=True).to(dtype)
            input = torch.randn(1, 3, 4).to(dtype)
            with self.assertRaisesRegex(RuntimeError,
                                        r'Calculated padded input size per channel: \(4\). ' +
                                        r'Kernel size: \(10\). Kernel size can\'t be greater than actual input size'):
                module(input)

            # Negative stride check
            module = nn.Conv1d(in_channels=3, out_channels=6, kernel_size=3, stride=-1, bias=True).to(dtype)
            input = torch.randn(1, 3, 4).to(dtype)
            with self.assertRaisesRegex(RuntimeError, 'non-positive stride is not supported'):
                module(input)

    def test_conv2d_discontiguous_weight(self):
        # Test for https://github.com/pytorch/pytorch/issues/55781
        x = torch.ones(64, 16, 16, 16)
        weight = torch.arange(0, 1.0, 1 / 2.0 ** 10).reshape(32, 16, 1, 2)[:, :, :, ::2]
        self.assertFalse(weight.is_contiguous())
        y = torch.nn.functional.conv2d(x, weight, None)
        if torch.backends.mkldnn.is_available():
            # Disable MKLDNN explicitly, so that either NNPACK or THCNN will be used
            with torch.backends.mkldnn.flags(enabled=False):
                y_ = torch.nn.functional.conv2d(x, weight, None)
                self.assertEqual(y, y_)
        self.assertEqual(y.sum(), 4186112.)

    def test_invalid_conv2d(self):
        for dtype in [torch.bfloat16, torch.float, torch.double]:
            module = torch.nn.Conv2d(1, 1, kernel_size=3, dilation=2, stride=2).to(dtype)
            input = torch.empty(1, 1, 4, 4).to(dtype)
            self.assertRaises(RuntimeError, lambda: module(input))

            module = nn.Conv2d(in_channels=3, out_channels=33, kernel_size=10, stride=1, bias=True)
            input = torch.randn(1, 3, 1, 1)
            with self.assertRaisesRegex(RuntimeError,
                                        r'Calculated padded input size per channel: \(1 x 1\). ' +
                                        r'Kernel size: \(10 x 10\). Kernel size can\'t be greater than actual input size'):
                module(input)

            # Negative stride check
            module = nn.Conv2d(in_channels=3, out_channels=6, kernel_size=4, stride=-1, bias=True).to(dtype)
            input = torch.randn(1, 3, 4, 4).to(dtype)
            with self.assertRaisesRegex(RuntimeError, 'non-positive stride is not supported'):
                module(input)

            # Zero stride check
            module = nn.Conv2d(in_channels=3, out_channels=6, kernel_size=4, stride=0, bias=True).to(dtype)
            input = torch.randn(1, 3, 4, 4).to(dtype)
            with self.assertRaisesRegex(RuntimeError, 'non-positive stride is not supported'):
                module(input)

            # Input and weights on different devices
            self.assertRaisesRegex(RuntimeError,
                                   'must be on the same device',
                                   lambda: torch.conv2d(torch.rand(1, 3, 32, 32), torch.rand(1, 3, 3, 3, device='mps')))
            self.assertRaisesRegex(RuntimeError,
                                   'Input type \\(MPSFloatType\\) and weight type \\(torch\\.FloatTensor\\) should be the same',
                                   lambda: torch.conv2d(torch.rand(1, 3, 32, 32, device='mps'), torch.rand(1, 3, 3, 3)))


    def test_conv2d_valid_padding(self, device='mps'):
        # Test F.conv2d padding='valid' is the same as no padding
        x = torch.rand(1, 1, 1, 10, device=device).to(torch.float)
        y = torch.rand(1, 1, 1, 4, device=device).to(torch.float)

        expect = F.conv2d(x, y)
        actual = F.conv2d(x, y, padding='valid')
        self.assertEqual(expect.to('cpu'), actual.to('cpu'))

    def test_gemm_permute_transpose(self):
        batch_size = 32
        n = 20
        hidden = 768
        num_attention_heads = 12
        attention_head_size = hidden // num_attention_heads

        def transpose_for_scores(x: torch.Tensor) -> torch.Tensor:
            new_x_shape = x.size()[:-1] + (num_attention_heads, attention_head_size)
            x = x.view(new_x_shape)
            return x.permute(0, 2, 1, 3)

        def attention2(key, *, workaround=False, device):
            key = transpose_for_scores(key)
            res = key.transpose(-1, -2)
            return res

        A = torch.randn(batch_size, n, hidden)
        A_mps = A.detach().clone().to("mps")

        r1 = attention2(A, device="cpu")
        r2 = attention2(A_mps, device="mps")

        r2_cpu = r2.to("cpu")
        self.assertEqual(r1, r2_cpu)

    def test_group_norm_backward(self, device='mps'):
        # See https://github.com/pytorch/pytorch/issues/88331 for more detail
        shape = [1, 4, 16, 16]
        x = torch.full(shape, 7.0, device=device)

        target = torch.ones((1, 3, 128, 128), device=device)

        conv_in = nn.Conv2d(4, 128, kernel_size=(3, 3), stride=(1, 1), padding=(1, 1), device=device)
        conv_out = nn.Conv2d(128, 3, kernel_size=(3, 3), stride=(1, 1), padding=(1, 1), device=device)
        norm = nn.GroupNorm(32, 128, eps=1e-6, affine=True, device=device)

        with torch.enable_grad():
            x = x.detach().requires_grad_()
            out = 5.5 * x
            out = conv_in(out)
            out = out + norm(out)
            out = out + norm(out)
            out = out + norm(out)
            out = F.interpolate(out, scale_factor=8.0, mode="nearest")
            out = norm(out)
            out = conv_out(out)

            loss = (out - target).norm(dim=-1).sum()
            grad = -torch.autograd.grad(loss, x)[0]
            self.assertFalse(grad.detach().isnan().any().item(), 'NaN gradients returned by autograd')


    # def test_conv2d_same_padding(self, device='mps'):
        # x = torch.rand(1, 1, 10, 11, device=device)
        # y = torch.rand(1, 1, 4, 5, device=device)
        # expect = F.conv2d(x, y, padding=(2, 2))[..., 1:, :]
        # actual = F.conv2d(x, y, padding='same')
        # self.assertEqual(expect.to('cpu'), actual.to('cpu'))

        # # With dilation
        # y = torch.rand(1, 1, 3, 4, device=device)
        # expect = F.conv2d(x, y, padding=(2, 3), dilation=2)
        # actual = F.conv2d(x, y, padding='same', dilation=2)
        # self.assertEqual(expect, actual)

        # # Dilation with asymmetric padding
        # y = torch.rand(1, 1, 4, 4, device=device)
        # expect = F.conv2d(x, y, padding=5, dilation=3)[..., 1:, 1:]
        # actual = F.conv2d(x, y, padding='same', dilation=3)
        # self.assertEqual(expect, actual)


class TestConstantPadNd(TestCaseMPS):
    def test_preserves_memory_format(self):
        nchw_tensor = torch.rand((1, 2, 5, 3))
        nchw_padded = torch.constant_pad_nd(nchw_tensor, [1, 2], 0.5)
        self.assertTrue(nchw_padded.is_contiguous(memory_format=torch.contiguous_format))

        nhwc_tensor = nchw_tensor.contiguous(memory_format=torch.channels_last)
        nhwc_padded = torch.constant_pad_nd(nhwc_tensor, [1, 2], 0.5)
        self.assertTrue(nhwc_padded.is_contiguous(memory_format=torch.channels_last))


class TestLinalgMPS(TestCaseMPS):
    def _test_addmm_addmv(self, f, t, m, v, *, alpha=None, beta=None, transpose_out=False):
        dtype = t.dtype
        numpy_dtype = dtype
        alpha = 1.2 if alpha is None else alpha
        beta = 0.8 if beta is None else beta
        res1 = f(t, m, v, alpha=alpha, beta=beta)
        res2 = torch.full_like(res1, math.nan)
        if transpose_out:
            res2 = res2.t().clone(memory_format=torch.contiguous_format).t()
        f(t, m, v, alpha=alpha, beta=beta, out=res2)
        res3 = alpha * (m.to(numpy_dtype).cpu().numpy() @ v.to(numpy_dtype).cpu().numpy())
        if beta != 0:
            res3 += (torch.mul(t, beta)).to(numpy_dtype).cpu().numpy()
        res3 = torch.from_numpy(res3).to(dtype)
        self.assertEqual(res1, res2)
        self.assertEqual(res1, res3)

    def test_addmm(self, device="mps", dtype=torch.float32):
        M = torch.randn(10, 25, device=device).to(dtype)
        m1 = torch.randn(10, 50, device=device).to(dtype)
        m2 = torch.randn(50, 25, device=device).to(dtype)
        self._test_addmm_addmv(torch.addmm, M, m1, m2)

        # Test beta=0, M=nan
        M = torch.full((10, 25), math.nan, device=device).to(dtype)
        m1 = torch.randn(10, 50, device=device).to(dtype)
        m2 = torch.randn(50, 25, device=device).to(dtype)
        self._test_addmm_addmv(torch.addmm, M, m1, m2, beta=0)

        # Test transpose
        for t1, t2, t3, t4 in itertools.product([True, False], repeat=4):
            def maybe_transpose(cond, m):
                if not cond:
                    return m
                return m.t().clone(memory_format=torch.contiguous_format).t()

        M = maybe_transpose(t1, torch.randn(10, 25, device=device).to(dtype))
        m1 = maybe_transpose(t2, torch.randn(10, 50, device=device).to(dtype))
        m2 = maybe_transpose(t3, torch.randn(50, 25, device=device).to(dtype))
        self._test_addmm_addmv(torch.addmm, M, m1, m2, transpose_out=t4)

    def _test_addr(self, f, t, m, v, alpha=None, beta=None):
        dtype = t.dtype
        numpy_dtype = dtype
        alpha = 1.2 if alpha is None else alpha
        beta = 0.8 if beta is None else beta
        res1 = f(t, m, v, alpha=alpha, beta=beta)
        res2 = alpha * np.outer(m.to(numpy_dtype).cpu().numpy(), v.to(numpy_dtype).cpu().numpy())
        if beta != 0:
            res2 += (torch.mul(t, beta)).to(numpy_dtype).cpu().numpy()
        res2 = torch.from_numpy(res2).to(dtype)
        self.assertEqual(res1, res2)

    def test_addr(self, device="mps", dtype=torch.float32):
        M = torch.randn(10, 25, device=device).to(dtype)
        m1 = torch.randn(10, device=device).to(dtype)
        m2 = torch.randn(25, device=device).to(dtype)
        self._test_addr(torch.addr, M, m1, m2)

        # Test beta=0, M=nan
        M = torch.full((10, 25), math.nan, device=device).to(dtype)
        m1 = torch.randn(10, device=device).to(dtype)
        m2 = torch.randn(25, device=device).to(dtype)
        self._test_addr(torch.addr, M, m1, m2, beta=0)

class TestGatherScatter(TestCaseMPS):
    def test_slicing_with_step(self):
        # Slicing with step
        # https://github.com/pytorch/pytorch/issues/78886
        x_mps = torch.zeros(10, dtype=torch.float32, device="mps")
        x_mps[::2] = 1.0

        x_cpu = torch.zeros(10, dtype=torch.float32, device="cpu")
        x_cpu[::2] = 1.0

        self.assertEqual(x_cpu, x_mps)

    def test_cast_gather_scatter(self):
        for _ in range(0, 50):
            input = np.random.randint(0, 255, size=(5, 5, 4), dtype=np.uint8)
            with torch.no_grad():
                s = torch.tensor(input, dtype=torch.uint8, device="mps").unsqueeze(0)
                s_cpu = torch.tensor(input, dtype=torch.uint8, device="cpu").unsqueeze(0)
                s = s.long()
                s_cpu = s_cpu.long()
                self.assertEqual(s.cpu(), s_cpu)

                s = s.float()
                s_cpu = s_cpu.float()
                self.assertEqual(s.cpu(), s_cpu)

                s /= 255
                s_cpu /= 255
                self.assertEqual(s.cpu(), s_cpu)

    def test_slicing_replace_column(self):
        # https://github.com/pytorch/pytorch/issues/78074
        def _helper(tensor_data):
            x_cpu = torch.tensor(tensor_data)
            x_mps = x_cpu.to('mps')

            x_cpu[:, 0] = 7
            x_mps[:, 0] = 7

            self.assertEqual(x_cpu, x_mps)

        _helper([[1, 2, 3], [4, 5, 6]])
        _helper([[1, 2, 3], [4, 5, 6], [7, 8, 9]])
        _helper([[1, 2, 3], [4, 5, 6], [7, 8, 9], [10, 11, 12]])

    def test_inplace_scatter(self):
        # https://github.com/pytorch/pytorch/issues/79672
        a_mps = torch.ones((2, 2),).to(torch.device("mps"))
        b_mps = torch.ones((2, 2),).to(torch.device("mps"))

        a_cpu = torch.ones((2, 2),).to(torch.device("cpu"))
        b_cpu = torch.ones((2, 2),).to(torch.device("cpu"))

        a_mps[:, 0] += b_mps[:, 0]
        a_cpu[:, 0] += b_cpu[:, 0]
        self.assertEqual(a_cpu, a_mps)

        a_mps[:, 0] = a_mps[:, 0] + b_mps[:, 0]
        a_cpu[:, 0] = a_cpu[:, 0] + b_cpu[:, 0]
        self.assertEqual(a_cpu, a_mps)

# These tests were taken from test/test_view_ops.py
# They are subset of those tests as currently only this subset is working.
# This whole `class` will be removed when we add generic device testing. There
# are no additional tests added apart from what is part of test_view_ops.py
class TestViewOpsMPS(TestCaseMPS):
    exact_dtype = True

    def test_permute_slicing(self):
        # test the fix for crash reported in
        # https://github.com/pytorch/pytorch/issues/94190
        cpu_x = (torch.randn([3, 2, 2]).float())
        mps_x = cpu_x.detach().clone().to('mps')
        cpu_out = cpu_x.permute((2, 0, 1)) * 2.0
        mps_out = mps_x.permute((2, 0, 1)) * 2.0
        # this print caused a crash prior to fix PR#94259
        print(torch.zeros_like(mps_out))
        # test the fix for fill_scalar_mps() mentioned in issue #94190
        self.assertEqual(torch.zeros_like(cpu_out), torch.zeros_like(mps_out))
        self.assertEqual(cpu_x[:, 1, :].fill_(1), mps_x[:, 1, :].fill_(1))

    def is_view_of(self, base, other):
        if (not other._is_view() or
                other is base or
                other._base is not base or
                base.device != other.device):
            return False
        # Note: only validates storage on native device types
        # because some accelerators, like XLA, do not expose storage
        if base.device.type == 'mps':
            if base.storage().data_ptr() != other.storage().data_ptr():
                return False

        return True

    # Returns true if v1 and v2 are views of the same base
    def is_view_of_same_base(self, v1, v2):
        if (not v1._is_view() or v1 is v2):
            return False
        return self.is_view_of(v1._base, v2)

    # Performs transpose if contiguous=True, else returns the input tensor as is
    def _do_transpose(self, x, contiguous=False, dim0=0, dim1=1):
        if contiguous:
            return x
        else:
            return x.transpose(dim0, dim1)

    def test_diagonal_view(self, device="mps"):
        t = torch.ones((5, 5), device=device)
        v = torch.diagonal(t)
        self.assertTrue(self.is_view_of(t, v))

        v[0] = 0
        self.assertEqual(t[0, 0], v[0])

        t = torch.ones((3, 3, 3), device="mps")
        v = torch.diagonal(t, offset=1, dim1=1, dim2=2)
        self.assertTrue(self.is_view_of(t, v))

        v[0, 0] = 0
        self.assertEqual(t[0, 0, 1], v[0, 0])

    def test_select_view(self, device="mps") -> None:
        t = torch.ones((5, 5), device=device)
        v = t.select(0, 2)
        self.assertTrue(self.is_view_of(t, v))

        v[0] = 0
        self.assertEqual(t[2, 0], v[0])

    def test_unbind_view(self, device="mps") -> None:
        t = torch.zeros((5, 5), device=device)
        tup = torch.unbind(t)

        for idx, v in enumerate(tup):
            self.assertTrue(self.is_view_of(t, v))

            v[0] = idx + 1
            self.assertEqual(t[idx, 0], v[0])

    def test_expand_view(self, device="mps") -> None:
        t = torch.ones((5, 1), device=device)
        v = t.expand(5, 5)
        self.assertTrue(self.is_view_of(t, v))

        v[2, 2] = 0
        self.assertEqual(t[2, 0], v[2, 2])

    def test_expand_as_view(self, device="mps"):
        t = torch.ones((5, 1), device=device)
        e = torch.empty((5, 5), device=device)
        v = t.expand_as(e)
        self.assertTrue(self.is_view_of(t, v))

        v[2, 2] = 0
        self.assertEqual(t[2, 0], v[2, 2])

    def test_narrow_view(self, device="mps"):
        t = torch.ones((5, 5), device=device)
        v = torch.narrow(t, 1, 2, 2)
        self.assertTrue(self.is_view_of(t, v))

        v[0, 0] = 0
        self.assertEqual(t[0, 2], v[0, 0])

    def test_permute_view(self, device="mps") -> None:
        t = torch.ones((5, 5), device=device)
        v = t.permute(1, 0)
        self.assertTrue(self.is_view_of(t, v))

        v[0, 1] = 0
        self.assertEqual(t[1, 0], v[0, 1])

    def test_transpose_view(self, device="mps"):
        for fn in (torch.swapdims, torch.swapaxes, torch.transpose):
            t = torch.ones((5, 5), device=device)
            v = fn(t, 0, 1)
            self.assertTrue(self.is_view_of(t, v))

            v[0, 1] = 0
            self.assertEqual(t[1, 0], v[0, 1])

    def test_transpose_inplace_view(self, device="mps"):
        t = torch.ones(5, 5, device=device)
        v = t.view_as(t)
        v = v.swapdims_(0, 1)
        self.assertTrue(self.is_view_of(t, v))
        v[0, 1] = 0
        self.assertEqual(t[1, 0], v[0, 1])

        t = torch.ones(5, 5, device=device)
        v = t.view_as(t)
        v = v.swapaxes_(0, 1)
        self.assertTrue(self.is_view_of(t, v))
        v[0, 1] = 0
        self.assertEqual(t[1, 0], v[0, 1])

        t = torch.ones(5, 5, device=device)
        v = t.view_as(t)
        v = v.transpose_(0, 1)
        self.assertTrue(self.is_view_of(t, v))
        v[0, 1] = 0
        self.assertEqual(t[1, 0], v[0, 1])

    def test_t_view(self, device="mps"):
        t = torch.ones((5, 5), device=device)
        v = t.t()
        self.assertTrue(self.is_view_of(t, v))

        v[0, 1] = 0
        self.assertEqual(t[1, 0], v[0, 1])

    def test_t_inplace_view(self, device="mps"):
        t = torch.ones(5, 5, device=device)
        v = t.view_as(t)
        v = v.t_()
        self.assertTrue(self.is_view_of(t, v))
        v[0, 1] = 0
        self.assertEqual(t[1, 0], v[0, 1])

    def test_T_view(self, device="mps"):
        for op in ("T", "H", "mT", "mH"):
            t = torch.ones((5, 5), device=device)
            v = getattr(t, op)
            self.assertTrue(self.is_view_of(t, v))

            v[0, 1] = 0
            self.assertEqual(t[1, 0], v[0, 1])

    def test_unfold_view(self, device="mps"):
        t = torch.ones(10, device=device)
        v = t.unfold(0, 3, 2)
        self.assertTrue(self.is_view_of(t, v))

        v[1, 0] = 0
        self.assertEqual(t[2], v[1, 0])

    def test_squeeze_view(self, device="mps"):
        t = torch.ones(5, 1, 5, device=device)
        v = torch.squeeze(t)
        self.assertTrue(self.is_view_of(t, v))
        v[0, 1] = 0
        self.assertTrue(t is v._base)

    def test_squeeze_inplace_view(self, device="mps"):
        t = torch.ones(5, 5, device=device)
        v = t.view_as(t)
        v = v.squeeze_()
        self.assertTrue(self.is_view_of(t, v))
        v[0, 1] = 0
        self.assertTrue(t is v._base)

    def test_unsqueeze_view(self, device="mps"):
        t = torch.ones(5, 5, device=device)
        v = torch.unsqueeze(t, 1)
        self.assertTrue(self.is_view_of(t, v))

        v[0, 0, 1] = 0
        self.assertEqual(t[0, 1], v[0, 0, 1])

    def test_unsqueeze_inplace_view(self, device="mps"):
        t = torch.ones(5, 5, device=device)
        v = t.view_as(t)
        v = v.unsqueeze_(1)
        self.assertTrue(self.is_view_of(t, v))
        v[0, 0, 1] = 0
        self.assertEqual(t[0, 1], v[0, 0, 1])

    def test_as_strided_view(self, device="mps"):
        t = torch.ones(5, 5, device=device)
        v = torch.as_strided(t, (25,), (1,))
        self.assertTrue(self.is_view_of(t, v))

        v[6] = 0
        self.assertEqual(t[1, 1], v[6])

    def test_as_strided_inplace_view(self, device="mps"):
        t = torch.ones(5, 5, device=device)
        v = t.view_as(t)
        v = v.as_strided_((25,), (1,))
        self.assertTrue(self.is_view_of(t, v))
        v[6] = 0
        self.assertEqual(t[1, 1], v[6])

    def test_view_view(self, device="mps"):
        t = torch.ones(5, 5, device=device)
        v = t.view(25)
        self.assertTrue(self.is_view_of(t, v))

        v[6] = 0
        self.assertEqual(t[1, 1], v[6])

    def test_view_as_view(self, device="mps"):
        t = torch.ones(5, 5, device=device)
        e = torch.empty((25,))
        v = t.view_as(e)
        self.assertTrue(self.is_view_of(t, v))

        v[6] = 0
        self.assertEqual(t[1, 1], v[6])

    def test_contiguous_self(self, device="mps"):
        t = torch.ones(5, 5, device=device)
        s = t.contiguous()
        self.assertTrue(s is t)

    def test_contiguous_nonview(self, device="mps"):
        t = torch.ones(5, 5, device=device)
        nv = t.t().contiguous()
        self.assertTrue(not self.is_view_of(t, nv))

        nv[0, 0] = 0
        self.assertNotEqual(t[0, 0], nv[0, 0])

    def test_reshape_view(self, device="mps"):
        t = torch.ones(5, 5, device=device)
        v = torch.reshape(t, (25,))
        self.assertTrue(self.is_view_of(t, v))

        v[6] = 0
        self.assertEqual(t[1, 1], v[6])

    def test_reshape_as_view(self, device="mps"):
        t = torch.ones(5, 5, device=device)
        e = torch.empty((25,), device=device)
        v = t.reshape_as(e)
        self.assertTrue(self.is_view_of(t, v))

        v[6] = 0
        self.assertEqual(t[1, 1], v[6])

    def test_reshape_nonview(self, device="mps"):
        t = torch.ones(5, 5, device=device)
        nv = torch.reshape(t.t(), (25,))
        self.assertTrue(not self.is_view_of(t, nv))

        nv[6] = 0
        self.assertNotEqual(t[1, 1], nv[6])

    def test_flatten_view(self, device="mps"):
        def test_writes_propagate(t, v):
            idx_t = (0,) * t.ndim
            idx_v = (0,) * v.ndim
            v[idx_v] = 0
            self.assertEqual(t[idx_t], v[idx_v])

        t = torch.ones(1, 2, 3, 4, device=device)
        v = t.flatten()
        self.assertTrue(self.is_view_of(t, v))
        test_writes_propagate(t, v)

        # zero-dimensional tensor
        t = torch.tensor(1, device=device)
        v = t.flatten()
        test_writes_propagate(t, v)
        self.assertTrue(self.is_view_of(t, v))

        t = torch.ones(1, 2, 3, 4, device=device).transpose(2, 3)
        v = t.flatten(0, 1)
        test_writes_propagate(t, v)
        self.assertTrue(self.is_view_of_same_base(t, v))

        # stride[i] = stride[i + 1] * size[i + 1] is satisfied for 3 groups:
        t = torch.ones(720, device=device) \
            .as_strided((2, 3, 2, 3, 5, 4), (6, 2, 15, 5, 1, 0))
        #               [--1--|---2---|-3-] [--1--|----2---|-3-]
        v1 = t.flatten(0, 1)
        v2 = v1.flatten(1, 3)
        v3 = v2.flatten(2, 2)
        test_writes_propagate(t, v1)
        self.assertTrue(self.is_view_of_same_base(t, v1))
        test_writes_propagate(t, v2)
        self.assertTrue(self.is_view_of_same_base(t, v2))
        test_writes_propagate(t, v3)
        self.assertTrue(self.is_view_of_same_base(t, v3))

    def test_flatten_nonview(self, device="mps"):
        def assert_is_nonview(t, nv):
            idx_t = (0,) * t.ndim
            idx_nv = (0,) * nv.ndim
            self.assertTrue(not nv._is_view())
            nv[idx_nv] = 0
            self.assertNotEqual(t[idx_t], nv[idx_nv])
        t = torch.ones(2, 3, 2, 3, device=device).transpose(2, 3)
        nv = t.flatten(1, 3)
        assert_is_nonview(t, nv)

        t = torch.ones(2, 2, device=device).T
        nv = t.flatten()
        assert_is_nonview(t, nv)

        # flatten returns the original object if start_dim=end_dim
        t = t = torch.ones(2, 2, device=device)
        nv = t.flatten(1, 1)
        self.assertTrue(t is nv)

    def test_basic_indexing_slice_view(self, device="mps"):
        t = torch.ones(5, 5, device=device)
        v = t[:2, :3]
        self.assertTrue(self.is_view_of(t, v))

        v[0, 0] = 0
        self.assertEqual(t[0, 0], v[0, 0])

    def test_basic_indexing_ellipses_view(self, device="mps"):
        t = torch.ones(5, 5, device=device)
        v = t[..., :2]
        self.assertTrue(self.is_view_of(t, v))

        v[0, 0] = 0
        self.assertEqual(t[0, 0], v[0, 0])

    def test_basic_indexing_newaxis_view(self, device="mps"):
        t = torch.ones(5, 5, device=device)
        v = t[None, :2, 3]
        self.assertTrue(self.is_view_of(t, v))

        v[0, 0] = 0
        self.assertEqual(t[0, 3], v[0, 0])

    def test_chunk_view(self, device="mps"):
        t = torch.zeros(3, 3, device=device)
        l = torch.chunk(t, 3)

        for idx, v in enumerate(l):
            self.assertTrue(self.is_view_of(t, v))

            v[0, 0] = idx + 1
            self.assertEqual(t[idx, 0], v[0, 0])

    def test_split_view(self, device="mps"):
        t = torch.zeros(3, 3, device=device)
        l = torch.split(t, [1, 1, 1])

        for idx, v in enumerate(l):
            self.assertTrue(self.is_view_of(t, v))

            v[0, 0] = idx + 1
            self.assertEqual(t[idx, 0], v[0, 0])

    def test_movedim_view(self, device="mps"):
        def run_test(device, op):
            t = torch.zeros(3, 3, device=device)
            out = op(t)

            self.assertTrue(self.is_view_of(t, out))

            # Randomly change values in output
            # and verify that original is changed
            # as well.
            for _ in range(3):
                idx_1, idx_2 = random.randint(0, 2), random.randint(0, 2)
                out[idx_1, idx_2] = random.random()
                self.assertEqual(t[idx_2, idx_1], out[idx_1, idx_2])

        for fn in [torch.movedim, torch.moveaxis]:
            op = partial(fn, source=(0, 1), destination=(1, 0))
            run_test(device, op)

            op = partial(fn, source=0, destination=1)
            run_test(device, op)

    # Testing that the generated view_copy kernel and its derivative are implemented correctly
    def test_view_copy(self, device="mps"):
        a = torch.randn(4, device=device, requires_grad=True)
        a_ref = a.clone().detach().requires_grad_()
        a_view = a_ref.view(2, 2)
        a_view_copy = torch.view_copy(a, (2, 2))

        # view_copy ops don't preserve view relationship
        self.assertTrue(self.is_view_of(a_ref, a_view))
        self.assertFalse(self.is_view_of(a, a_view_copy))

        a_view_copy.sum().backward()
        a_view.sum().backward()

        # forward and backward give the same shape + result
        self.assertEqual(a_view_copy, a_view)
        self.assertEqual(a.grad, a_ref.grad)

    def test_view_copy_out(self, device="mps"):
        a = torch.randn(2, 2, device=device)
        out = torch.empty(2, device=device)

        torch.diagonal_copy(a, out=out)
        expected = torch.diagonal_copy(a)

        self.assertEqual(expected, out)

        a = torch.randn(4, device=device)
        out1 = torch.empty(2, device=device)
        out2 = torch.empty(2, device=device)

        torch.split_copy(a, 2, out=(out1, out2))
        expected1, expected2 = torch.split_copy(a, 2)

        self.assertEqual(expected1, out1)
        self.assertEqual(expected2, out2)

    def test_detached_view_copy(self, device="mps"):
        # https://github.com/pytorch/pytorch/issues/86052
        x = torch.arange(2)
        # .detach() makes y not a view, but contig tensor
        # with non-zero offset
        y = x[1].detach()
        z = y.to(device)
        self.assertEqual(y, z.cpu())

    def test_empty_reshape(self, device="mps"):
        x = torch.randn(0, 6, device=device)
        self.assertEqual((1, 0, 6, 1, 1), x.reshape(1, 0, 6, 1, 1).shape)
        # should be viewable -- i.e. data_ptr is the same.
        self.assertEqual(x.data_ptr(), x.reshape(1, 0, 6, 1, 1).data_ptr())

        # match NumPy semantics -- don't infer the size of dimension with a degree of freedom
        self.assertRaises(RuntimeError, lambda: x.reshape(0, -1))

    def test_expand(self, device="mps"):
        tensor = torch.rand(1, 8, 1, device=device)
        tensor2 = torch.rand(5, device=device)
        template = torch.rand(4, 8, 5, device=device)
        target = template.size()
        self.assertEqual(tensor.expand_as(template).size(), target)
        self.assertEqual(tensor.expand(4, 8, 5).size(), target)
        self.assertEqual(tensor.expand(target).size(), target)
        self.assertEqual(tensor2.expand_as(template).size(), target)
        self.assertEqual(tensor2.expand(4, 8, 5).size(), target)
        self.assertEqual(tensor2.expand(target).size(), target)

        # test double expand
        self.assertEqual(tensor2.expand(1, 5).expand(2, 2, 5), tensor2.repeat(2, 2, 1))

        # test non-contiguous
        noncontig = torch.randn(5, 2, 1, 3, device=device)[:, 0]
        self.assertFalse(noncontig.is_contiguous())
        self.assertEqual(noncontig.expand(2, 5, 4, 3), noncontig.contiguous().repeat(2, 1, 4, 1))

        # make sure it's compatible with unsqueeze
        expanded = tensor2.expand(1, 1, 5)
        unsqueezed = tensor2.unsqueeze(0).unsqueeze(1)
        self.assertEqual(expanded, unsqueezed)
        self.assertEqual(expanded.stride(), unsqueezed.stride())

        # test -1 as target size
        self.assertEqual(tensor.expand(4, -1, 5), tensor.expand(4, 8, 5))
        self.assertRaises(RuntimeError, lambda: tensor2.expand(-1, -1))

        # test expanding empty to empty
        self.assertEqual(torch.zeros(0, device=device).expand((0,)), torch.zeros(0, device=device))

    def test_view_empty(self, device="mps"):
        x = torch.randn(0, 6, device=device)
        self.assertEqual((1, 0, 6, 1, 1), x.view(1, 0, 6, 1, 1).shape)

    def test_reshape(self, device="mps"):
        x = torch.randn(3, 3, device=device)
        self.assertEqual(x.data_ptr(), x.reshape(-1).data_ptr())
        self.assertEqual(x.data_ptr(), x.reshape(1, 9, 1).data_ptr())
        self.assertEqual(torch.reshape(x, (9,)), x.reshape(9))
        self.assertRaises(RuntimeError, lambda: x.reshape(-1, -1))

        y = torch.randn(4, 4, 4, device=device)[:, 0, :]
        # .data_ptr() on meta tensors is always 0 so they are equal regardless of the reshape
        if device != "meta":
            self.assertNotEqual(y.data_ptr(), y.reshape(-1).data_ptr())
        self.assertEqual(y.contiguous().view(-1), y.reshape(-1))
        self.assertEqual(y.reshape(2, 2, 4).data_ptr(), y.data_ptr())

        s = torch.randn((), device=device)
        self.assertEqual(s.data_ptr(), s.reshape(()).data_ptr())
        self.assertEqual(s.reshape(-1).shape, (1,))
        self.assertRaises(RuntimeError, lambda: s.reshape(2))

        empty = torch.tensor([], device=device)
        self.assertEqual(empty, empty.reshape(-1))
        self.assertEqual(empty, empty.reshape([0]))
        # TODO: fix these once we have multi-dimensional empty tensors
        self.assertEqual(empty.reshape([0, 1]).shape, (0, 1))
        self.assertEqual(empty.reshape([1, -1]).shape, (1, 0))
        self.assertRaises(RuntimeError, lambda: empty.reshape(1))

        x = torch.randn(3, 3, device=device)
        self.assertEqual(x.data_ptr(), x.reshape_as(torch.rand(9)).data_ptr())
        self.assertEqual(x.data_ptr(), x.reshape_as(torch.rand(1, 9, 1)).data_ptr())
        self.assertRaises(RuntimeError, lambda: x.reshape_as(torch.rand(10, device=device)))

    def test_narrow(self, device="mps"):
        x = torch.tensor([[0, 1, 2], [3, 4, 5], [6, 7, 8]])
        self.assertEqual(x.narrow(0, 0, 1), torch.tensor([[0, 1, 2]]))
        self.assertEqual(x.narrow(0, 0, 2), torch.tensor([[0, 1, 2], [3, 4, 5]]))
        self.assertEqual(x.narrow(0, 1, 1), torch.tensor([[3, 4, 5]]))
        self.assertEqual(x.narrow(0, -1, 1), torch.tensor([[6, 7, 8]]))
        self.assertEqual(x.narrow(0, -2, 2), torch.tensor([[3, 4, 5], [6, 7, 8]]))
        self.assertEqual(x.narrow(0, -3, 3), torch.tensor([[0, 1, 2], [3, 4, 5], [6, 7, 8]]))
        self.assertEqual(x.narrow(-1, -1, 1), torch.tensor([[2], [5], [8]]))
        self.assertEqual(x.narrow(-2, -1, 1), torch.tensor([[6, 7, 8]]))

    def test_narrow_tensor(self, device="mps"):
        x = torch.tensor([[0, 1, 2], [3, 4, 5], [6, 7, 8]])
        self.assertEqual(x.narrow(0, torch.tensor(0), 1), torch.tensor([[0, 1, 2]]))
        with self.assertRaises(Exception):
            x.narrow(0, torch.tensor(0.), 1)
        with self.assertRaises(Exception):
            x.narrow(0, torch.tensor([0]), 1)
        with self.assertRaises(Exception):
            x.narrow(0, torch.tensor([0, 1]), 1)

    def test_t(self, device="mps"):
        # Test 0D tensors
        x = torch.randn(())
        self.assertEqual(x, x.t())
        x = x.to_sparse()
        self.assertEqual(x, x.t())

        # Test 1D tensors
        x = torch.arange(4)
        self.assertEqual(x, x.t())
        x = x.to_sparse()
        self.assertEqual(x, x.t())

        # Test 2D tensors
        x = torch.rand((2, 2))
        self.assertEqual(x.t(), x.transpose(0, 1))
        x = x.to_sparse()
        self.assertEqual(x.t(), x.transpose(0, 1))

        # Test 3D tensor
        x = torch.rand((2, 2, 2))
        with self.assertRaisesRegex(RuntimeError, 'expects a tensor with <= 2 dimensions, but self is 3D'):
            x.t()
        x = x.to_sparse()
        with self.assertRaisesRegex(RuntimeError, 'expects a tensor with <= 2 sparse and 0 dense dimensions'):
            x.t()

    def test_split(self, device="mps"):
        tensor = torch.rand(7, 4)
        split_size = 3
        dim = 0
        target_sizes = ([3, 4], [3, 4], [1, 4])
        splits = tensor.split(split_size, dim)
        start = 0
        for target_size, split in zip(target_sizes, splits):
            self.assertEqual(split.size(), target_size)
            self.assertEqual(tensor.narrow(dim, start, target_size[dim]), split, atol=0, rtol=0)
            start = start + target_size[dim]

        # Variable sections split
        tensor = torch.randn(20, 10)
        dim = 0
        split_sizes = [5, 5, 10]
        target_sizes = ([[5, 10], [5, 10], [10, 10]])
        splits = tensor.split(split_sizes, dim)
        start = 0
        for target_size, split in zip(target_sizes, splits):
            self.assertEqual(split.size(), target_size)
            self.assertEqual(tensor.narrow(dim, start, target_size[dim]), split, atol=0, rtol=0)
            start = start + target_size[dim]

        split_sizes = [2, 2, 6]
        target_sizes = ([20, 2], [20, 2], [20, 6])
        dim = 1
        splits = tensor.split(split_sizes, dim)
        start = 0
        for target_size, split in zip(target_sizes, splits):
            self.assertEqual(split.size(), target_size)
            self.assertEqual(tensor.narrow(dim, start, target_size[dim]), split, atol=0, rtol=0)
            start = start + target_size[dim]

    def test_chunk(self, device="mps"):
        tensor = torch.rand(4, 7)
        num_chunks = 3
        dim = 1
        target_sizes = ([4, 3], [4, 3], [4, 1])
        splits = tensor.chunk(num_chunks, dim)
        start = 0
        for target_size, split in zip(target_sizes, splits):
            self.assertEqual(split.size(), target_size)
            self.assertEqual(tensor.narrow(dim, start, target_size[dim]), split,
                             atol=0, rtol=0)
            start = start + target_size[dim]

        # Invalid chunk sizes
        error_regex = 'chunk expects.*greater than 0'
        with self.assertRaisesRegex(RuntimeError, error_regex):
            tensor.chunk(0)
        with self.assertRaisesRegex(RuntimeError, error_regex):
            tensor.chunk(-2)

    def test_unsqueeze(self, device="mps") -> None:
        x = torch.randn(2, 3, 4)
        y = x.unsqueeze(1)
        self.assertEqual(y, x.view(2, 1, 3, 4))
        y = x.clone().unsqueeze_(2)
        self.assertEqual(y, x.view(2, 3, 1, 4))

        x = x[:, 1]
        self.assertFalse(x.is_contiguous())
        y = x.unsqueeze(1)
        self.assertEqual(y, x.contiguous().view(2, 1, 4))
        y = x.clone().unsqueeze_(2)
        self.assertEqual(y, x.contiguous().view(2, 4, 1))

    # unit test for special case transposed copy (see ATen/native/Copy.cpp for details)
    def test_big_transpose(self, device="mps"):
        t = torch.rand(456, 789, device=device)
        t1 = t.t().contiguous()
        t2 = torch.from_numpy(t.cpu().numpy().transpose())
        self.assertEqual(t1, t2)

    def test_T(self, device="mps"):
        a = torch.randn(2, 3, 4, device=device)
        t1 = a.T
        t2 = a.permute(2, 1, 0)
        self.assertEqual(t2, t1)
        b = torch.randn(10, device=device)
        self.assertEqual(b, b.T)

    def test_transposes(self, device="mps", dtype=torch.float32):
        for op in ("T", "H", "mT", "mH", "adjoint"):
            shapes = ((2, 3), (2, 3, 4)) if op[0] == "m" or op == "adjoint" else ((2, 3),)
            for shape in shapes:
                a = make_tensor(shape, device=device, dtype=dtype)
                t1 = getattr(a, op)
                if op == "adjoint":
                    t1 = t1()
                t2 = a
                if a.ndim != 0:
                    t2 = t2.transpose(-2, -1)
                if op[-1] == "H" or op == "adjoint":
                    t2 = t2.conj()
                self.assertEqual(t2, t1)

    def test_transposes_errors(self, device="mps", dtype=torch.float32):
        for op in ("H", "mT", "mH", "adjoint"):
            shapes = ((2,), (2, 3, 4)) if op == "H" else ((2,),)
            for shape in shapes:
                a = make_tensor(shape, device=device, dtype=dtype)
                with self.assertRaisesRegex(RuntimeError, "only supported on matrices"):
                    t1 = getattr(a, op)
                    if op == "adjoint":
                        t1 = t1()

    def test_python_types(self, device="mps"):
        a1 = torch.randn((1, 2), device=device, dtype=torch.float32)
        a2 = torch.randn((1, 2), device=device, dtype=torch.float32)
        self.assertEqual(a1.dtype, a2.dtype)

        b1 = torch.arange(10, 20, dtype=torch.int64, device=device)
        b2 = torch.arange(10, 20, dtype=int, device=device)
        self.assertEqual(b1.dtype, b2.dtype)

        c1 = torch.tensor([True, False], dtype=torch.bool, device=device)
        c2 = torch.tensor([True, False], dtype=bool, device=device)
        self.assertEqual(c1.dtype, c2.dtype)

    # TODO: is resize best put in test_view_ops?
    def test_resize_as_preserves_strides(self, device="mps"):
        x = torch.empty(2, 3).t()
        old_strides = x.stride()
        x.resize_as_(x)
        self.assertEqual(x.stride(), old_strides)

    def test_memory_format_resize_as(self, device="mps"):
        def test_helper(shape, memory_format, device="mps"):
            xc = torch.randn(shape, device=device).contiguous(memory_format=memory_format)
            flat = torch.randn(xc.numel(), device=device)
            flat.resize_as_(xc, memory_format=torch.preserve_format)
            self.assertTrue(flat.is_contiguous(memory_format=memory_format))

        test_helper((10, 3, 32, 32), torch.channels_last, device="mps")
        test_helper((3, 10, 3, 32, 32), torch.channels_last_3d, device="mps")

    def test_memory_format_resize_(self, device="mps"):
        def test_helper(shape, numel, memory_format, device="mps"):
            flat = torch.randn(numel, device=device)
            flat.resize_(shape, memory_format=memory_format)
            self.assertTrue(flat.is_contiguous(memory_format=memory_format))

        test_helper((10, 3, 32, 32), 10 * 3 * 32 * 32, torch.channels_last, device="mps")
        test_helper((3, 10, 3, 32, 32), 3 * 10 * 3 * 32 * 32, torch.channels_last_3d, device="mps")

    # TODO: OpInfo this
    def _test_atleast(self, device, torch_fn):
        # 0-dim
        s = torch.tensor(0.5, dtype=torch.double, requires_grad=True)

        gradcheck(lambda x: torch_fn(x), s)
        gradgradcheck(lambda x: torch_fn(x), s)

        # 1-dim
        a = torch.rand(4, dtype=torch.double, requires_grad=True)

        gradcheck(lambda x: torch_fn(x), a)
        gradgradcheck(lambda x: torch_fn(x), a)

        # 2,3,4-dim
        b = torch.rand(4, 3, dtype=torch.double, requires_grad=True)
        c = torch.rand(4, 3, 2, dtype=torch.double, requires_grad=True)
        d = torch.rand(4, 3, 2, 1, dtype=torch.double, requires_grad=True)

        input_tuple = (s, a, b, c, d)
        gradcheck(lambda s, w, x, y, z: torch_fn(s, w, x, y, z), input_tuple)
        gradgradcheck(lambda s, w, x, y, z: torch_fn(s, w, x, y, z), input_tuple)

    def test_atleast_gradient(self, device="mps"):
        self._test_atleast(device, torch.atleast_1d)
        self._test_atleast(device, torch.atleast_2d)
        self._test_atleast(device, torch.atleast_3d)

    def test_view(self, device="mps"):
        tensor = torch.rand(15, device=device)
        template = torch.rand(3, 5, device=device)
        empty = torch.empty(0, device=device)
        target = template.size()
        self.assertEqual(tensor.view_as(template).size(), target)
        self.assertEqual(tensor.view(3, 5).size(), target)
        self.assertEqual(tensor.view(torch.Size([3, 5])).size(), target)
        self.assertEqual(tensor.view(-1, 5).size(), target)
        self.assertEqual(tensor.view(3, -1).size(), target)
        tensor_view = tensor.view(5, 3)
        tensor_view.fill_(random.uniform(0, 1))
        self.assertEqual(empty.view_as(empty), empty)
        self.assertEqual(empty.view(0), empty)
        self.assertEqual(empty.view(0, 3, 0, 1).size(), torch.Size([0, 3, 0, 1]))
        self.assertEqual(empty.view(0, 3, 0, 1).view(0), empty)

        # test size inference with empty tensors
        self.assertEqual(empty.view(-1).size(), torch.Size([0]))
        self.assertEqual(empty.view(10, 3, -1).size(), torch.Size([10, 3, 0]))

        with self.assertRaisesRegex(RuntimeError, r"because the unspecified dimension size -1 can be any value"):
            empty.view(-1, 0)

        with self.assertRaisesRegex(RuntimeError, r"because the unspecified dimension size -1 can be any value"):
            empty.view(3, 0, -1, 0)

        self.assertRaises(RuntimeError, lambda: tensor.view(15, 0))
        self.assertRaises(RuntimeError, lambda: tensor.view(7, -1))
        self.assertRaises(RuntimeError, lambda: tensor.view(15, -1, -1))

    def test_contiguous(self, device="mps"):
        x = torch.randn(1, 16, 5, 5, device=device)
        self.assertTrue(x.is_contiguous())
        stride = list(x.stride())
        stride[0] = 20
        # change the stride in dimension 0. the tensor is still contiguous because size[0] is 1
        x.set_(x.storage(), 0, x.size(), stride)
        self.assertTrue(x.is_contiguous())

    def test_resize_mps_dtypes(self, device="mps"):
        shape = (2, 2)
        for dt in MPS_DTYPES:
            x = torch.tensor([[1, 2], [3, 4], [5, 6]], dtype=dt, device=device)
            x.resize_(shape)
            self.assertEqual(shape, x.shape)

    def test_resize_as_mps_dtypes(self, device="mps"):
        for dt in MPS_DTYPES:
            x = torch.tensor([[1, 2], [3, 4], [5, 6]], dtype=dt, device=device)
            y = torch.tensor([[1, 2, 3], [4, 5, 6]], dtype=dt, device=device)
            x.resize_as_(y)
            self.assertEqual(y.shape, x.shape)

    def test_resize_overflow(self, device="mps"):
        x = torch.empty((), dtype=torch.float64)
        with self.assertRaisesRegex(RuntimeError, 'Storage size calculation overflowed'):
            x.resize_([2, 4, 2**29, 2**29])
        with self.assertRaisesRegex(RuntimeError, 'overflow'):
            x.resize_([8, 8, 2**29, 2**29])

    def test_view_all_dtypes_and_devices(self, device="mps"):
        for dt in (torch.float, torch.bool):
            x = torch.tensor([[1, 2], [3, 4], [5, 6]], dtype=dt, device=device)
            self.assertEqual(x.view(6).shape, [6])

class TestConvolutionMPS(TestCaseMPS):
    def test_conv1d_all_strides_paddings(self):
        # https://github.com/pytorch/pytorch/issues/82921
        def helper(stride, padding):
            y_cpu = torch.randn(1, 57, 40)
            conv_cpu = nn.Conv1d(57, 20, stride=stride, padding=padding, kernel_size=3, bias=False)
            conv_gpu = copy.deepcopy(conv_cpu).to(device='mps')
            x_cpu = conv_cpu(y_cpu)

            y_gpu = y_cpu.to(device='mps')
            x_gpu = conv_gpu(y_gpu)
            self.assertEqual(x_cpu, x_gpu.cpu())
        for stride in range(1, 4):
            for padding in range(1, 4):
                helper(stride, padding)


    def test_conv1d_channels_last(self):
        # https://github.com/pytorch/pytorch/issues/81557
        model_cpu = torch.nn.Conv1d(1, 128, 3)
        a_cpu = torch.arange((128 * 176), dtype=torch.float32)
        a_cpu = a_cpu.view(128, 176, 1).permute(0, 2, 1)
        out_cpu = model_cpu(a_cpu)

        a_mps = a_cpu.detach().clone().to("mps")
        model_mps = model_cpu.to("mps")
        out_mps = model_mps(a_mps)

        self.assertEqual(out_cpu, out_mps.cpu(), rtol=2.6e-05, atol=2e-04)

    def test_conv_transpose_1d_all_strides(self):
        # https://github.com/pytorch/pytorch/issues/82711
        def helper(stride):
            y_cpu = torch.ones(1, 1, 2)
            deconv_cpu = nn.ConvTranspose1d(in_channels=1, out_channels=1, kernel_size=1, stride=stride, bias=False, padding=1)
            deconv_cpu.weight.data = torch.ones(1, 1, 2)
            deconv_gpu = copy.deepcopy(deconv_cpu).to(device='mps')
            x_cpu = deconv_cpu(y_cpu)

            y_gpu = y_cpu.to(device='mps')
            x_gpu = deconv_gpu(y_gpu)
            self.assertEqual(x_cpu, x_gpu.cpu())
        [helper(stride) for stride in [1, 2, 3]]

    def test_conv_transpose_1d_nn_functional(self):
        # https://github.com/pytorch/pytorch/issues/82563
        tin = torch.rand((1, 512, 1245), dtype=torch.float32)
        tparams = torch.rand((512, 256, 16), dtype=torch.float32)
        tbias = torch.rand((256), dtype=torch.float32)

        device = 'cpu'
        tcpu = torch.nn.functional.conv_transpose1d(tin.to(device), tparams.to(device), tbias.to(device), stride=8, padding=4)

        device = 'mps'
        tgpu = torch.nn.functional.conv_transpose1d(tin.to(device), tparams.to(device), tbias.to(device), stride=8, padding=4)

        self.assertEqual(tcpu, tgpu.cpu(), rtol=2.6e-05, atol=2e-04)

    def test_conv_backward_1d_channels_last(self):
        def helper(shape, in_channels=1, out_channels=1, kernel_size=3, groups=1):
            # https://github.com/pytorch/pytorch/issues/84511
            conv_cpu = torch.nn.Conv1d(
                in_channels=in_channels, out_channels=out_channels, kernel_size=kernel_size, groups=groups).requires_grad_()
            conv_mps = torch.nn.Conv1d(
                in_channels=in_channels, out_channels=out_channels, kernel_size=kernel_size, groups=groups).to("mps")
            conv_mps.weight.data = conv_cpu.weight.data.detach().clone().to("mps").requires_grad_(True)
            conv_mps.bias.data = conv_cpu.bias.data.detach().clone().to("mps").requires_grad_(True)


            data = torch.rand(shape, dtype=torch.float32)
            x_cpu = data.permute(0, 2, 1).contiguous().requires_grad_(True)
            x_mps = data.permute(0, 2, 1).detach().clone().to("mps").contiguous().requires_grad_(True)
            res_cpu = conv_cpu(x_cpu)
            res_mps = conv_mps(x_mps)
            self.assertEqual(res_cpu, res_mps)
            res_cpu = res_cpu.sum().backward()
            res_mps = res_mps.sum().backward()

            self.assertEqual(conv_cpu.weight.grad, conv_mps.weight.grad, rtol=2.6e-05, atol=2e-04)
            self.assertEqual(x_cpu.grad, x_mps.grad)

        helper(shape=(1, 176, 1))
        helper(shape=(2, 12, 1))
        helper(shape=(3, 176, 1))
        helper(shape=(4, 376, 1))
        helper(shape=(1024, 376, 9), in_channels=9, out_channels=1, groups=1)
        helper(shape=(1024, 376, 9), in_channels=9, out_channels=9, groups=3)

    def test_conv1d_contiguous(self):
        model_cpu = torch.nn.Conv1d(1, 128, 3)
        a_cpu = torch.ones(128, 1, 176)
        out_cpu = model_cpu(a_cpu)

        a_mps = a_cpu.detach().clone().to("mps")
        model_mps = model_cpu.to("mps")
        out_mps = model_mps(a_mps)

        self.assertEqual(out_cpu.shape, out_mps.shape)
        self.assertEqual(out_cpu, out_mps.cpu())

    def test_conv2d_all_strides_paddings(self):
        # https://github.com/pytorch/pytorch/issues/83180
        def helper(N, C, H, W, groups, input_mem_format, weight_mem_format, permute_data):
            x_cpu = torch.randn(N, C, H, W).to(memory_format=input_mem_format).requires_grad_()
            x_mps = x_cpu.detach().clone().to(device='mps').requires_grad_()

            if permute_data:
                x_cpu.permute(0, 2, 3, 1)
                x_mps.permute(0, 2, 3, 1)

            for strideX in range(1, 4):
                for strideY in range(1, 4):
                    conv_cpu = torch.nn.Conv2d(
                        in_channels=N, out_channels=C, kernel_size=H, groups=groups, stride=(strideX, strideY)).requires_grad_()
                    conv_cpu.weight.data = conv_cpu.weight.to(memory_format=weight_mem_format).requires_grad_()

                    conv_mps = torch.nn.Conv2d(
                        in_channels=N, out_channels=C, kernel_size=H, groups=groups, stride=(strideX, strideY), device="mps")
                    conv_mps.weight.data = conv_cpu.weight.data.detach().clone().to("mps").requires_grad_()
                    conv_mps.bias.data = conv_cpu.bias.data.detach().clone().to("mps").requires_grad_()

                    res_cpu = conv_cpu(x_cpu)
                    res_mps = conv_mps(x_mps)
                    self.assertEqual(res_cpu, res_mps.cpu(), rtol=1e-03, atol=1e-05)

                    res_cpu = res_cpu.sum().backward()
                    res_mps = res_mps.sum().backward()
                    self.assertEqual(res_cpu, res_mps, rtol=2.6e-05, atol=2e-04)
                    self.assertEqual(conv_cpu.weight.grad, conv_mps.weight.grad, rtol=2.6e-05, atol=2e-04)
                    self.assertEqual(conv_cpu.bias.grad, conv_mps.bias.grad)
                    self.assertEqual(x_cpu.grad, x_mps.grad)

        for mem_format_input in [torch.contiguous_format, torch.channels_last]:
            for mem_format_weight in [torch.contiguous_format, torch.channels_last]:
                for permute_data in [True, False]:
                    helper(2, 2, 3, 6, 1, mem_format_input, mem_format_weight, permute_data)
                    helper(10, 10, 4, 6, 2, mem_format_input, mem_format_weight, permute_data)
                    helper(32, 32, 4, 6, 2, mem_format_input, mem_format_weight, permute_data)

    def test_conv_transpose_2d_strided(self):
        def helper(m_cpu, memory_format):
            m_mps = copy.deepcopy(m_cpu).requires_grad_()
            m_mps.weight.data = m_cpu.weight.data.detach().clone().to("mps").requires_grad_()
            m_mps.bias.data = m_cpu.bias.data.detach().clone().to("mps").requires_grad_()

            input_cpu = torch.randn(20, 16, 50, 100).to(memory_format=memory_format).requires_grad_()
            input_mps = input_cpu.detach().clone().to("mps")

            output_cpu = m_cpu(input_cpu)
            output_mps = m_mps(input_mps)
            self.assertEqual(output_cpu, output_mps)

        for mem_format_input in [torch.contiguous_format, torch.channels_last]:
            # With square kernels and equal stride
            helper(nn.ConvTranspose2d(16, 33, 3, stride=2).requires_grad_(), mem_format_input)

            # non-square kernels and unequal stride and with padding
            helper(nn.ConvTranspose2d(16, 33, (3, 5), stride=(2, 1), padding=(4, 2)).requires_grad_(), mem_format_input)

    def test_conv_transpose_2d_specified_output(self):
        input_cpu = torch.randn(1, 16, 12, 12)
        input_mps = input_cpu.detach().clone().to("mps")

        downsample_cpu = nn.Conv2d(16, 16, 3, stride=2, padding=1)
        downsample_mps = nn.Conv2d(16, 16, 3, stride=2, padding=1, device="mps")
        downsample_mps.weight.data = downsample_cpu.weight.data.detach().clone().to("mps").requires_grad_()
        downsample_mps.bias.data = downsample_cpu.bias.data.detach().clone().to("mps").requires_grad_()

        upsample_cpu = nn.ConvTranspose2d(16, 16, 3, stride=2, padding=1)
        upsample_mps = nn.ConvTranspose2d(16, 16, 3, stride=2, padding=1, device="mps")
        upsample_mps.weight.data = upsample_cpu.weight.data.detach().clone().to("mps").requires_grad_()
        upsample_mps.bias.data = upsample_cpu.bias.data.detach().clone().to("mps").requires_grad_()

        h_cpu = downsample_cpu(input_cpu)
        h_mps = downsample_mps(input_mps)
        self.assertEqual(h_cpu, h_mps)

        size_cpu = h_cpu.size()
        size_mps = h_mps.size()
        self.assertEqual(size_cpu, size_mps)

        output_cpu = upsample_cpu(h_cpu, output_size=input_cpu.size())
        output_mps = upsample_mps(h_mps, output_size=input_mps.size())
        self.assertEqual(output_cpu, output_mps)
        self.assertEqual(output_cpu.size(), output_mps.size())

    def test_conv2d_single_stride(self):
        y_cpu = torch.randn(2, 2, 3, 6)
        y_gpu = y_cpu.to(device='mps')
        for stride in range(1, 4):
            conv_cpu = torch.nn.Conv2d(in_channels=2, out_channels=2, kernel_size=3, stride=stride)
            conv_gpu = copy.deepcopy(conv_cpu).to(device='mps')
            x_cpu = conv_cpu(y_cpu)
            x_gpu = conv_gpu(y_gpu)
            self.assertEqual(x_cpu, x_gpu.cpu(), rtol=1e-03, atol=1e-05)

    def test_grid_sample(self):
        def test(N, C, H, W, mode, padding_mode, align_corners, input_requires_grad):
            def test_shape(N, C, IH, IW, H, W, mode, padding_mode, align_corners):
                for grid_dim_contig_order in [(0, 1, 2, 3), (0, 3, 1, 2), (3, 0, 1, 2), (0, 2, 1, 3)]:
                    # grid_dim_contig_order specifies the dimension order that can
                    # make grid to be contiguous.
                    # i.e., grid.permute(grid_dim_contig_order) is contiguous.
                    # e.g., with grid_dim_contig_order=[0, 3, 1, 2], grid should be
                    #       initialized with contiguous tensor of shape [N, 2, H, W]
                    #       and permuted to [N, H, W, 2] afterwards.
                    grid_shape = [N, H, W, 2]
                    grid_init_shape = [grid_shape[d] for d in grid_dim_contig_order]
                    grid_fwd_permute = [None, None, None, None]
                    for i, d in enumerate(grid_dim_contig_order):
                        grid_fwd_permute[d] = i

                    def get_grid(device='cpu', data=None):
                        if data is not None:
                            assert list(data.shape) == grid_shape
                            data = data.permute(grid_dim_contig_order).to(device)
                        else:
                            data = torch.randn(grid_init_shape, device=device)
                        grid = data.permute(grid_fwd_permute)
                        assert grid.permute(grid_dim_contig_order).is_contiguous()
                        return grid

                    input_cpu = torch.randn(C, N, IH, IW).transpose(0, 1).requires_grad_(input_requires_grad)
                    grid_cpu = get_grid().requires_grad_()
                    out_cpu = F.grid_sample(input_cpu, grid_cpu, mode=mode, padding_mode=padding_mode,
                                            align_corners=align_corners)
                    self.assertTrue(out_cpu.size() == torch.Size([N, C, H, W]))

                    gradients = torch.randn_like(out_cpu)
                    out_cpu.backward(gradients)


                    # Compare against unvectorized CPU fallback

                    # NOTE [ grid_sample CPU fallback ]
                    # grid_sample uses AVX for 2d images, but that requires 32-bit indexing for
                    # 32-bit floats. So we also have a fallback that is used only for float tensors
                    # requiring 64-bit indexing. That requires too much memory to run on CI, so we
                    # also export the fallback and test it here to ensure feature parity with
                    # the vectorized version.
                    input_fallback = input_cpu.float().detach_().requires_grad_()
                    grid_fallback = grid_cpu.float().detach_().requires_grad_()
                    out_fallback = torch._grid_sampler_2d_cpu_fallback(
                        input_fallback, grid_fallback,
                        F.GRID_SAMPLE_INTERPOLATION_MODES[mode],
                        F.GRID_SAMPLE_PADDING_MODES[padding_mode],
                        align_corners)
                    self.assertEqual(out_fallback, out_cpu.float(), atol=1e-5, rtol=5e-5)

                    out_fallback.backward(gradients.float())
                    if input_requires_grad:
                        self.assertEqual(input_fallback.grad, input_cpu.grad.float(), atol=1e-4, rtol=5e-5)
                    self.assertEqual(grid_fallback.grad, grid_cpu.grad.float(), atol=1e-4, rtol=5e-5)

                    input_mps = input_cpu.detach().transpose(0, 1).to("mps").transpose(0, 1).requires_grad_(input_requires_grad)
                    grid_mps = get_grid('mps', grid_cpu.detach()).requires_grad_()
                    out_mps = F.grid_sample(input_mps, grid_mps, mode=mode, padding_mode=padding_mode, align_corners=align_corners)
                    self.assertEqual(out_cpu, out_mps)
                    out_mps.backward(gradients.to("mps"))
                    if input_requires_grad:
                        self.assertEqual(input_cpu.grad, input_mps.grad)
                    self.assertEqual(grid_cpu.grad, grid_mps.grad, atol=5e-5, rtol=0)

                    # check that zero-dimensional input strides don't error out
                    base_input = torch.randn(N, C, 1, IW)
                    input_cpu = base_input.expand_as(input_mps).requires_grad_(input_requires_grad)
                    out_cpu = F.grid_sample(input_cpu, grid_cpu, mode=mode, padding_mode=padding_mode,
                                            align_corners=align_corners)

                    input_mps = base_input.to("mps").expand_as(input_mps).requires_grad_(input_requires_grad)
                    out_mps = F.grid_sample(input_mps, grid_mps, mode=mode, padding_mode=padding_mode, align_corners=align_corners)
                    self.assertEqual(out_cpu, out_mps)

            # test same size output
            test_shape(N, C, H, W, H, W, mode, padding_mode, align_corners)

            # test larger output
            N = random.randint(2, 8)
            C = random.randint(2, 8)
            IH = random.randint(2, 8)
            IW = random.randint(2, 8)
            H = random.randint(IH + 1, 12)
            W = random.randint(IW + 1, 12)
            test_shape(N, C, IH, IW, H, W, mode, padding_mode, align_corners)

            # test smaller output
            N = random.randint(2, 8)
            C = random.randint(2, 8)
            IH = random.randint(2, 8)
            IW = random.randint(2, 8)
            H = random.randint(2, IH)
            W = random.randint(2, IW)
            test_shape(N, C, IH, IW, H, W, mode, padding_mode, align_corners)

            # test 1x1 inpput
            N = random.randint(2, 8)
            C = random.randint(2, 8)
            IH = 1
            IW = 1
            H = random.randint(2, 5)
            W = random.randint(2, 5)
            test_shape(N, C, IH, IW, H, W, mode, padding_mode, align_corners)

            # testing empty grid
            N = random.randint(2, 8)
            C = random.randint(2, 8)
            IH = random.randint(2, 8)
            IW = random.randint(2, 8)
            W = random.randint(3, IW + 2)
            test_shape(N, C, IH, IW, 0, W, mode, padding_mode, align_corners)

            # testing empty channel
            N = random.randint(2, 8)
            IH = random.randint(2, 8)
            IW = random.randint(2, 8)
            H = random.randint(3, IH + 2)
            W = random.randint(3, IW + 2)
            test_shape(N, 0, IH, IW, H, W, mode, padding_mode, align_corners)

            # testing empty batch
            C = random.randint(2, 8)
            IH = random.randint(2, 8)
            IW = random.randint(2, 8)
            H = random.randint(3, IH + 2)
            W = random.randint(3, IW + 2)
            test_shape(0, C, IH, IW, H, W, mode, padding_mode, align_corners)

        for mode in ('bilinear', 'nearest'):
            for padding_mode in ('zeros', 'reflection'):
                for align_corners in (True, False):
                    # test known input
                    input = torch.arange(1., 11, device="mps").view(1, 1, 2, 5)
                    grid = torch.tensor(
                        [[[-0.9, -4.1], [0, 0.2000], [1, -1], [-0.333, 1e-6], [0.5, 1.0]],
                         [[-1.0, -0.5], [0, 0.3333], [1, -1], [-0.200, 1e-6], [1.5, 0.5]]], device="mps").view(1, 2, 5, 2)
                    if mode == 'bilinear':
                        if padding_mode == 'zeros':
                            if align_corners:
                                groundtruth = torch.tensor(
                                    [[0.0000, 6.0000000000, 5.0000, 4.8340, 9.0000],
                                     [2.2500, 6.3332500450, 5.0000, 5.1000, 0.0000]], device="mps").view(1, 1, 2, 5)
                            else:
                                groundtruth = torch.tensor(
                                    [[0.0000, 6.5000000000, 1.2500, 4.6675000191, 4.6250],
                                     [0.5000, 7.1665000916, 1.2500, 5.0000000000, 0.0000]], device="mps").view(1, 1, 2, 5)
                        elif padding_mode == 'border':
                            if align_corners:
                                groundtruth = torch.tensor(
                                    [[1.2000, 6.0000000000, 5.0000, 4.8340, 9.0000],
                                     [2.2500, 6.3332500450, 5.0000, 5.1000, 8.7500]], device="mps").view(1, 1, 2, 5)
                            else:
                                groundtruth = torch.tensor(
                                    [[1.0000, 6.5000000000, 5.0000, 4.6675000191, 9.2500],
                                     [1.0000, 7.1665000916, 5.0000, 5.0000000000, 10.0000]], device="mps").view(1, 1, 2, 5)
                        elif padding_mode == 'reflection':
                            if align_corners:
                                groundtruth = torch.tensor(
                                    [[3.4500, 6.0000000000, 5.0000, 4.8340, 9.0000],
                                     [2.2500, 6.3332500450, 5.0000, 5.1000, 7.7500]], device="mps").view(1, 1, 2, 5)
                            else:
                                groundtruth = torch.tensor(
                                    [[3.0000004768, 6.5000000000, 5.0000, 4.6675000191, 9.2500],
                                     [1.0000000000, 7.1665000916, 5.0000, 5.0000000000, 9.2500]], device="mps").view(1, 1, 2, 5)
                        else:
                            raise AssertionError(f"missing groundtruth test for padding mode '{padding_mode}'")
                    elif mode == 'nearest':
                        if padding_mode == 'zeros':
                            if align_corners:
                                groundtruth = torch.tensor(
                                    [[0., 8., 5., 7., 9.],
                                     [1., 8., 5., 8., 0.]], device="mps").view(1, 1, 2, 5)
                            else:
                                groundtruth = torch.tensor(
                                    [[0., 8., 5., 7., 0.],
                                     [1., 8., 5., 8., 0.]], device="mps").view(1, 1, 2, 5)
                        elif padding_mode == 'border':
                            if align_corners:
                                groundtruth = torch.tensor(
                                    [[1., 8., 5., 7., 9.],
                                     [1., 8., 5., 8., 10.]], device="mps").view(1, 1, 2, 5)
                            else:
                                groundtruth = torch.tensor(
                                    [[1., 8., 5., 7., 9.],
                                     [1., 8., 5., 8., 10.]], device="mps").view(1, 1, 2, 5)
                        elif padding_mode == 'reflection':
                            if align_corners:
                                groundtruth = torch.tensor(
                                    [[1., 8., 5., 7., 9.],
                                     [1., 8., 5., 8., 9.]], device="mps").view(1, 1, 2, 5)
                            else:
                                groundtruth = torch.tensor(
                                    [[1., 8., 5., 7., 9.],
                                     [1., 8., 5., 8., 9.]], device="mps").view(1, 1, 2, 5)
                        else:
                            raise AssertionError(f"missing groundtruth test for padding mode '{padding_mode}'")
                    elif mode == 'bicubic':
                        if padding_mode == 'zeros':
                            if align_corners:
                                groundtruth = torch.tensor(
                                    [[-0.10424726, 7.1400003, 5.0000, 5.7842274, 9.0000],
                                     [2.4492188, 7.4814040, 5.0000, 6.0277520, 0.0000]], device="mps").view(1, 1, 2, 5)
                            else:
                                groundtruth = torch.tensor(
                                    [[0.00000, 7.6287503, 1.0625, 5.5977230, 5.3270264],
                                     [0.40625, 8.0288770, 1.0625, 5.9375067, -0.3515625]], device="mps").view(1, 1, 2, 5)
                        elif padding_mode == 'border':
                            if align_corners:
                                groundtruth = torch.tensor(
                                    [[1.1520010, 6.0599990, 5.0000, 4.870930, 9.0000000],
                                     [2.1328125, 6.4258375, 5.0000, 5.076003, 8.8671875]], device="mps").view(1, 1, 2, 5)
                            else:
                                groundtruth = torch.tensor(
                                    [[0.894531, 6.6050020, 4.625, 4.7138715, 9.800781],
                                     [0.906250, 7.2822485, 4.625, 5.0000052, 10.00000]], device="mps").view(1, 1, 2, 5)
                        elif padding_mode == 'reflection':
                            if align_corners:
                                groundtruth = torch.tensor(
                                    [[3.1822524, 6.239998, 5.0000, 4.8709273, 9.00000],
                                     [1.7812500, 6.703594, 5.0000, 5.0760007, 8.21875]], device="mps").view(1, 1, 2, 5)
                            else:
                                groundtruth = torch.tensor(
                                    [[2.7993753, 6.6050020, 4.25, 4.7138715, 10.269531],
                                     [0.8125000, 7.2822485, 4.25, 5.0000052, 9.332031]], device="mps").view(1, 1, 2, 5)
                        else:
                            raise AssertionError(f"missing groundtruth test for padding mode '{padding_mode}'")

                    else:
                        raise AssertionError(f"missing groundtruth test for interpolation mode '{mode}'")
                    output = F.grid_sample(input, grid, mode=mode, padding_mode=padding_mode,
                                           align_corners=align_corners)
                    self.assertEqual(output, groundtruth, atol=1e-5, rtol=0,
                                     msg=f"groundtruth comparison failed for mode={mode}, "
                                     f"padding_mode={padding_mode}")

class TestAdvancedIndexing(TestCaseMPS):
    supported_dtypes = [torch.float32, torch.float16, torch.int64, torch.int32, torch.int16, torch.uint8]
    supported_np_dtypes = [np.float32, np.float16, np.int64, np.int32, np.int16, np.uint8]

    def test_nonzero_no_warning(self):
        device = "mps"
        t = torch.randn((2, 2), device=device)
        with warnings.catch_warnings(record=True) as w:
            warnings.simplefilter("always")
            torch.nonzero(t)
            t.nonzero()
            self.assertEqual(len(w), 0)

    def test_nonzero(self):
        def helper(dtype):
            device = "mps"
            shapes = [
                torch.Size((12,)),
                torch.Size((12, 1)),
                torch.Size((1, 12)),
                torch.Size((6, 2)),
                torch.Size((3, 2, 2)),
                torch.Size((5, 5, 5)),
            ]

            def gen_nontrivial_input(shape, dtype, device):
                if dtype != torch.bfloat16:
                    return torch.randint(2, shape, device=device, dtype=dtype)
                else:
                    # windows does not work for bfloat16 randing
                    return torch.randint(2, shape, device=device, dtype=torch.float).to(dtype)

            for shape in shapes:
                tensor = gen_nontrivial_input(shape, dtype, device)
                dst1 = torch.nonzero(tensor, as_tuple=False)
                dst2 = tensor.nonzero(as_tuple=False)
                dst3 = torch.empty([], dtype=torch.long, device=device)
                dst3 = dst3.resize_(0)
                torch.nonzero(tensor, out=dst3)
                np_array = tensor.cpu().numpy() if dtype != torch.bfloat16 else tensor.float().cpu().numpy()
                np_result = torch.from_numpy(np.stack(np_array.nonzero())).t()
                self.assertEqual(dst1.cpu(), np_result, atol=0, rtol=0)
                self.assertEqual(dst2.cpu(), np_result, atol=0, rtol=0)
                self.assertEqual(dst3.cpu(), np_result, atol=0, rtol=0)
                tup1 = torch.nonzero(tensor, as_tuple=True)
                tup2 = tensor.nonzero(as_tuple=True)
                tup1 = torch.stack(tup1).t().cpu()
                tup2 = torch.stack(tup2).t().cpu()
                self.assertEqual(tup1, np_result, atol=0, rtol=0)
                self.assertEqual(tup2, np_result, atol=0, rtol=0)
        [helper(dtype) for dtype in self.supported_dtypes]

    def test_nonzero_astuple_out(self):
        device = "mps"
        t = torch.randn((3, 3, 3), device=device)
        out = torch.empty([], dtype=torch.long, device=device)
        out = out.resize_(0)

        with self.assertRaises(RuntimeError):
            torch.nonzero(t, as_tuple=True, out=out)

        self.assertEqual(torch.nonzero(t, as_tuple=False, out=out), torch.nonzero(t, out=out))

        # Verifies that JIT script cannot handle the as_tuple kwarg
        # See Issue https://github.com/pytorch/pytorch/issues/45499.
        def _foo(t):
            tuple_result = torch.nonzero(t, as_tuple=True)
            nontuple_result = torch.nonzero(t, as_tuple=False)
            out = torch.empty_like(nontuple_result)
            torch.nonzero(t, as_tuple=False, out=out)
            return tuple_result, nontuple_result, out

        with self.assertRaises(RuntimeError):
            scripted_foo = torch.jit.script(_foo)

        # Verifies that JIT tracing works fine
        traced_foo = torch.jit.trace(_foo, t)
        traced_tuple, traced_nontuple, traced_out = traced_foo(t)
        expected_tuple = torch.nonzero(t, as_tuple=True)
        expected_nontuple = torch.nonzero(t)

        self.assertEqual(traced_tuple, expected_tuple)
        self.assertEqual(traced_nontuple, expected_nontuple)
        self.assertEqual(traced_out, expected_nontuple)

    def test_nonzero_discontiguous(self):
        device = "mps"
        shape = (4, 4)
        tensor = torch.randint(2, shape, device=device)
        tensor_nc = torch.empty(shape[0], shape[1] * 2, device=device)[:, ::2].copy_(tensor)
        dst1 = tensor.nonzero(as_tuple=False)
        dst2 = tensor_nc.nonzero(as_tuple=False)
        self.assertEqual(dst1, dst2, atol=0, rtol=0)
        dst3 = torch.empty_like(dst1)
        data_ptr = dst3.data_ptr()
        # expect dst3 storage to be reused
        torch.nonzero(tensor, out=dst3)
        self.assertEqual(data_ptr, dst3.data_ptr())
        self.assertEqual(dst1, dst3, atol=0, rtol=0)
        # discontiguous out
        dst4 = torch.empty(dst1.size(0), dst1.size(1) * 2, dtype=torch.long, device=device)[:, ::2]
        data_ptr = dst4.data_ptr()
        strides = dst4.stride()
        torch.nonzero(tensor, out=dst4)
        self.assertEqual(data_ptr, dst4.data_ptr())
        self.assertEqual(dst1, dst4, atol=0, rtol=0)
        self.assertEqual(strides, dst4.stride())

    def test_nonzero_non_diff(self):
        device = "mps"
        x = torch.randn(10, requires_grad=True)
        nz = x.nonzero()
        self.assertFalse(nz.requires_grad)

    def test_nonzero_multi_threading(self):
        # Test that MPS does not crash if nonzero called concurrently
        # See https://github.com/pytorch/pytorch/issues/100285
        x = torch.rand(3, 3, device="mps")
        t1 = threading.Thread(target=torch.nonzero, args=(x,))
        t2 = threading.Thread(target=torch.nonzero, args=(x,))
        t1.start()
        t2.start()

    def test_masked_select(self):
        x = torch.randn(3, 4)
        x_mps = x.to("mps")
        mask = x.ge(0.5)
        mask_mps = x_mps.ge(0.5)

        res = torch.masked_select(x, mask)
        res_mps = torch.masked_select(x_mps, mask_mps)

        self.assertEqual(res, res_mps)

    # examples from https://www.tutorialspoint.com/numpy/numpy_advanced_indexing.htm
    def test_indexing_get(self):
        def helper(dtype):
            x_cpu = torch.tensor([[1, 2], [3, 4], [5, 6]], dtype=dtype)
            x_mps = x_cpu.detach().clone().to("mps")

            y_cpu = x_cpu[[0, 1, 2], [0, 1, 0]]
            y_mps = x_mps[[0, 1, 2], [0, 1, 0]]
            self.assertEqual(y_cpu, y_mps, str(dtype))
        [helper(dtype) for dtype in self.supported_dtypes]

    def test_indexing_select_corners(self):
        def helper(dtype):
            x_cpu = torch.tensor([[0, 1, 2], [3, 4, 5], [6, 7, 8], [9, 10, 11]], dtype=dtype)
            x_mps = x_cpu.detach().clone().to("mps")

            rows_cpu = torch.tensor([[0, 0], [3, 3]])
            rows_mps = rows_cpu.detach().clone().to("mps")

            cols_cpu = torch.tensor([[0, 2], [0, 2]])
            cols_mps = cols_cpu.detach().clone().to("mps")

            res_cpu = x_cpu[rows_cpu, cols_cpu]
            res_mps = x_mps[rows_mps, cols_mps]

            self.assertEqual(res_cpu, res_mps, str(dtype))
        [helper(dtype) for dtype in self.supported_dtypes]

    # FIXME: uint8 fails for this testcase, needs further debugging
    def test_slicing_using_advanced_index_for_column(self):
        def helper(dtype):
            x_cpu = torch.tensor([[0, 1, 2], [3, 4, 5], [6, 7, 8], [9, 10, 11]], dtype=dtype)
            x_mps = x_cpu.detach().clone().to("mps")

            z_cpu = x_cpu[1:4, 1:3]
            z_mps = x_mps[1:4, 1:3]
            self.assertEqual(z_cpu, z_mps, str(dtype))

            # using advanced index for column
            y_cpu = x_cpu[1:4, [1, 2]]
            y_mps = x_mps[1:4, [1, 2]]
            self.assertEqual(y_cpu, y_mps, str(dtype))
        # FIXME: use supported_dtypes once uint8 is fixed
        [helper(dtype) for dtype in [torch.float32, torch.float16, torch.int64, torch.int32, torch.int16]]

    def test_boolean_array_indexing(self):
        def helper(dtype):
            x_cpu = torch.tensor([[0, 1, 2], [3, 4, 5], [6, 7, 8], [9, 10, 11]], dtype=dtype)
            x_mps = x_cpu.detach().clone().to("mps")

            res_cpu = x_cpu[x_cpu > 5]
            res_mps = x_mps[x_mps > 5]

            self.assertEqual(res_cpu, res_mps, str(dtype))
        for dtype in self.supported_dtypes:
            # MPS support binary op with uint8 natively starting from macOS 13.0
            if product_version < 13.0 and dtype == torch.uint8:
                continue
            helper(dtype)

    def test_advanced_indexing_3D_get(self):
        def helper(x_cpu):
            x_mps = x_cpu.detach().clone().to("mps")
            self.assertEqual(x_cpu[[1, 2], 3, :], x_mps[[1, 2], 3, :])
            self.assertEqual(x_cpu[[0, 2], :, :], x_mps[[0, 2], :, :])
            self.assertEqual(x_cpu[:, [1, 0], [1]], x_mps[:, [1, 0], [1]])

        x_cpu = torch.tensor([[[0.1, 0.2, 0.3, 0.4],
                               [0.5, 0.6, 0.7, 0.8],
                               [0.9, 1.0, 1.1, 1.2],
                               [1.3, 1.4, 1.5, 1.6]],

                              [[2.0, 2.1, 2.2, 2.3],
                               [2.4, 2.5, 2.6, 2.7],
                               [2.8, 2.9, 3.0, 3.1],
                               [3.2, 3.3, 3.4, 3.5]],

                              [[4.0, 4.1, 4.2, 4.3],
                               [4.4, 4.5, 4.6, 4.7],
                               [4.8, 4.9, 5.0, 5.1],
                               [5.1, 5.2, 5.3, 5.4]]], device="cpu", dtype=torch.float32)
        helper(x_cpu)
        for idx in range(len(self.supported_np_dtypes)):
            # torch.randn / torch.rand don't work with all dtypes
            # Generate input data for all dtypes on Numpy them move to torch
            input_t = np.random.random_sample(size=[3, 4, 4]).astype(self.supported_np_dtypes[idx])
            inputCPU = torch.tensor(input_t, device='cpu', dtype=self.supported_dtypes[idx])

            helper(inputCPU)

    def test_advanced_indexing_3D_put(self):
        def helper(x_cpu):
            dtype = x_cpu.dtype
            x_mps = x_cpu.detach().clone().to("mps")

            out_tensor_cpu = torch.tensor([88, 99], dtype=dtype, device="cpu")
            out_tensor_cpu_view = out_tensor_cpu[1:]

            out_tensor_mps = torch.tensor([88, 99], dtype=dtype, device="mps")
            out_tensor_mps_view = out_tensor_mps[1:]

            x_cpu[[1, 2], 3, :] = out_tensor_cpu_view
            x_mps[[1, 2], 3, :] = out_tensor_mps_view
            self.assertEqual(x_cpu, x_mps)

            x_cpu[[0, 2], :, :] = out_tensor_cpu_view
            x_mps[[0, 2], :, :] = out_tensor_mps_view
            self.assertEqual(x_cpu, x_mps)

            x_cpu[:, [1, 0], [1]] = out_tensor_cpu_view
            x_mps[:, [1, 0], [1]] = out_tensor_mps_view
            self.assertEqual(x_cpu, x_mps)

        x_cpu = torch.tensor([[[0.1, 0.2, 0.3, 0.4],
                               [0.5, 0.6, 0.7, 0.8],
                               [0.9, 1.0, 1.1, 1.2],
                               [1.3, 1.4, 1.5, 1.6]],

                              [[2.0, 2.1, 2.2, 2.3],
                               [2.4, 2.5, 2.6, 2.7],
                               [2.8, 2.9, 3.0, 3.1],
                               [3.2, 3.3, 3.4, 3.5]],

                              [[4.0, 4.1, 4.2, 4.3],
                               [4.4, 4.5, 4.6, 4.7],
                               [4.8, 4.9, 5.0, 5.1],
                               [5.1, 5.2, 5.3, 5.4]]], device="cpu", dtype=torch.float32)
        helper(x_cpu)
        for idx in range(len(self.supported_np_dtypes)):
            # torch.randn / torch.rand don't work with all dtypes
            # Generate input data for all dtypes on Numpy them move to torch
            input_t = np.random.random_sample(size=[3, 4, 4]).astype(self.supported_np_dtypes[idx])
            inputCPU = torch.tensor(input_t, device='cpu', dtype=self.supported_dtypes[idx])

            helper(inputCPU)

    def test_index_put_with_view_indices(self):
        def helper(dtype):
            target_cpu = torch.zeros([5, 3], device="cpu", dtype=dtype)
            target_mps = torch.zeros([5, 3], device="mps", dtype=dtype)

            indices_cpu = torch.tensor([[0, 1], [0, 1]], dtype=torch.int64, device="cpu")
            indices_mps = torch.tensor([[0, 1], [0, 1]], dtype=torch.int64, device="mps")

            value_cpu = torch.ones(indices_cpu.shape[0], device="cpu", dtype=dtype)
            value_mps = torch.ones(indices_mps.shape[0], device="mps", dtype=dtype)

            target_cpu.index_put_(tuple(indices_cpu.t()), value_cpu, accumulate=True)
            target_mps.index_put_(tuple(indices_mps.t()), value_mps, accumulate=True)

            self.assertEqual(target_cpu, target_mps)

        [helper(dtype) for dtype in [torch.int32, torch.float]]

    # tests from 'test_indexing.py'
    def test_advancedindex_big(self, device="mps"):
        reference = torch.arange(0, 123344, dtype=torch.int, device=device)

        self.assertEqual(reference[[0, 123, 44488, 68807, 123343], ],
                         torch.tensor([0, 123, 44488, 68807, 123343], dtype=torch.int))

    def test_set_item_to_scalar_tensor(self, device="mps"):
        m = random.randint(1, 10)
        n = random.randint(1, 10)
        z = torch.randn([m, n], device=device)
        a = 1.0
        w = torch.tensor(a, requires_grad=True, device=device)
        z[:, 0] = w
        z.sum().backward()
        self.assertEqual(w.grad, m * a)

    def test_single_int(self, device="mps"):
        v = torch.randn(5, 7, 3, device=device)
        self.assertEqual(v[4].shape, (7, 3))

    def test_multiple_int(self, device="mps"):
        v = torch.randn(5, 7, 3, device=device)
        self.assertEqual(v[4].shape, (7, 3))
        self.assertEqual(v[4, :, 1].shape, (7,))

    def test_none(self, device="mps"):
        v = torch.randn(5, 7, 3, device=device)
        self.assertEqual(v[None].shape, (1, 5, 7, 3))
        self.assertEqual(v[:, None].shape, (5, 1, 7, 3))
        self.assertEqual(v[:, None, None].shape, (5, 1, 1, 7, 3))
        self.assertEqual(v[..., None].shape, (5, 7, 3, 1))

    def test_step(self, device="mps"):
        v = torch.arange(10, device=device)
        self.assertEqual(v[::1], v)
        self.assertEqual(v[::2].tolist(), [0, 2, 4, 6, 8])
        self.assertEqual(v[::3].tolist(), [0, 3, 6, 9])
        self.assertEqual(v[::11].tolist(), [0])
        self.assertEqual(v[1:6:2].tolist(), [1, 3, 5])

    def test_step_assignment(self, device="mps"):
        v = torch.zeros(4, 4, device=device)
        v[0, 1::2] = torch.tensor([3., 4.], device=device)
        self.assertEqual(v[0].tolist(), [0, 3, 0, 4])
        self.assertEqual(v[1:].sum(), 0)

    def test_bool_indices(self, device="mps"):
        v = torch.randn(5, 7, 3, device=device)
        boolIndices = torch.tensor([True, False, True, True, False], dtype=torch.bool, device=device)
        self.assertEqual(v[boolIndices].shape, (3, 7, 3))
        self.assertEqual(v[boolIndices], torch.stack([v[0], v[2], v[3]]))

        v = torch.tensor([True, False, True], dtype=torch.bool, device=device)
        boolIndices = torch.tensor([True, False, False], dtype=torch.bool, device=device)
        uint8Indices = torch.tensor([1, 0, 0], dtype=torch.uint8, device=device)
        with warnings.catch_warnings(record=True) as w:
            self.assertEqual(v[boolIndices].shape, v[uint8Indices].shape)
            self.assertEqual(v[boolIndices], v[uint8Indices])
            self.assertEqual(v[boolIndices], torch.tensor([True], dtype=torch.bool, device=device))
            self.assertEqual(len(w), 2)

    @unittest.skipIf(product_version < 13.0, "Skipped on macOS 12")
    def test_bool_indices_accumulate(self, device="mps"):
        mask = torch.zeros(size=(10, ), dtype=torch.uint8, device=device)
        mask = mask > 0
        y = torch.ones(size=(10, 10), device=device)
        y.index_put_((mask, ), y[mask], accumulate=True)
        self.assertEqual(y, torch.ones(size=(10, 10), device=device))

    def test_multiple_bool_indices(self, device="mps"):
        v = torch.randn(5, 7, 3, device=device)
        # note: these broadcast together and are transposed to the first dim
        mask1 = torch.tensor([1, 0, 1, 1, 0], dtype=torch.bool, device=device)
        mask2 = torch.tensor([1, 1, 1], dtype=torch.bool, device=device)
        self.assertEqual(v[mask1, :, mask2].shape, (3, 7))

    def test_byte_mask(self, device="mps"):
        v = torch.randn(5, 7, 3, device=device)
        mask = torch.ByteTensor([1, 0, 1, 1, 0]).to(device)
        with warnings.catch_warnings(record=True) as w:
            self.assertEqual(v[mask].shape, (3, 7, 3))
            self.assertEqual(v[mask], torch.stack([v[0], v[2], v[3]]))
            self.assertEqual(len(w), 2)

        v = torch.tensor([1.], device=device)
        self.assertEqual(v[v == 0], torch.tensor([], device=device))

    def test_byte_mask_accumulate(self, device="mps"):
        mask = torch.zeros(size=(10, ), dtype=torch.uint8, device=device)
        y = torch.ones(size=(10, 10), device=device)
        with warnings.catch_warnings(record=True) as w:
            warnings.simplefilter("always")
            y.index_put_((mask, ), y[mask], accumulate=True)
            self.assertEqual(y, torch.ones(size=(10, 10), device=device))
            self.assertEqual(len(w), 2)

    def test_index_put_accumulate_expanded_values(self, device="mps"):
        t = torch.zeros((5, 2))
        t_dev = t.to(device)
        indices = [
            torch.tensor([0, 1, 2, 3]),
            torch.tensor([1, ]),
        ]
        indices_dev = [i.to(device) for i in indices]
        values0d = torch.tensor(1.0)
        values1d = torch.tensor([1.0, ])

        out_mps = t_dev.index_put_(indices_dev, values0d.to(device), accumulate=True)
        out_cpu = t.index_put_(indices, values0d, accumulate=True)
        self.assertEqual(out_mps.cpu(), out_cpu)

        out_mps = t_dev.index_put_(indices_dev, values1d.to(device), accumulate=True)
        out_cpu = t.index_put_(indices, values1d, accumulate=True)
        self.assertEqual(out_mps.cpu(), out_cpu)

        t = torch.zeros(4, 3, 2)
        t_dev = t.to(device)

        indices = [
            torch.tensor([0, ]),
            torch.arange(3)[:, None],
            torch.arange(2)[None, :],
        ]
        indices_dev = [i.to(device) for i in indices]
        values1d = torch.tensor([-1.0, -2.0])
        values2d = torch.tensor([[-1.0, -2.0], ])

        out_mps = t_dev.index_put_(indices_dev, values1d.to(device), accumulate=True)
        out_cpu = t.index_put_(indices, values1d, accumulate=True)
        self.assertEqual(out_mps.cpu(), out_cpu)

        out_mps = t_dev.index_put_(indices_dev, values2d.to(device), accumulate=True)
        out_cpu = t.index_put_(indices, values2d, accumulate=True)
        self.assertEqual(out_mps.cpu(), out_cpu)

    def test_index_put_accumulate_non_contiguous(self, device="mps"):
        t = torch.zeros((5, 2, 2))
        t_dev = t.to(device)
        t1 = t_dev[:, 0, :]
        t2 = t[:, 0, :]
        self.assertTrue(not t1.is_contiguous())
        self.assertTrue(not t2.is_contiguous())

        indices = [torch.tensor([0, 1]), ]
        indices_dev = [i.to(device) for i in indices]
        value = torch.randn(2, 2)
        out_mps = t1.index_put_(indices_dev, value.to(device), accumulate=True)
        out_cpu = t2.index_put_(indices, value, accumulate=True)
        self.assertTrue(not t1.is_contiguous())
        self.assertTrue(not t2.is_contiguous())

        self.assertEqual(out_mps.cpu(), out_cpu)

    def test_index_put_accumulate_with_optional_tensors(self, device="mps"):
        # TODO: replace with a better solution.
        # Currently, here using torchscript to put None into indices.
        # on C++ it gives indices as a list of 2 optional tensors: first is null and
        # the second is a valid tensor.
        @torch.jit.script
        def func(x, i, v):
            idx = [None, i]
            x.index_put_(idx, v, accumulate=True)
            return x

        n = 4
        t = torch.arange(n * 2, dtype=torch.float32).reshape(n, 2)
        t_dev = t.to(device)
        indices = torch.tensor([1, 0])
        indices_dev = indices.to(device)
        value0d = torch.tensor(10.0)
        value1d = torch.tensor([1.0, 2.0])

        out_mps = func(t_dev, indices_dev, value0d.to("mps"))
        out_cpu = func(t, indices, value0d)
        self.assertEqual(out_mps.cpu(), out_cpu)

        out_mps = func(t_dev, indices_dev, value1d.to("mps"))
        out_cpu = func(t, indices, value1d)
        self.assertEqual(out_mps.cpu(), out_cpu)

    def test_index_put_accumulate_duplicate_indices(self, device="mps"):
        for i in range(1, 128):
            # generate indices by random walk, this will create indices with
            # lots of duplicates interleaved with each other
            delta = torch.empty(i, dtype=torch.float32, device=device).uniform_(-1, 1)

            indices = delta.cumsum(0).long().to("mps")

            # abs for int64 is not supported on mps, fallback on 'cpu' to calculate it
            input = torch.randn(indices.cpu().abs().max().to("mps") + 1, device=device)
            values = torch.randn(indices.size(0), device=device)
            output = input.index_put((indices,), values, accumulate=True)

            input_list = input.tolist()
            indices_list = indices.tolist()
            values_list = values.tolist()
            for i, v in zip(indices_list, values_list):
                input_list[i] += v

            self.assertEqual(output, input_list)

    def test_index_put_deterministic(self, device="mps"):
        def helper(dtype, accumulate, deterministic, num_tests=128):
            acc_expected = torch.tensor([233, 187, 360], device=device, dtype=dtype)
            non_acc_expected = torch.tensor([38, 37, 39], device=device, dtype=dtype)
            t_idx = torch.tensor(
                [0, 0, 0, 0, 2, 2, 1, 0, 2, 1, 0, 1, 2, 1, 0, 2, 2, 2, 2, 2,
                 0, 0, 2, 1, 2, 1, 0, 0, 2, 0, 2, 1, 1, 2, 2, 0, 2, 1, 0, 2]
            )
            for _ in range(num_tests):
                try:
                    torch.use_deterministic_algorithms(deterministic)
                    t = torch.zeros(3, dtype=dtype, device=device)
                    t.index_put_((t_idx,), torch.arange(len(t_idx), device=device, dtype=dtype), accumulate=accumulate)
                    if accumulate:
                        self.assertEqual(t, acc_expected)
                    else:
                        self.assertEqual(t, non_acc_expected)
                finally:
                    torch.use_deterministic_algorithms(False)

        for accumulate, deterministic in product((False, True), (False, True)):
            dtype = torch.float if accumulate else torch.long
            if not accumulate and not deterministic:
                with self.assertRaisesRegex(AssertionError, "Tensor-likes are not equal!"):
                    helper(dtype, accumulate, deterministic)
            else:
                helper(dtype, accumulate, deterministic)

    def test_multiple_byte_mask(self, device="mps"):
        v = torch.randn(5, 7, 3, device=device)
        # note: these broadcast together and are transposed to the first dim
        mask1 = torch.ByteTensor([1, 0, 1, 1, 0]).to(device)
        mask2 = torch.ByteTensor([1, 1, 1]).to(device)
        with warnings.catch_warnings(record=True) as w:
            warnings.simplefilter("always")
            self.assertEqual(v[mask1, :, mask2].shape, (3, 7))
            self.assertEqual(len(w), 2)

    def test_byte_mask2d(self, device="mps"):
        v = torch.randn(5, 7, 3, device=device)
        c = torch.randn(5, 7, device=device)
        num_ones = (c > 0).sum()
        r = v[c > 0]
        self.assertEqual(r.shape, (num_ones, 3))

    def test_jit_indexing(self, device="mps"):
        def fn1(x):
            x[x < 50] = 1.0
            return x

        def fn2(x):
            x[0:50] = 1.0
            return x

        scripted_fn1 = torch.jit.script(fn1)
        scripted_fn2 = torch.jit.script(fn2)
        data = torch.arange(100, device=device, dtype=torch.float)
        out = scripted_fn1(data.detach().clone())
        ref = torch.tensor(np.concatenate((np.ones(50), np.arange(50, 100))), device=device, dtype=torch.float)
        self.assertEqual(out, ref)
        out = scripted_fn2(data.detach().clone())
        self.assertEqual(out, ref)

    def test_int_indices(self, device="mps"):
        v = torch.randn(5, 7, 3, device=device)
        self.assertEqual(v[[0, 4, 2]].shape, (3, 7, 3))
        self.assertEqual(v[:, [0, 4, 2]].shape, (5, 3, 3))
        self.assertEqual(v[:, [[0, 1], [4, 3]]].shape, (5, 2, 2, 3))

    def test_index_put_src_datatype(self):
        def helper(device, dtype):
            src = torch.ones(3, 2, 4, device=device, dtype=dtype)
            vals = torch.ones(3, 2, 4, device=device, dtype=dtype)
            indices = (torch.tensor([0, 2, 1]),)
            res = src.index_put_(indices, vals, accumulate=True)
            self.assertEqual(res.shape, src.shape)
        [helper(device="mps", dtype=dtype) for dtype in [torch.float, torch.int32]]

    @unittest.skipIf(product_version < 13.0, "Skipped on macOS 12")
    def test_index_src_datatype(self):
        def helper(device, dtype):
            orig_dtype = dtype
            if dtype is torch.bool:
                dtype = torch.uint8

            src = torch.ones(3, 2, 4, device=device, dtype=dtype)
            if orig_dtype is torch.bool:
                src = src == 1
            # test index
            res = src[[0, 2, 1], :, :]
            self.assertEqual(res.shape, src.shape)
            # test index_put, no accum
            src[[0, 2, 1], :, :] = res
            self.assertEqual(res.shape, src.shape)
        [helper(device="mps", dtype=dtype) for dtype in [torch.float, torch.float16, torch.long, torch.bool]]

    def test_int_indices2d(self, device="mps"):
        # From the NumPy indexing example
        x = torch.arange(0, 12, device=device).view(4, 3)
        rows = torch.tensor([[0, 0], [3, 3]], device=device)
        columns = torch.tensor([[0, 2], [0, 2]], device=device)
        self.assertEqual(x[rows, columns].tolist(), [[0, 2], [9, 11]])

    def test_int_indices_broadcast(self, device="mps"):
        # From the NumPy indexing example
        x = torch.arange(0, 12, device=device).view(4, 3)
        rows = torch.tensor([0, 3], device=device)
        columns = torch.tensor([0, 2], device=device)
        result = x[rows[:, None], columns]
        self.assertEqual(result.tolist(), [[0, 2], [9, 11]])

    def test_empty_index(self, device="mps"):
        x = torch.arange(0, 12, device=device).view(4, 3)
        idx = torch.tensor([], dtype=torch.long, device=device)
        self.assertEqual(x[idx].numel(), 0)

        # empty assignment should have no effect but not throw an exception
        y = x.clone()
        y[idx] = -1
        self.assertEqual(x, y)

        mask = torch.zeros(4, 3, device=device).bool()
        y[mask] = -1
        self.assertEqual(x, y)

    def test_empty_ndim_index(self, device="mps"):
        x = torch.randn(5, device=device)
        self.assertEqual(torch.empty(0, 2, device=device), x[torch.empty(0, 2, dtype=torch.int64, device=device)])

        x = torch.randn(2, 3, 4, 5, device=device)
        self.assertEqual(torch.empty(2, 0, 6, 4, 5, device=device),
                         x[:, torch.empty(0, 6, dtype=torch.int64, device=device)])

        x = torch.empty(10, 0, device=device)
        self.assertEqual(x[[1, 2]].shape, (2, 0))
        self.assertEqual(x[[], []].shape, (0,))
        with self.assertRaisesRegex(IndexError, 'for dimension with size 0'):
            x[:, [0, 1]]

    def test_empty_ndim_index_bool(self, device="mps"):
        x = torch.randn(5, device=device)
        self.assertRaises(IndexError, lambda: x[torch.empty(0, 2, dtype=torch.uint8, device=device)])

    def test_empty_slice(self, device="mps"):
        x = torch.randn(2, 3, 4, 5, device=device)
        y = x[:, :, :, 1]
        z = y[:, 1:1, :]
        self.assertEqual((2, 0, 4), z.shape)
        # this isn't technically necessary, but matches NumPy stride calculations.
        self.assertEqual((60, 20, 5), z.stride())
        self.assertTrue(z.is_contiguous())

    def test_index_getitem_copy_bools_slices(self, device="mps"):
        true = torch.tensor(1, dtype=torch.uint8, device=device)
        false = torch.tensor(0, dtype=torch.uint8, device=device)

        tensors = [torch.randn(2, 3, device=device), torch.tensor(3., device=device)]

        for a in tensors:
            self.assertNotEqual(a.data_ptr(), a[True].data_ptr())
            self.assertEqual(torch.empty(0, *a.shape), a[False])
            self.assertNotEqual(a.data_ptr(), a[true].data_ptr())
            self.assertEqual(torch.empty(0, *a.shape), a[false])
            self.assertEqual(a.data_ptr(), a[None].data_ptr())
            self.assertEqual(a.data_ptr(), a[...].data_ptr())

    def test_index_setitem_bools_slices(self, device="mps"):
        true = torch.tensor(1, dtype=torch.uint8, device=device)
        false = torch.tensor(0, dtype=torch.uint8, device=device)

        tensors = [torch.randn(2, 3, device=device), torch.tensor(3, device=device)]

        for a in tensors:
            # prefix with a 1,1, to ensure we are compatible with numpy which cuts off prefix 1s
            # (some of these ops already prefix a 1 to the size)
            neg_ones = torch.ones_like(a) * -1
            neg_ones_expanded = neg_ones.unsqueeze(0).unsqueeze(0)
            a[True] = neg_ones_expanded
            self.assertEqual(a, neg_ones)
            a[False] = 5
            self.assertEqual(a, neg_ones)
            a[true] = neg_ones_expanded * 2
            self.assertEqual(a, neg_ones * 2)
            a[false] = 5
            self.assertEqual(a, neg_ones * 2)
            a[None] = neg_ones_expanded * 3
            self.assertEqual(a, neg_ones * 3)
            a[...] = neg_ones_expanded * 4
            self.assertEqual(a, neg_ones * 4)
            if a.dim() == 0:
                with self.assertRaises(IndexError):
                    a[:] = neg_ones_expanded * 5

    def test_index_scalar_with_bool_mask(self, device="mps"):
        a = torch.tensor(1, device=device)
        uintMask = torch.tensor(True, dtype=torch.uint8, device=device)
        boolMask = torch.tensor(True, dtype=torch.bool, device=device)
        self.assertEqual(a[uintMask], a[boolMask])
        self.assertEqual(a[uintMask].dtype, a[boolMask].dtype)

        a = torch.tensor(True, dtype=torch.bool, device=device)
        self.assertEqual(a[uintMask], a[boolMask])
        self.assertEqual(a[uintMask].dtype, a[boolMask].dtype)

    def test_setitem_expansion_error(self, device="mps"):
        true = torch.tensor(True, device=device)
        a = torch.randn(2, 3, device=device)
        # check prefix with  non-1s doesn't work
        a_expanded = a.expand(torch.Size([5, 1]) + a.size())
        # NumPy: ValueError
        with self.assertRaises(RuntimeError):
            a[True] = a_expanded
        with self.assertRaises(RuntimeError):
            a[true] = a_expanded

    def test_getitem_scalars(self, device="mps"):
        zero = torch.tensor(0, dtype=torch.int64, device=device)
        one = torch.tensor(1, dtype=torch.int64, device=device)

        # non-scalar indexed with scalars
        a = torch.randn(2, 3, device=device)
        self.assertEqual(a[0], a[zero])
        self.assertEqual(a[0][1], a[zero][one])
        self.assertEqual(a[0, 1], a[zero, one])
        self.assertEqual(a[0, one], a[zero, 1])

        # indexing by a scalar should slice (not copy)
        self.assertEqual(a[0, 1].data_ptr(), a[zero, one].data_ptr())
        self.assertEqual(a[1].data_ptr(), a[one.int()].data_ptr())
        self.assertEqual(a[1].data_ptr(), a[one.short()].data_ptr())

        # scalar indexed with scalar
        r = torch.randn((), device=device)
        with self.assertRaises(IndexError):
            r[:]
        with self.assertRaises(IndexError):
            r[zero]
        self.assertEqual(r, r[...])

    def test_setitem_scalars(self, device="mps"):
        zero = torch.tensor(0, dtype=torch.int64)

        # non-scalar indexed with scalars
        a = torch.randn(2, 3, device=device)
        a_set_with_number = a.clone()
        a_set_with_scalar = a.clone()
        b = torch.randn(3, device=device)

        a_set_with_number[0] = b
        a_set_with_scalar[zero] = b
        self.assertEqual(a_set_with_number, a_set_with_scalar)
        a[1, zero] = 7.7
        self.assertEqual(7.7, a[1, 0])

        # scalar indexed with scalars
        r = torch.randn((), device=device)
        with self.assertRaises(IndexError):
            r[:] = 8.8
        with self.assertRaises(IndexError):
            r[zero] = 8.8
        r[...] = 9.9
        self.assertEqual(9.9, r)

    def test_basic_advanced_combined(self, device="mps"):
        # From the NumPy indexing example
        x = torch.arange(0, 12, device=device).view(4, 3)
        self.assertEqual(x[1:2, 1:3], x[1:2, [1, 2]])
        self.assertEqual(x[1:2, 1:3].tolist(), [[4, 5]])

        # Check that it is a copy
        unmodified = x.clone()
        x[1:2, [1, 2]].zero_()
        self.assertEqual(x, unmodified)

        # But assignment should modify the original
        unmodified = x.clone()
        x[1:2, [1, 2]] = 0
        self.assertNotEqual(x, unmodified)

    def test_int_assignment(self, device="mps"):
        x = torch.arange(0, 4, device=device).view(2, 2)
        x[1] = 5
        self.assertEqual(x.tolist(), [[0, 1], [5, 5]])

        x = torch.arange(0, 4, device=device).view(2, 2)
        x[1] = torch.arange(5, 7, device=device)
        self.assertEqual(x.tolist(), [[0, 1], [5, 6]])

    def test_byte_tensor_assignment(self, device="mps"):
        x = torch.arange(0., 16, device=device).view(4, 4)
        b = torch.ByteTensor([True, False, True, False]).to(device)
        value = torch.tensor([3., 4., 5., 6.], device=device)

        with warnings.catch_warnings(record=True) as w:
            x[b] = value
            self.assertEqual(len(w), 1)

        self.assertEqual(x[0], value)
        self.assertEqual(x[1], torch.arange(4., 8, device=device))
        self.assertEqual(x[2], value)
        self.assertEqual(x[3], torch.arange(12., 16, device=device))

    def test_variable_slicing(self, device="mps"):
        x = torch.arange(0, 16, device=device).view(4, 4)
        indices = torch.IntTensor([0, 1]).to(device)
        i, j = indices
        self.assertEqual(x[i:j], x[0:1])

    def test_ellipsis_tensor(self, device="mps"):
        x = torch.arange(0, 9, device=device).view(3, 3)
        idx = torch.tensor([0, 2], device=device)
        self.assertEqual(x[..., idx].tolist(), [[0, 2],
                                                [3, 5],
                                                [6, 8]])
        self.assertEqual(x[idx, ...].tolist(), [[0, 1, 2],
                                                [6, 7, 8]])

    def test_invalid_index(self, device="mps"):
        x = torch.arange(0, 16, device=device).view(4, 4)
        self.assertRaisesRegex(TypeError, 'slice indices', lambda: x["0":"1"])

    def test_out_of_bound_index(self, device="mps"):
        x = torch.arange(0, 100, device=device).view(2, 5, 10)
        self.assertRaisesRegex(IndexError, 'index 5 is out of bounds for dimension 1 with size 5', lambda: x[0, 5])
        self.assertRaisesRegex(IndexError, 'index 4 is out of bounds for dimension 0 with size 2', lambda: x[4, 5])
        self.assertRaisesRegex(IndexError, 'index 15 is out of bounds for dimension 2 with size 10',
                               lambda: x[0, 1, 15])
        self.assertRaisesRegex(IndexError, 'index 12 is out of bounds for dimension 2 with size 10',
                               lambda: x[:, :, 12])

    def test_zero_dim_index(self, device="mps"):
        x = torch.tensor(10, device=device)
        self.assertEqual(x, x.item())

        def runner():
            print(x[0])
            return x[0]

        self.assertRaisesRegex(IndexError, 'invalid index', runner)

    def test_cpu_indices(self, device="mps"):
        idx = torch.tensor([0, 1])
        b = torch.zeros(2, device=device)
        x = torch.ones(10, device=device)
        x[idx] = b  # index_put_
        ref = torch.ones(10, device=device)
        ref[:2] = 0
        self.assertEqual(x, ref, atol=0, rtol=0)
        out = x[idx]  # index
        self.assertEqual(out, torch.zeros(2, device=device), atol=0, rtol=0)

class TestRNNMPS(TestCaseMPS):
    def _lstm_helper(self, num_layers, dtype, device, bidirectional=False, bias=True, batch_first=False,
                     seq_len=3, batch_size=5, hidden_size=7, input_size=11, backward=False):
        rnn = nn.LSTM(
            input_size=input_size,
            hidden_size=hidden_size,
            num_layers=num_layers,
            bias=bias,
            bidirectional=bidirectional,
            batch_first=batch_first,
            device="cpu"
        )
        bidirectional_mul = 2 if bidirectional else 1

        if batch_first:
            input = torch.randn(batch_size, seq_len, input_size, device="cpu", dtype=dtype, requires_grad=backward)
            hx = torch.randn(num_layers * bidirectional_mul, batch_size, hidden_size, device="cpu", dtype=dtype,
                             requires_grad=backward)
            cx = torch.randn(num_layers * bidirectional_mul, batch_size, hidden_size, device="cpu", dtype=dtype,
                             requires_grad=backward)
        else:
            input = torch.randn(seq_len, batch_size, input_size, device="cpu", dtype=dtype, requires_grad=backward)
            hx = torch.randn(num_layers * bidirectional_mul, batch_size, hidden_size, device="cpu", dtype=dtype,
                             requires_grad=backward)
            cx = torch.randn(num_layers * bidirectional_mul, batch_size, hidden_size, device="cpu", dtype=dtype,
                             requires_grad=backward)

        cpu_output, (cpu_hn, cpu_cn) = rnn(input, (hx, cx))

        rnn = rnn.to(device)
        input = input.to(device)
        hx = hx.to(device)
        cx = cx.to(device)
        output, (hn, cn) = rnn(input, (hx, cx))

        self.assertEqual(cpu_output, output)
        self.assertEqual(cpu_hn, hn)
        self.assertEqual(cpu_cn, cn)

        def get_backward_results(rnn, device, inp, hx, cx, output_grad_presented=True, states_grad_presented=True):
            rnn = rnn.to(device)
            inp, hx, cx = inp.to(device), hx.to(device), cx.to(device)

            output, (hx_out, cx_out) = rnn(inp, (hx, cx))
            assert output_grad_presented or states_grad_presented, "At least some outputs must be used"

            f = 0
            if output_grad_presented:
                f = f + 3 * output.sum()
            if states_grad_presented:
                f = f + (hx_out * cx_out).sum()

            param_names, params = zip(*rnn.named_parameters())
            param_grads = zip(param_names, torch.autograd.grad(f, params, retain_graph=True))

            input_grad, hx_grad, cx_grad = torch.autograd.grad(f, [inp, hx, cx])
            return output, param_grads, input_grad, hx_grad, cx_grad

        if backward:
            grad_cases = [
                dict(output_grad_presented=True, states_grad_presented=True),
                dict(output_grad_presented=False, states_grad_presented=True),
                dict(output_grad_presented=True, states_grad_presented=False),
            ]

            for grad_case in grad_cases:
                cpu_output, cpu_weights_grad, cpu_input_grad, cpu_hx_grad, cpu_cx_grad =\
                    get_backward_results(rnn, "cpu", input, hx, cx, **grad_case)
                mps_output, mps_weights_grad, mps_input_grad, mps_hx_grad, mps_cx_grad =\
                    get_backward_results(rnn, device, input, hx, cx, **grad_case)

                self.assertEqual(cpu_hx_grad, mps_hx_grad)
                self.assertEqual(cpu_cx_grad, mps_cx_grad)
                self.assertEqual(cpu_output, mps_output)
                self.assertEqual(cpu_input_grad, mps_input_grad)
                for (cpu_name, cpu_weight_grad), (mps_name, mps_weight_grad) in zip(cpu_weights_grad, mps_weights_grad):
                    self.assertEqual(cpu_weight_grad, mps_weight_grad,
                                     f"mismatch in cpu:{cpu_name} vs mps:{mps_name}, layers: {num_layers}")

    LSTM_TEST_CASES = [
        dict(),  # default
        dict(batch_first=True),
        dict(bias=False),
        dict(bidirectional=True),
        dict(batch_first=True, bias=False),
        dict(bidirectional=True, bias=False),
        dict(bidirectional=True, batch_first=True),
        dict(bidirectional=True, batch_first=True, bias=False)
    ]

    def test_lstm_forward(self, device="mps", dtype=torch.float32):
        for num_layers in [1, 2, 5]:
            for test_options in self.LSTM_TEST_CASES:
                self._lstm_helper(num_layers=num_layers, dtype=dtype, device=device, **test_options)

    def test_lstm_backward(self, device="mps", dtype=torch.float32):
        for num_layers in [1, 2, 5]:
            for test_options in self.LSTM_TEST_CASES:
                self._lstm_helper(num_layers=num_layers, dtype=dtype, device=device, backward=True, **test_options)

    def test_RNN_cell_no_broadcasting(self):
        def test(cell_module, input, hx, input_size, hidden_size):
            cell = cell_module(input_size, hidden_size, device='mps')
            self.assertRaises(RuntimeError, lambda: cell(input, hx))

        def test_all(hidden_size, bad_hx, good_hx, input_size, input):
            test(nn.RNNCell, input, bad_hx, input_size, hidden_size)
            test(nn.GRUCell, input, bad_hx, input_size, hidden_size)
            test(nn.LSTMCell, input, (bad_hx, good_hx), input_size, hidden_size)
            test(nn.LSTMCell, input, (good_hx, bad_hx), input_size, hidden_size)

        hidden_size = 20
        input_size = 10
        input = torch.randn(3, input_size, device='mps')
        bad_hx = torch.randn(1, hidden_size, device='mps')
        good_hx = torch.randn(3, hidden_size, device='mps')

        # Test hidden/input batch size broadcasting
        test_all(hidden_size, bad_hx, good_hx, input_size, input)

        # Test hx's hidden_size vs module's hidden_size broadcasting
        bad_hx = torch.randn(3, 1)
        test_all(hidden_size, bad_hx, good_hx, input_size, input)

        # Test input's input_size vs module's input_size broadcasting
        bad_input = torch.randn(3, 1)
        test_all(hidden_size, good_hx, good_hx, input_size, bad_input)

    def test_LSTM_cell(self):
        # this is just a smoke test; these modules are implemented through
        # autograd so no Jacobian test is needed
        for bias in (True, False):
            input = torch.randn(3, 10, device='mps')
            hx = torch.randn(3, 20, device='mps')
            cx = torch.randn(3, 20, device='mps')
            lstm = nn.LSTMCell(10, 20, bias=bias, device='mps')
            for _ in range(6):
                hx, cx = lstm(input, (hx, cx))

            (hx + cx).sum().backward()

    def test_LSTM_cell_forward_input_size(self):
        input = torch.randn(3, 11, device='mps')
        hx = torch.randn(3, 20, device='mps')
        cx = torch.randn(3, 20, device='mps')
        lstm = nn.LSTMCell(10, 20, device='mps')
        self.assertRaises(Exception, lambda: lstm(input, (hx, cx)))

    def test_LSTM_cell_forward_hidden_size(self):
        input = torch.randn(3, 10, device='mps')
        hx = torch.randn(3, 21, device='mps')
        cx = torch.randn(3, 20, device='mps')
        lstm = nn.LSTMCell(10, 20, device='mps')
        self.assertRaises(Exception, lambda: lstm(input, (hx, cx)))
        self.assertRaises(Exception, lambda: lstm(input, (cx, hx)))


class TestFallbackWarning(TestCase):
    # TODO: Remove once test_testing.py is running on MPS devices
    def test_no_warning_on_import(self):
        out = subprocess.check_output(
            [sys.executable, "-W", "all", "-c", "import torch"],
            stderr=subprocess.STDOUT,
            # On Windows, opening the subprocess with the default CWD makes `import torch`
            # fail, so just set CWD to this script's directory
            cwd=os.path.dirname(os.path.realpath(__file__)),).decode("utf-8")
        self.assertEqual(out, "")

    def _get_not_implemented_op(self):
        # This can be changed once we actually implement 'lcm'
        # Should return fn, args, kwargs, string_version
        return (torch.lcm,
                [torch.tensor([1], device='mps'), torch.tensor([2], device='mps')], {},
                "torch.lcm(torch.tensor([1], device='mps'), torch.tensor([2], device='mps'))")

    def test_error_on_not_implemented(self):
        fn, args, kwargs, _ = self._get_not_implemented_op()

        with self.assertRaisesRegex(NotImplementedError, "not currently implemented for the MPS device"):
            fn(*args, **kwargs)

    def test_warn_on_not_implemented_with_fallback(self):
        _, _, _, op = self._get_not_implemented_op()
        script = f"""
import os
# MUST happen before pytorch's import
os.environ["PYTORCH_ENABLE_MPS_FALLBACK"] = "1"
import warnings

with warnings.catch_warnings(record=True) as w:
    import torch

if len(w) > 0:
    print(w)
    exit(1)

# This should run just fine and raise warning about perf
with warnings.catch_warnings(record=True) as w:
    {op}

if len(w) != 1:
    print(w)
    exit(2)

"""
        try:
            subprocess.check_output(
                [sys.executable, '-W', 'all', '-c', script],
                stderr=subprocess.STDOUT,
                # On Windows, opening the subprocess with the default CWD makes `import torch`
                # fail, so just set CWD to this script's directory
                cwd=os.path.dirname(os.path.realpath(__file__)),)
        except subprocess.CalledProcessError as e:
            if e.returncode == 1:
                self.assertTrue(False, "There was a warning when importing torch when PYTORCH_ENABLE_MPS_FALLBACK is set." +
                                       e.output.decode("utf-8"))
            elif e.returncode == 2:
                self.assertTrue(False, "There wasn't exactly one warning when running not implemented op with "
                                f"PYTORCH_ENABLE_MPS_FALLBACK set. {e.output}")
            else:
                self.assertTrue(False, "Running a not implemented op failed even though PYTORCH_ENABLE_MPS_FALLBACK is set. " +
                                       e.output.decode("utf-8"))

class TestNoRegression(TestCase):
    def test_assert_close(self):
        a = torch.ones(1, device="mps")
        b = torch.zeros(1, device="mps")
        inf = a / b
        nan = b / b

        with self.assertRaisesRegex(AssertionError, "Tensor-likes are not close!"):
            torch.testing.assert_close(a, inf)

        # TODO: The NaN test is failing when all the tests in test_mps are run
        # together but passes when run separately. There seems to be memory
        # corruption which needs to be fixed for this test to be enabled.
        # with self.assertRaisesRegex(AssertionError, "Tensor-likes are not close!"):
            # torch.testing.assert_close(a, nan)

    def test_double_error(self):
        with self.assertRaisesRegex(TypeError, "the MPS framework doesn't support float64"):
            a = torch.ones(2, dtype=torch.float64, device="mps")

        a = torch.ones(2, device="mps")
        with self.assertRaisesRegex(TypeError, "the MPS framework doesn't support float64"):
            a = a.double()

    def test_legacy_constructor(self):
        a = torch.ones(2, device="mps")

        b = a.new(1)

    def test_serialization_map_location(self):

        # Ensures that cpu Tensor can be loaded on mps
        with tempfile.NamedTemporaryFile() as f:
            x = torch.rand(2)
            torch.save(x, f)

            f.seek(0)
            x2 = torch.load(f, map_location="mps")

            self.assertEqual(x, x2)
            self.assertEqual(x2.device.type, "mps")

        # Ensures that mps Tensors can be loaded on mps
        with tempfile.NamedTemporaryFile() as f:
            x = torch.rand(2, device="mps")
            torch.save(x, f)

            f.seek(0)
            x2 = torch.load(f)

            self.assertEqual(x, x2)
            self.assertEqual(x2.device.type, "mps")

        # Ensures that mps Tensors can be loaded on cpu
        with tempfile.NamedTemporaryFile() as f:
            x = torch.rand(2, device="mps")
            torch.save(x, f)

            f.seek(0)
            x2 = torch.load(f, map_location="cpu")

            self.assertEqual(x, x2)
            self.assertEqual(x2.device.type, "cpu")

        # Ensures that `mps:0` Tensors can be loaded on mps
        with tempfile.NamedTemporaryFile() as f:
            x = torch.rand(2, device="mps:0")
            torch.save(x, f)

            f.seek(0)
            x2 = torch.load(f, map_location="mps:0")

            self.assertEqual(x, x2)
            self.assertEqual(x2.device.type, "mps")


MPS_DTYPES = get_all_dtypes()
for t in [torch.double, torch.cdouble, torch.cfloat, torch.bfloat16]:
    del MPS_DTYPES[MPS_DTYPES.index(t)]

MPS_GRAD_DTYPES = [torch.float32, torch.float16]


class TestConsistency(TestCaseMPS):
    # TODO: This is only used while some ops are being added.
    # This list should contain all ops and dtypes eventually
    # This can be generated automatically in the `new_mps_allowlist.txt` file
    # by doing `EXPECTTEST_ACCEPT=1 python test_mps.py TestConsistencyCPU`
    # You most likely do NOT want to modify this manually

    FP16_LOW_PRECISION_LIST = {
        'add', 'sub', 'div',
        '__rdiv__', '__rmul__',
        'nn.functional.huber_loss',
        'true_divide', 'kron',
        'gradient', 'var', 'std', 'ldexp',
        'linalg.vector_norm', 'lerp',
        'addr', 'var_mean',
        'var_mean_unbiased',
        'acosh', 'asinh', 'asin',
        'masked.std',
        'nn.functional.normalize',
        'nn.functional.triplet_margin_loss',
        'nn.functional.triplet_margin_with_distance_loss',
        'nn.functional.batch_norm',
        'nn.functional.instance_norm',
        'round', 'xlogy', 'addcmul',
        'nn.functional.max_pool2d',
        'nn.functional.gelu',
        'nn.functional.glu',
        '_native_batch_norm_legit',
        'native_batch_norm',

        # for macOS 12
        'masked.normalize', 'masked.sum', 'masked.var',
        'outer',
        'sum_to_size', 'sum',
        'mul',
        'nansum', 'nanmean',
        'norm',
    }

    FP32_LOW_PRECISION_LIST = {
        # conv2d and conv_transpose2d results have a very small
        # difference compared to CPU/CUDA, so we use lower precision on FP32
        'nn.functional.conv2d',
        'nn.functional.conv_transpose2d',
        'matmul', '__rmatmul__',
        'linalg.multi_dot',
        'addbmm',
    }

    # Used for accept mode only
    NEW_ALLOW_LIST = defaultdict(list)
    NEW_ALLOW_LIST_GRAD = defaultdict(list)

    @ops(mps_ops_modifier(test_consistency_op_db), allowed_dtypes=MPS_DTYPES + [torch.complex64])
    def test_output_match(self, device, dtype, op):
        self.assertEqual(device, "cpu")

        def get_samples():
            return op.sample_inputs(device, dtype, requires_grad=(dtype.is_floating_point or dtype.is_complex))
        cpu_samples = get_samples()

        for cpu_sample in cpu_samples:
            #
            # Forward check
            #
            mps_sample = cpu_sample.transform(
                lambda x: x.detach().to("mps").requires_grad_(x.requires_grad) if isinstance(x, torch.Tensor) else x)

            cpu_args = [cpu_sample.input] + list(cpu_sample.args)
            cpu_kwargs = cpu_sample.kwargs
            mps_args = [mps_sample.input] + list(mps_sample.args)
            mps_kwargs = mps_sample.kwargs

            # for tensor_split(), the second tensor arg ("tensor_indices_or_sections") must be on CPU only
            if op.name == "tensor_split" and isinstance(mps_args[1], torch.Tensor):
                mps_args[1] = cpu_args[1]

            cpu_out = op(*cpu_args, **cpu_kwargs)
            mps_out = op(*mps_args, **mps_kwargs)

            if (op.name in self.FP32_LOW_PRECISION_LIST) and dtype == torch.float32:
                atol = 1e-4
                rtol = 3e-5
            elif op.name in self.FP16_LOW_PRECISION_LIST and dtype == torch.float16:
                atol = 1e-2
                rtol = 1e-2
            elif op.name in ['nn.functional.conv_transpose1d',
                             'nn.functional.conv_transpose2d',
                             'nn.functional.conv_transpose3d',
                             '__rmatmul__', 'addbmm', 'addmv',
                             'baddbmm', 'cov', 'matmul', 'mv'] and dtype == torch.float16:
                atol = 5e-2
                rtol = 5e-2
            elif op.name == "masked.mean":
                atol = 7e-4
                rtol = 2e-3
            elif op.name == "native_layer_norm":
                atol = 1e-4
                rtol = 1.3e-5
            elif op.name in ["pow", "__rpow__"]:
                atol = 1e-6
                rtol = 4e-6
            elif op.name == "nn.functional.interpolate":
                atol = 1e-3
                rtol = 1e-4
            elif op.name == "nn.functional.upsample_bilinear" and dtype == torch.uint8:
                atol = 1.0
                rtol = 0.0
            else:
                atol = None
                rtol = None

            self.assertEqual(cpu_out, mps_out, atol=atol, rtol=rtol)


    @ops(mps_ops_grad_modifier(copy.deepcopy(test_consistency_op_db)), allowed_dtypes=MPS_GRAD_DTYPES)
    def test_output_grad_match(self, device, dtype, op):
        self.assertEqual(device, "cpu")

        def get_samples():
            return op.sample_inputs(device, dtype, requires_grad=(dtype.is_floating_point or dtype.is_complex))
        cpu_samples = get_samples()

        for cpu_sample in cpu_samples:
            #
            # Forward check
            #
            forward_failed = False
            mps_sample = cpu_sample.transform(
                lambda x: x.detach().to("mps").requires_grad_(x.requires_grad) if isinstance(x, torch.Tensor) else x)

            cpu_args = [cpu_sample.input] + list(cpu_sample.args)
            cpu_kwargs = cpu_sample.kwargs
            mps_args = [mps_sample.input] + list(mps_sample.args)
            mps_kwargs = mps_sample.kwargs

            # for tensor_split(), the second tensor arg ("tensor_indices_or_sections") must be on CPU only
            if op.name == "tensor_split" and isinstance(mps_args[1], torch.Tensor):
                mps_args[1] = cpu_args[1]

            cpu_out = op(*cpu_args, **cpu_kwargs)
            mps_out = op(*mps_args, **mps_kwargs)

            if op.name in self.FP32_LOW_PRECISION_LIST and dtype == torch.float32:
                atol = 1e-4
                rtol = 3e-5
            elif op.name in self.FP16_LOW_PRECISION_LIST and dtype == torch.float16:
                atol = 1e-2
                rtol = 1e-2
            elif op.name in ['nn.functional.conv_transpose1d',
                             'nn.functional.conv_transpose2d',
                             'nn.functional.conv_transpose3d',
                             '__rmatmul__', 'addbmm', 'addmv',
                             'baddbmm', 'cov', 'matmul', 'mv'] and dtype == torch.float16:
                atol = 5e-2
                rtol = 5e-2
            elif (op.name == "masked.mean"):
                atol = 7e-4
                rtol = 2e-3
            elif (op.name == "native_layer_norm"):
                atol = 1e-4
                rtol = 1.3e-5
            elif op.name in ["renorm", "norm", "linalg.norm"] and dtype == torch.float16:
                atol = 7e-4
                rtol = 1.5e-3
            elif op.name == "unique" and cpu_kwargs["sorted"] is False:
                continue
            elif op.name == "nn.functional.interpolate":
                atol = 1e-3
                rtol = 1e-4
            else:
                atol = None
                rtol = None

            self.assertEqual(cpu_out, mps_out, atol=atol, rtol=rtol)

            #
            # Backward check
            #
            if forward_failed:
                # We would've failed immediately anyway, but this error is clearer
                # We error instead of continuing so that all_backward_pass would not be True
                raise RuntimeError("Forward pass already failed")

            cpu_out = (cpu_out,) if isinstance(cpu_out, torch.Tensor) else tuple(cpu_out)
            mps_out = (mps_out,) if isinstance(mps_out, torch.Tensor) else tuple(mps_out)

            def req_grad(t):
                return isinstance(t, torch.Tensor) and t.requires_grad

            diff_cpu_out = tuple(t for t in cpu_out if req_grad(t))
            diff_mps_out = tuple(t for t in mps_out if req_grad(t))
            diff_cpu_arg = tuple(t for t in pytree.tree_flatten((cpu_args, cpu_kwargs))[0] if req_grad(t))
            diff_mps_arg = tuple(t for t in pytree.tree_flatten((mps_args, mps_kwargs))[0] if req_grad(t))
            self.assertEqual(len(diff_cpu_out), len(diff_mps_out))
            self.assertEqual(len(diff_cpu_arg), len(diff_mps_arg))

            if len(diff_cpu_out) == 0:
                continue
            # rand_like does not work with certain dtypes, so cast to double and cast back
            cpu_grad_outputs = tuple(torch.rand_like(t, dtype=torch.double).to(dtype=t.dtype) for t in diff_cpu_out)
            mps_grad_outputs = tuple(t.to("mps") for t in cpu_grad_outputs)

            # Compare computed gradients with cpu given random grad_output vector
            # Sometimes when the derivative is 0, we just don't bother creating the graph
            # allow_unused is needed in those cases.
            cpu_grad_inputs = torch.autograd.grad(diff_cpu_out, diff_cpu_arg, grad_outputs=cpu_grad_outputs, allow_unused=True)
            mps_grad_inputs = torch.autograd.grad(diff_mps_out, diff_mps_arg, grad_outputs=mps_grad_outputs, allow_unused=True)

            self.assertEqual(cpu_grad_inputs, mps_grad_inputs, atol=atol, rtol=rtol)


class TestErrorInputs(TestCase):
    _ignore_not_implemented_error = True

    @ops(mps_ops_error_inputs_modifier(test_error_inputs_op_db), dtypes=OpDTypes.none)
    def test_error_inputs(self, device, op):
        self.assertEqual(device, "mps:0")

        mps_samples = op.error_inputs(device)

        for mps_sample in mps_samples:
            mps_sample_input = mps_sample.sample_input
            error_type = mps_sample.error_type
            error_regex = mps_sample.error_regex

            mps_args = [mps_sample_input.input] + list(mps_sample_input.args)
            mps_kwargs = mps_sample_input.kwargs

            # for tensor_split(), the second tensor arg ("tensor_indices_or_sections") must be on CPU only
            if (op.name == "tensor_split" and isinstance(mps_args[1], torch.Tensor)):
                mps_args[1] = mps_args[1].cpu()

            with self.assertRaisesRegex(error_type, error_regex):
                op(*mps_args, **mps_kwargs)


# Copied from `TestCommon` in `test_ops.py`, just enough to duplicate the `test_numpy_ref` for MPS
@skipIfSlowGradcheckEnv
class TestCommon(TestCase):
    exact_dtype = True

    # Verifies, on teardown, that no OpInfo is still using dynamic dtypes in CI
    @classmethod
    def tearDownClass(cls):
        super().tearDownClass()

        if IS_CI:
            err_msg = (
                "The operator(s) below is(are) using dynamic_dtypes in the OpInfo entries."
                "This is OK for testing, but be sure to set the dtypes manually before landing your PR!"
            )
            # Assure no opinfo entry has dynamic_dtypes
            filtered_ops = list(filter(opinfo.utils.is_dynamic_dtype_set, op_db))
            for op in filtered_ops:
                fmt_str = opinfo.utils.str_format_dynamic_dtype(op)
                err_msg += "\n" + fmt_str

            assert len(filtered_ops) == 0, err_msg

    # This is the MPS equivalent of `test_numpy_ref` from `test_ops.py`. It lives over here while
    # MPS still requires some fairly heavy special casing in the test framework.
    # When MPS becomes more consistent, this can probably be merged with that test using
    # `@dtypesIfMPS(torch.float32)`, but for now, the assertions themselves need to be loosened
    @suppress_warnings
    # MPS only supports float32
    @ops(_ref_test_ops, allowed_dtypes=(torch.float32,))
    def test_numpy_ref_mps(self, device, dtype, op):
        # Unlike `test_numpy_ref`, this test compares in `float32` since at the time of this test's creation MPS
        # does not support float64 Tensors.
        # A few ops are currently broken on their reference inputs, but not their sample inputs. These should
        # get patched up and this workaround removed.
        broken_on_ref_inputs = op.name in ['clamp', 'where']
        inputs = op.reference_inputs(device, dtype) if not broken_on_ref_inputs else op.sample_inputs(device, dtype)
        for sample_input in inputs:
            self.compare_with_reference(op, op.ref, sample_input)

    @dtypes(*get_all_dtypes())
    def test_tensor_creation(self, device, dtype):
        def ones(device):
            return torch.ones((2, 2), dtype=dtype, device=device)
        if dtype not in MPS_DTYPES:
            with self.assertRaises(TypeError):
                ones(device)
        else:
            mps_tensor = ones(device)
            cpu_tensor = ones("cpu")
            self.assertEqual(mps_tensor.cpu(), cpu_tensor)

# TODO: Actually instantiate that test for the "mps" device to better reflect what it is doing.
# This requires mps to be properly registered in the device generic test framework which is not the
# case right now. We can probably use `allow_mps` introduced in https://github.com/pytorch/pytorch/pull/87342
# to achieve this.
instantiate_device_type_tests(TestConsistency, globals(), only_for="cpu")
instantiate_device_type_tests(TestErrorInputs, globals(), allow_mps=True, only_for="mps")
instantiate_device_type_tests(TestCommon, globals(), allow_mps=True, only_for="mps")

if __name__ == "__main__":
    run_tests()<|MERGE_RESOLUTION|>--- conflicted
+++ resolved
@@ -528,12 +528,7 @@
         'isposinf': None,
         'kthvalue': None,
         'lcm': None,
-<<<<<<< HEAD
         'lgamma': None,
-=======
-        'linalg.cholesky': None,
-        'linalg.cholesky_ex': None,
->>>>>>> 8820dda9
         'linalg.cond': None,
         'linalg.detsingular': None,
         'linalg.det': None,
