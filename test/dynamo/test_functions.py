--- conflicted
+++ resolved
@@ -1630,11 +1630,7 @@
             gm.code.strip(),
             """\
 def forward(self, x_1, output_1):
-<<<<<<< HEAD
-    triton_kernel_wrapper_functional_proxy = itertools_triton_kernel_wrapper_functional(grid = (5,), kwargs = {'in_ptr0': x_1, 'out_ptr': output_1, 'n_elements': 5, 'BLOCK_SIZE': 16});  x_1 = output_1 = None
-=======
     triton_kernel_wrapper_functional_proxy = torch._higher_order_ops.triton_kernel_wrap.triton_kernel_wrapper_functional(kernel_idx = 0, grid = (5,), kwargs = {'in_ptr0': x_1, 'out_ptr': output_1, 'n_elements': 5, 'BLOCK_SIZE': 16});  x_1 = output_1 = None
->>>>>>> 898482f1
     getitem = triton_kernel_wrapper_functional_proxy['in_ptr0']
     getitem_1 = triton_kernel_wrapper_functional_proxy['out_ptr']
     getitem_2 = triton_kernel_wrapper_functional_proxy['n_elements']
