import contextlib

import copy
import hashlib
import inspect
import io
import pickle
import tokenize
import unittest
import warnings
from types import FunctionType, ModuleType
from typing import Any, Dict, Set, Tuple
from unittest import mock

# Types saved/loaded in configs
CONFIG_TYPES = (int, float, bool, type(None), str, list, set, tuple, dict)


def install_config_module(module):
    """
    Converts a module-level config into a `ConfigModule()`
    """

    class ConfigModuleInstance(ConfigModule):
        _bypass_keys = set({"_is_dirty", "_hash_digest"})

    def visit(source, dest, prefix):
        """Walk the module structure and move everything to module._config"""
        for key, value in list(source.__dict__.items()):
            if key.startswith("__") or isinstance(value, (ModuleType, FunctionType)):
                continue

            name = f"{prefix}{key}"
            if isinstance(value, CONFIG_TYPES):
                config[name] = value
                default[name] = value
                if dest is module:
                    delattr(module, key)
            elif isinstance(value, type):
                assert value.__module__ == module.__name__
                # a subconfig with `class Blah:` syntax
                proxy = SubConfigProxy(module, f"{name}.")
                visit(value, proxy, f"{name}.")
                setattr(dest, key, proxy)
            else:
                raise AssertionError(f"Unhandled config {key}={value} ({type(value)})")

    config = dict()
    default = dict()

    compile_ignored_keys = get_assignments_with_compile_ignored_comments(module)

    visit(module, module, "")
    module._config = config
    module._default = default
    module._allowed_keys = set(config.keys())
    module._compile_ignored_keys = compile_ignored_keys
    module.__class__ = ConfigModuleInstance
    module._is_dirty = True
    module._hash_digest = None


COMPILE_IGNORED_MARKER = "@compile_ignored"


# Gets all the keys (i.e. assignments) with a @compile_ignored comment
def get_assignments_with_compile_ignored_comments(module):
    source_code = inspect.getsource(module)
    assignments = set()

    # Tokenize the source code to retrieve comments
    tokens = tokenize.tokenize(io.BytesIO(source_code.encode("utf-8")).readline)
    current_comment = "", -1
    prev_name = ""
    prev_assigned = "", -1

    for token in tokens:
        if token.type == tokenize.COMMENT:
            maybe_current = token.string.strip()
            if COMPILE_IGNORED_MARKER in maybe_current:
                assert current_comment == (
                    "",
                    -1,
                ), f"unconsumed {COMPILE_IGNORED_MARKER}"
                current_comment = maybe_current, token.start[0]
                if token.start[0] == prev_assigned[1]:
                    # Check if the current assignment is followed with
                    # a same-line comment with COMPILE_IGNORED_MARKER
                    assignments.add(prev_assigned[0])
                    current_comment = "", -1  # reset
        elif token.type == tokenize.NAME:
            prev_name = token.string
        elif token.type == tokenize.OP and token.string == "=":
            prev_assigned = prev_name, token.start[0]
            # Check if the current assignment follows a comment
            # with COMPILE_IGNORED_MARKER
            if (
                COMPILE_IGNORED_MARKER in current_comment[0]
                and current_comment[1] == token.start[0] - 1
            ):
                assignments.add(prev_name)
                current_comment = "", -1  # reset
    assert current_comment == ("", -1), f"unconsumed {COMPILE_IGNORED_MARKER}"
    return assignments


class ConfigModule(ModuleType):
    # The default values of the configuration settings.  This can be used to
    # determine if the config has been changed or not.
    _default: Dict[str, Any]
    # The actual configuration settings.  E.g., torch._dynamo.config.debug
    # would live as "debug" in the key, and torch._inductor.config.triton.cudagraphs
    # maps as "triton.cudagraphs"
    _config: Dict[str, Any]
    _allowed_keys: Set[str]
    _bypass_keys: Set[str]
    _compile_ignored_keys: Set[str]

    def __init__(self):
        raise NotImplementedError(
            f"use {__name__}.install_config_module(sys.modules[__name__])"
        )

    def __setattr__(self, name, value):
        if name in self._bypass_keys:
            super().__setattr__(name, value)
        elif name not in self._allowed_keys:
            raise AttributeError(f"{self.__name__}.{name} does not exist")
        else:
            self._config[name] = value

    def __getattr__(self, name):
        try:
            return self._config[name]
        except KeyError as e:
            # make hasattr() work properly
            raise AttributeError(f"{self.__name__}.{name} does not exist") from e

    def __delattr__(self, name):
        # must support delete because unittest.mock.patch deletes
        # then recreate things
        del self._config[name]

    def save_config(self):
        """Convert config to a pickled blob"""
        config = dict(self._config)
        for key in config.get("_save_config_ignore", ()):
            config.pop(key)
        return pickle.dumps(config, protocol=2)

    def codegen_config(self):
        """Convert config to Python statements that replicate current config.
        This does NOT include config settings that are at default values.
        """
        lines = []
        mod = self.__name__
        for k, v in self._config.items():
            if k in self._config.get("_save_config_ignore", ()):
                continue
            if v == self._default[k]:
                continue
            lines.append(f"{mod}.{k} = {v!r}")
        return "\n".join(lines)

    def get_config_and_hash_with_updates(
        self, updates: Dict[str, Any]
    ) -> Tuple[Dict[str, Any], bytes]:
        """Hashes the configs that are not compile_ignored, along with updates"""
        if any(k in self._compile_ignored_keys for k in updates):
            raise ValueError("update keys cannot be @compile_ignored")
        cfg = dict(self._config)
        cfg.update(updates)
        hashed = self._get_hash(cfg)
        return cfg, hashed

    def _get_hash(self, config: Dict[str, Any]) -> bytes:
        string_to_hash = repr(sorted(config.items()))
        return hashlib.md5(string_to_hash.encode("utf-8")).digest()

    def get_hash(self) -> bytes:
        """Hashes the configs that are not compile_ignored"""
        if self._is_dirty or self._hash_digest is None:
<<<<<<< HEAD
            self._hash_digest = self._get_hash(self._config)
=======
            dict_to_hash = {
                k: v
                for k, v in self._config.items()
                if k not in self._compile_ignored_keys
            }
            string_to_hash = repr(sorted(dict_to_hash.items()))
            self._hash_digest = hashlib.md5(string_to_hash.encode("utf-8")).digest()
>>>>>>> da2cb9b0
            self._is_dirty = False
        return self._hash_digest

    def to_dict(self):
        warnings.warn(
            """config.to_dict() has been deprecated. It may no longer change the underlying config\
use config.shallow_copy_dict() or config.get_config_copy() instead""",
            FutureWarning,
        )
        return self.shallow_copy_dict()

    def shallow_copy_dict(self):
        return {**self._config}

    def load_config(self, config):
        """Restore from a prior call to save_config() or shallow_copy_dict()"""
        if not isinstance(config, dict):
            config = pickle.loads(config)
        self._config.update(config)

    def get_config_copy(self):
        return copy.deepcopy(self._config)

    def patch(self, arg1=None, arg2=None, **kwargs):
        """
        Decorator and/or context manager to make temporary changes to a config.

        As a decorator:

            @config.patch("name", val)
            @config.patch(name1=val1, name2=val2)
            @config.patch({"name1": val1, "name2", val2})
            def foo(...):
                ...

        As a context manager:

            with config.patch("name", val):
                ...
        """
        if arg1 is not None:
            if arg2 is not None:
                # patch("key", True) syntax
                changes = {arg1: arg2}
            else:
                # patch({"key": True}) syntax
                changes = arg1
            assert not kwargs
        else:
            # patch(key=True) syntax
            changes = kwargs
            assert arg2 is None
        assert isinstance(changes, dict), f"expected `dict` got {type(changes)}"
        prior = {}
        config = self
        dirty = False

        class ConfigPatch(ContextDecorator):
            def __enter__(self):
                assert not prior
                nonlocal dirty
                for key in changes.keys():
                    # KeyError on invalid entry
                    prior[key] = config._config[key]
                    dirty = key not in config._compile_ignored_keys
                config._config.update(changes)
                config._is_dirty = dirty

            def __exit__(self, exc_type, exc_val, exc_tb):
                nonlocal dirty
                config._config.update(prior)
                config._is_dirty = dirty
                prior.clear()

        return ConfigPatch()


class ContextDecorator(contextlib.ContextDecorator):
    """
    Same as contextlib.ContextDecorator, but with support for
    `unittest.TestCase`
    """

    def __call__(self, func):
        if isinstance(func, type) and issubclass(func, unittest.TestCase):

            class _TestCase(func):
                @classmethod
                def setUpClass(cls):
                    self.__enter__()
                    try:
                        super().setUpClass()
                    except Exception:
                        self.__exit__(None, None, None)
                        raise

                @classmethod
                def tearDownClass(cls):
                    try:
                        super().tearDownClass()
                    finally:
                        self.__exit__(None, None, None)

            _TestCase.__name__ = func.__name__
            _TestCase.__qualname__ = func.__qualname__
            _TestCase.__module__ = func.__module__

            return _TestCase

        return super().__call__(func)


class SubConfigProxy:
    """
    Shim to redirect to main config.
    `config.triton.cudagraphs` maps to _config["triton.cudagraphs"]
    """

    def __init__(self, config, prefix):
        # `super().__setattr__` to bypass custom `__setattr__`
        super().__setattr__("_config", config)
        super().__setattr__("_prefix", prefix)

    def __setattr__(self, name, value):
        return self._config.__setattr__(self._prefix + name, value)

    def __getattr__(self, name):
        return self._config.__getattr__(self._prefix + name)

    def __delattr__(self, name):
        return self._config.__delattr__(self._prefix + name)


def patch_object(obj, name, value):
    """
    Workaround `mock.patch.object` issue with ConfigModule
    """
    if isinstance(obj, ConfigModule):
        return obj.patch(name, value)
    return mock.patch.object(obj, name, value)<|MERGE_RESOLUTION|>--- conflicted
+++ resolved
@@ -180,17 +180,12 @@
     def get_hash(self) -> bytes:
         """Hashes the configs that are not compile_ignored"""
         if self._is_dirty or self._hash_digest is None:
-<<<<<<< HEAD
-            self._hash_digest = self._get_hash(self._config)
-=======
             dict_to_hash = {
                 k: v
                 for k, v in self._config.items()
                 if k not in self._compile_ignored_keys
             }
-            string_to_hash = repr(sorted(dict_to_hash.items()))
-            self._hash_digest = hashlib.md5(string_to_hash.encode("utf-8")).digest()
->>>>>>> da2cb9b0
+            self._hash_digest = self._get_hash(dict_to_hash)
             self._is_dirty = False
         return self._hash_digest
 
