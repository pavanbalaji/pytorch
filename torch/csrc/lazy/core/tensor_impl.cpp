--- conflicted
+++ resolved
@@ -134,43 +134,7 @@
 }
 
 c10::SymIntArrayRef LTCTensorImpl::sym_strides_custom() const {
-<<<<<<< HEAD
-  if (FLAGS_ltc_enable_symbolic_shapes) {
-    setup_sym_sizes();
-    return c10::SymIntArrayRef(sym_sizes_->data(), sym_sizes_->size());
-  }
-
-  return c10::fromIntArrayRef(sizes_custom());
-}
-
-void LTCTensorImpl::setup_sym_sizes() const {
-  auto rank = tensor_->shape().Get().sizes().size();
-  std::vector<c10::SymInt> sym_sizes;
-  sym_sizes.reserve(rank);
-  for (auto i : c10::irange(rank)) {
-    auto dim_node = getBackend()->GetIrBuilder()->MakeSizeNode(
-        this->tensor_->GetIrValue(), i);
-    auto sn = c10::make_intrusive<torch::lazy::SymIntNodeImpl>(dim_node);
-    sym_sizes.push_back(sn->toSymInt());
-  }
-
-  // Making the symbolic strides on LazyTensorImpl always be contiguous.
-  // Is this the right thing to do?
-  std::vector<c10::SymInt> sym_strides;
-  sym_strides.resize(rank);
-  if (rank > 0) {
-    const auto last_idx = rank - 1;
-    sym_strides.at(last_idx) = 1;
-    for (auto i = last_idx - 1; i >= 0; --i) {
-      sym_strides.at(i) = sym_strides.at(i + 1) * sym_sizes.at(i + 1);
-    }
-  }
-
-  sym_sizes_ = sym_sizes;
-=======
   return c10::fromIntArrayRef(strides_custom());
-  ;
->>>>>>> 652707ab
 }
 
 c10::SymIntArrayRef LTCTensorImpl::sym_sizes_custom() const {
