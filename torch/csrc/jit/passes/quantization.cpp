--- conflicted
+++ resolved
@@ -621,11 +621,7 @@
   // Get quantization parameter map of the given Value in Graph
   // by searching for observer module of the value and extract the
   // quantization parameters from the observer module
-<<<<<<< HEAD
-  QParamMap getQParamMap(script::Module& module, Value* v);
-=======
   std::tuple<QScheme, QParamMap> getQSchemeAndQParamMap(script::Module& module, Value* v);
->>>>>>> f6ecc938
   c10::optional<script::Module> findChildModuleToQuantize(
       script::Module& module,
       Value* child_instance);
@@ -662,13 +658,9 @@
   nodes_to_destroy_[g].push_back(observer->inputs()[0]->node());
   Value* new_value = observer->input(1);
   v->replaceAllUsesWith(new_value);
-<<<<<<< HEAD
-  values_to_qparams_[g].insert({new_value, getQParamMap(module, v)});
-=======
   auto tp = getQSchemeAndQParamMap(module, v);
   auto qparam_map = std::get<1>(tp);
   values_to_qparams_[g].insert({new_value, qparam_map});
->>>>>>> f6ecc938
 }
 
 void InsertQuantDeQuantHelper::removeObservers(script::Module& module, Graph* g) {
@@ -745,21 +737,13 @@
   }
 }
 
-<<<<<<< HEAD
-QParamMap InsertQuantDeQuantHelper::getQParamMap(
-=======
 std::tuple<QScheme, QParamMap> InsertQuantDeQuantHelper::getQSchemeAndQParamMap(
->>>>>>> f6ecc938
     script::Module& module, Value* v) {
   TORCH_INTERNAL_ASSERT(v->type()->isSubtypeOf(TensorType::get()));
   auto observer_name = findObserverName(v);
   TORCH_INTERNAL_ASSERT(
       observer_name,
-<<<<<<< HEAD
-      "getQParamMap expects the corresponding observer for ",
-=======
       "getQSchemeAndQParamMap expects the corresponding observer for ",
->>>>>>> f6ecc938
       v->debugName(),
       " exists.");
   auto observer_module = module.attr(observer_name.value()).toModule();
@@ -775,15 +759,8 @@
   std::unordered_map<std::string, IValue> qparams = {
     {"_scalar_type", scalar_type},
   };
-<<<<<<< HEAD
-  // TODO: here we use `scale.numel() > 1` to check if it is per
-  // channel quantization, but we should get qscheme from
-  // observer_module and use qscheme to check if it is per channel quantization
-  if (scale.numel() > 1) {
-=======
   auto qscheme = observer_module.attr("qscheme").toQScheme();
   if (qscheme == c10::kPerChannelAffine || qscheme == c10::kPerChannelSymmetric) {
->>>>>>> f6ecc938
     qparams["_scale"] = scale;
     qparams["_zero_point"] = zero_point;
     qparams["_axis"] = tp->elements()[2].toInt();
@@ -791,11 +768,7 @@
     qparams["_scale"] = scale.item<double>();
     qparams["_zero_point"] = zero_point.item<int64_t>();
   }
-<<<<<<< HEAD
-  return qparams;
-=======
   return std::make_tuple(qscheme, qparams);
->>>>>>> f6ecc938
 }
 
 c10::optional<script::Module> InsertQuantDeQuantHelper::findChildModuleToQuantize(
