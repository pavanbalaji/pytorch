--- conflicted
+++ resolved
@@ -1317,8 +1317,6 @@
         return tuple(x.shape), tuple(x.stride()), x.dtype
     return x
 
-<<<<<<< HEAD
-=======
 def hash_op(func, args, kwargs):
     flatten = tree_flatten((args, kwargs))[0]
     return func, tuple(get_tensor_hash(x) for x in flatten)
@@ -1359,7 +1357,6 @@
 
 cnt = 0
 
->>>>>>> 472cbe3217d (Add caching for faketensor propagation)
 class FakeTensorMode(TorchDispatchMode):
     def __init__(
         self,
