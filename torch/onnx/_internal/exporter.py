# necessary to surface onnx.ModelProto through ExportOutput:
from __future__ import annotations

import abc

import contextlib
import dataclasses
import io
import logging
import os

import warnings
from collections import defaultdict
from typing import (
    Any,
    Callable,
    Dict,
    Final,
    List,
    Mapping,
    Optional,
    Protocol,
    runtime_checkable,
    Sequence,
    Set,
    Tuple,
    TYPE_CHECKING,
    TypeVar,
    Union,
)

from typing_extensions import Self

import torch
import torch._ops
import torch.utils._pytree as pytree
from torch._subclasses import fake_tensor

from torch.onnx._internal import _beartype, io_adapter
from torch.onnx._internal.diagnostics import infra

from torch.onnx._internal.fx import (
    decomposition_table,
    patcher as patcher,
    registration,
    serialization as fx_serialization,
)

# We can only import onnx from this module in a type-checking context to ensure that
# 'import torch.onnx' continues to work without having 'onnx' installed. We fully
# 'import onnx' inside of dynamo_export (by way of _assert_dependencies).
if TYPE_CHECKING:
    import onnx
    import onnxscript  # type: ignore[import]
    from onnxscript.function_libs.torch_lib import (  # type: ignore[import]
        registration as torchlib_registry,
    )

    from torch.onnx._internal.fx import diagnostics
else:
    try:
        # beartype needs this import due to runtime type checking.
        # This cannot be normally imported at top level due to
        # https://github.com/pytorch/pytorch/issues/103764
        from torch.onnx._internal.fx import diagnostics
    except ImportError:
        # The error will be handled elsewhere when the exporter is used.
        pass

_DEFAULT_OPSET_VERSION: Final[int] = 18
"""The default ONNX opset version the exporter will use if one is not specified explicitly
through ``ExportOptions``. This should NEVER be accessed outside of this module! Users
should reference ``ExportOptions.opset_version``."""

_PYTORCH_GITHUB_ISSUES_URL = "https://github.com/pytorch/pytorch/issues"
"""The URL to the PyTorch GitHub issues page."""

_DEFAULT_FAILED_EXPORT_SARIF_LOG_PATH = "report_dynamo_export.sarif"
"""The default path to write the SARIF log to if the export fails."""

log = logging.getLogger(__name__)


DiagnosticOptions = infra.DiagnosticOptions


@dataclasses.dataclass
class ONNXFakeContext:
    """A dataclass used to store context for model export using FakeTensor.

    This dataclass stores the FakeTensorMode instance used to convert
    real tensors and model parameters into fake tensors. This ``fake_mode`` is
    reused internally during tracing of a ``torch.nn.Module`` into a FX ``GraphModule``.
    """

    fake_mode: fake_tensor.FakeTensorMode
    """The fake tensor mode used for tracing model using fake tensors and parameters."""

    state_dict_paths: Optional[Tuple[Union[str, io.BytesIO]]] = None
    """List of paths of files that contain the model `state_dict`"""


class OnnxRegistry:
    """Registry for ONNX functions.

    The registry maintains a mapping from qualified names to symbolic functions under a
    fixed opset version. It supports registering custom onnx-script functions and for
    dispatcher to dispatch calls to the appropriate function.

    """

    def __init__(self) -> None:
        """Initializes the registry"""

        # NOTE: _registry is the registry maps OpNameto a list of ONNXFunctions. It is important
        # not to directly modify this variable. Instead, access to it should be done through
        # the public methods: register_custom_op, get_ops, and is_registered_op.
        self._registry: Dict[
            registration.OpName, List[registration.ONNXFunction]
        ] = defaultdict(list)
        # FIXME: Avoid importing onnxscript into torch
        from onnxscript.function_libs.torch_lib import (  # type: ignore[import]  # noqa: F401
            ops,  # TODO(titaiwang): get rid of this import
            registration,
        )

        # opset_version is unused for now, since torchlib only supports opset18.
        # TODO: get opset version from torchlib
        self._opset_version = _DEFAULT_OPSET_VERSION
        warnings.warn(
            f"torch.onnx.dynamo_export only implements opset version {self._opset_version} for now. If you need to use a "
            "different opset version, please register them with register_custom_op.",
<<<<<<< HEAD
            stacklevel=2,
=======
            stacklevel=TO_BE_DETERMINED,
>>>>>>> fff02e67
        )

        # Initialize registry from torchlib
        self._initiate_registry_from_torchlib(registration.default_registry)

    @property
    def opset_version(self) -> int:
        """The ONNX opset version the exporter should target. Defaults to the latest
        supported ONNX opset version: 18. The default version will increment over time as
        ONNX continues to evolve."""

        return self._opset_version

    # TODO(titaiwang): subject to change if multiple opset_version is supported in torchlib
    def _initiate_registry_from_torchlib(
        self, torchlib_registry: torchlib_registry.Registry
    ):
        """Populates the registry with ATen functions from torchlib.

        Args:
            torchlib_registry: The torchlib registry to use for populating the registry.
        """
        for aten_name, aten_overloads_func in torchlib_registry.items():
            internal_name_instance = registration.OpName.from_qualified_name(aten_name)
            for overload_func in aten_overloads_func.overloads:
                symbolic_function = registration.ONNXFunction(
                    onnx_function=overload_func,
                    op_full_name=internal_name_instance.qualified_name(),
                    is_custom=False,
                    is_complex=False,
                )
                self._register(internal_name_instance, symbolic_function)

            for complex_func in aten_overloads_func.complex:
                symbolic_function = registration.ONNXFunction(
                    onnx_function=complex_func,
                    op_full_name=internal_name_instance.qualified_name(),
                    is_custom=False,
                    is_complex=True,
                )
                self._register(internal_name_instance, symbolic_function)

    @_beartype.beartype
    def _register(
        self,
        internal_qualified_name: registration.OpName,
        symbolic_function: registration.ONNXFunction,
    ) -> None:
        """Registers a ONNXFunction to an operator.

        Args:
            internal_qualified_name: The qualified name of the operator to register: OpName.
            symbolic_function: The ONNXFunction to register.
        """
        self._registry[internal_qualified_name].append(symbolic_function)

    @_beartype.beartype
    def register_op(
        self,
        function: Union["onnxscript.OnnxFunction", "onnxscript.TracedOnnxFunction"],
        namespace: str,
        op_name: str,
        overload: Optional[str] = None,
        is_complex: bool = False,
    ) -> None:
        """Registers a custom operator: torch.ops.<namespace>.<op_name>.<overload>.

        Args:
            function: The onnx-sctip function to register.
            namespace: The namespace of the operator to register.
            op_name: The name of the operator to register.
            overload: The overload of the operator to register. If it's default overload,
                leave it to None.
            is_complex: Whether the function is a function that handles complex valued inputs.

        Raises:
            ValueError: If the name is not in the form of 'namespace::op'.
        """
        internal_name_instance = registration.OpName.from_name_parts(
            namespace=namespace, op_name=op_name, overload=overload
        )
        symbolic_function = registration.ONNXFunction(
            onnx_function=function,
            op_full_name=internal_name_instance.qualified_name(),
            is_custom=True,
            is_complex=is_complex,
        )
        self._register(internal_name_instance, symbolic_function)

    @_beartype.beartype
    def get_op_functions(
        self, namespace: str, op_name: str, overload: Optional[str] = None
    ) -> Optional[List[registration.ONNXFunction]]:
        """Returns a list of ONNXFunctions for the given op: torch.ops.<namespace>.<op_name>.<overload>.

        The list is ordered by the time of registration. The custom operators should be
        in the second half of the list.

        Args:
            namespace: The namespace of the operator to get.
            op_name: The name of the operator to get.
            overload: The overload of the operator to get. If it's default overload,
                leave it to None.
        Returns:
            A list of ONNXFunctions corresponding to the given name, or None if
            the name is not in the registry.
        """
        internal_name_instance = registration.OpName.from_name_parts(
            namespace=namespace, op_name=op_name, overload=overload
        )
        return self._registry.get(internal_name_instance)

    @_beartype.beartype
    def is_registered_op(
        self, namespace: str, op_name: str, overload: Optional[str] = None
    ) -> bool:
        """Returns whether the given op is registered: torch.ops.<namespace>.<op_name>.<overload>.

        Args:
            namespace: The namespace of the operator to check.
            op_name: The name of the operator to check.
            overload: The overload of the operator to check. If it's default overload,
                leave it to None.

        Returns:
            True if the given op is registered, otherwise False.
        """
        functions = self.get_op_functions(
            namespace=namespace, op_name=op_name, overload=overload
        )
        return functions is not None

    @_beartype.beartype
    def _all_registered_ops(self) -> Set[str]:
        """Returns the set of all registered function names."""
        return {
            op_name_class.qualified_name() for op_name_class in self._registry.keys()
        }


class ExportOptions:
    """Options to influence the TorchDynamo ONNX exporter."""

    dynamic_shapes: Optional[bool] = None
    """Shape information hint for input/output tensors.

    - ``None``: the exporter determines the most compatible setting.
    - ``True``: all input shapes are considered dynamic.
    - ``False``: all input shapes are considered static."""

    op_level_debug: Optional[bool] = None
    """Whether to export the model with op-level debug information by evaluating
    ops through ONNX Runtime."""

    diagnostic_options: DiagnosticOptions
    """The diagnostic options for the exporter."""

    fake_context: Optional[ONNXFakeContext] = None
    """The fake context used for symbolic tracing."""

    onnx_registry: Optional[OnnxRegistry] = None
    """The ONNX registry used to register ATen operators to ONNX functions. Defaults to
    opset18."""

    @_beartype.beartype
    def __init__(
        self,
        *,
        dynamic_shapes: Optional[bool] = None,
        op_level_debug: Optional[bool] = None,
        fake_context: Optional[ONNXFakeContext] = None,
        onnx_registry: Optional[OnnxRegistry] = None,
        diagnostic_options: Optional[DiagnosticOptions] = None,
    ):
        self.dynamic_shapes = dynamic_shapes
        self.op_level_debug = op_level_debug
        self.fake_context = fake_context
        self.onnx_registry = onnx_registry
        self.diagnostic_options = diagnostic_options or DiagnosticOptions()


class ResolvedExportOptions(ExportOptions):
    """Consolidates `ExportOptions` with default values.
    All unspecified options from `ExportOptions` are assigned a default value.
    This is an internal class and its API may be changed at any time without notice.
    """

    # Public attributes MUST be redefined below without ``Optional[]`` from ``ExportOptions``
    dynamic_shapes: bool
    op_level_debug: bool
    diagnostic_options: DiagnosticOptions
    fake_context: ONNXFakeContext
    onnx_registry: OnnxRegistry

    # Private only attributes
    decomposition_table: Dict[torch._ops.OpOverload, Callable]
    """A dictionary that maps operators to their decomposition functions."""

    onnxfunction_dispatcher: torch.onnx._internal.fx.onnxfunction_dispatcher.OnnxFunctionDispatcher
    """The ONNX dispatcher used to dispatch ATen operators to ONNX functions."""

    fx_tracer: FXGraphExtractor
    """The FXGraphExtractor instance used to extract the FX graph from the model."""

    diagnostic_context: diagnostics.DiagnosticContext
    """The diagnostics context for the export. Responsible for recording diagnostics,
    logging diagnostics, and generating the SARIF log."""

    @_beartype.beartype
    def __init__(
        self, options: Optional[Union[ExportOptions, "ResolvedExportOptions"]]
    ):
        if options is None:
            options = ExportOptions()
        if isinstance(options, ResolvedExportOptions):
            self.dynamic_shapes = options.dynamic_shapes
            self.op_level_debug = options.op_level_debug
            self.diagnostic_options = options.diagnostic_options
            self.fake_context = options.fake_context
            # private
            self.fx_tracer = options.fx_tracer
            self.onnx_registry = options.onnx_registry
            self.onnxfunction_dispatcher = options.onnxfunction_dispatcher
            self.decomposition_table = options.decomposition_table
            self.diagnostic_context = options.diagnostic_context
        else:
            T = TypeVar("T")

            @_beartype.beartype
            def resolve(value: Optional[T], fallback: Union[T, Callable[[], T]]) -> T:
                if value is not None:
                    return value
                if callable(fallback):
                    return fallback()
                return fallback

            self.dynamic_shapes = resolve(options.dynamic_shapes, False)
            from torch.onnx._internal.fx import (  # TODO: Prevent circular dep
                diagnostics,
                dynamo_graph_extractor,
            )

            self.diagnostic_options = resolve(
                options.diagnostic_options, DiagnosticOptions()
            )

            self.fx_tracer = dynamo_graph_extractor.DynamoExport()

            self.fake_context = resolve(options.fake_context, None)
            self.diagnostic_context = diagnostics.DiagnosticContext(
                "torch.onnx.dynamo_export",
                torch.__version__,
                self.diagnostic_options,
            )

            self.onnx_registry = resolve(options.onnx_registry, OnnxRegistry())
            self.decomposition_table = (
                decomposition_table.create_onnx_friendly_decomposition_table(
                    self.onnx_registry
                )
            )

            # TODO(titaiwang, bowbao): Better way to annotate `onnxscript` types in diagnostics.
            from torch.onnx._internal.fx import onnxfunction_dispatcher

            self.op_level_debug = resolve(options.op_level_debug, False)
            self.onnxfunction_dispatcher = (
                onnxfunction_dispatcher.OnnxFunctionDispatcher(
                    self.onnx_registry,
                    self.diagnostic_context,
                )
            )

            for key in dir(options):
                if not key.startswith("_"):  # skip private attributes
                    assert hasattr(self, key), f"Unresolved option '{key}'"


@contextlib.contextmanager
def enable_fake_mode():
    """Enable fake mode for the duration of the context.

    Internally it instantiates a `FakeTensorMode` context manager that converts
    user input and model parameters into `FakeTensor`.

    A [FakeTensor](https://github.com/pytorch/pytorch/blob/main/torch/_subclasses/fake_tensor.py#L870)
    is a `torch.Tensor` with the ability to run PyTorch code without having to
    actually do computation through tensors allocated on a `meta` device. Because
    there is no actual data being allocated on the device, this API allows for
    exporting large models without the actual memory footprint needed for executing it.

    It is highly recommended to enable fake mode when exporting models that
    are too large to fit into memory.

    Returns:
        A `ONNXFakeContext` object that must be passed to `torch.onnx.dynamo_export`
        through the `ExportOptions.fake_context` argument.

    Example::

        # xdoctest: +REQUIRES(env:TORCH_DOCTEST_ONNX)
        >>> import torch
        >>> import torch.onnx
        >>> class MyModel(torch.nn.Module):  # Dummy model
        ...     def __init__(self) -> None:
        ...         super().__init__()
        ...         self.linear = torch.nn.Linear(2, 2)
        ...     def forward(self, x):
        ...         out = self.linear(x)
        ...         return out
        >>> with torch.onnx.enable_fake_mode() as fake_context:
        ...     my_nn_module = MyModel()
        ...     arg1 = torch.randn(2, 2, 2)  # positional input 1
        >>> export_options = torch.onnx.ExportOptions(fake_context=fake_context)
        >>> export_output = torch.onnx.dynamo_export(
        ...     my_nn_module,
        ...     arg1,
        ...     export_options=export_options
        ... )
        >>> # Saving model WITHOUT initializers
        >>> export_output.save("my_model_without_initializers.onnx")
        >>> # Saving model WITH initializers
        >>> export_output.save("my_model_with_initializers.onnx", model_state_dict=MyModel().state_dict())

    .. warning::
        This API is experimental and is *NOT* backward-compatible.

    """
    from torch._subclasses import fake_tensor
    from torch.fx.experimental.symbolic_shapes import ShapeEnv

    # This overrides the internal `FakeTensorMode` instance created by `torch._dynamo.export`[1].
    # It is a good idea to keep them in sync (constructor args) to maintain the same default behavior
    # [1] `torch/_dynamo/output_graph.py::InstructionTranslator::OutputGraph.__init__`
    # Mixed fake/real tensors are only allowed when `torch.onnx.dynamo_export` is not called within `FakeTensorMode`
    # This is needed because models can create new parameters during `forward(self, *args, **kwargs)` run
    fake_mode = fake_tensor.FakeTensorMode(
        allow_non_fake_inputs=not torch._guards.detect_fake_mode(),
        shape_env=ShapeEnv(
            allow_scalar_outputs=False, allow_dynamic_output_shape_ops=False
        ),
    )
    # The patcher is needed for when user calls `fake_model.load_state_dict(...)` within fake mode
    patcher_context = patcher.ONNXTorchPatcher()
    fake_context = ONNXFakeContext(fake_mode=fake_mode)
    with fake_mode, patcher_context:
        yield fake_context
    fake_context.state_dict_paths = tuple(
        patcher_context.paths,
    )  # type: ignore[assignment]


@runtime_checkable
class ExportOutputSerializer(Protocol):
    """Protocol for serializing an ONNX graph into a specific format (e.g. Protobuf).
    Note that this is an advanced usage scenario."""

    def serialize(
        self, export_output: ExportOutput, destination: io.BufferedIOBase
    ) -> None:
        """Protocol method that must be implemented for serialization.

        Args:
            export_output: Represents the in-memory exported ONNX model
            destination: A binary IO stream or pre-allocated buffer into which
                the serialized model should be written.

        Example:

            A simple serializer that writes the exported ``onnx.ModelProto`` in Protobuf
            format to ``destination``:

            ::

                # xdoctest: +REQUIRES(env:TORCH_DOCTEST_ONNX)
                >>> import io
                >>> import torch
                >>> import torch.onnx
                >>> class MyModel(torch.nn.Module):  # Dummy model
                ...     def __init__(self) -> None:
                ...         super().__init__()
                ...         self.linear = torch.nn.Linear(2, 2)
                ...     def forward(self, x):
                ...         out = self.linear(x)
                ...         return out
                >>> class ProtobufExportOutputSerializer:
                ...     def serialize(
                ...         self, export_output: torch.onnx.ExportOutput, destination: io.BufferedIOBase
                ...     ) -> None:
                ...         destination.write(export_output.model_proto.SerializeToString())
                >>> model = MyModel()
                >>> arg1 = torch.randn(2, 2, 2)  # positional input 1
                >>> torch.onnx.dynamo_export(model, arg1).save(
                ...     destination="exported_model.onnx",
                ...     serializer=ProtobufExportOutputSerializer(),
                ... )
        """
        ...


class ProtobufExportOutputSerializer:
    """Serializes ONNX graph as Protobuf."""

    @_beartype.beartype
    def serialize(
        self, export_output: ExportOutput, destination: io.BufferedIOBase
    ) -> None:
        import onnx

        if not isinstance(export_output.model_proto, onnx.ModelProto):  # type: ignore[attr-defined]
            raise ValueError("export_output.ModelProto is not an onnx.ModelProto")
        destination.write(export_output.model_proto.SerializeToString())


class ExportOutput:
    """An in-memory representation of a PyTorch model that has been exported to ONNX."""

    _model_proto: Final[onnx.ModelProto]  # type: ignore[name-defined]
    _input_adapter: Final[io_adapter.InputAdapter]
    _output_adapter: Final[io_adapter.OutputAdapter]
    _diagnostic_context: Final[diagnostics.DiagnosticContext]
    _fake_context: Final[Optional[ONNXFakeContext]]
    _export_exception: Final[Optional[Exception]]

    @_beartype.beartype
    def __init__(
        self,
        model_proto: onnx.ModelProto,  # type: ignore[name-defined]
        input_adapter: io_adapter.InputAdapter,
        output_adapter: io_adapter.OutputAdapter,
        diagnostic_context: diagnostics.DiagnosticContext,
        *,
        fake_context: Optional[ONNXFakeContext] = None,
        export_exception: Optional[Exception] = None,
    ):
        self._model_proto = model_proto
        self._input_adapter = input_adapter
        self._output_adapter = output_adapter
        self._diagnostic_context = diagnostic_context
        self._fake_context = fake_context
        self._export_exception = export_exception

    @property
    def model_proto(self) -> onnx.ModelProto:  # type: ignore[name-defined]
        """The exported ONNX model as an ``onnx.ModelProto``."""

        if self._export_exception is not None:
            raise self._export_exception
        return self._model_proto

    @property
    def diagnostic_context(self) -> diagnostics.DiagnosticContext:
        """The diagnostic context associated with the export."""

        return self._diagnostic_context

    @property
    def fake_context(self) -> Optional[ONNXFakeContext]:
        """The fake context associated with the export."""

        return self._fake_context

    @_beartype.beartype
    def adapt_torch_inputs_to_onnx(
        self, *model_args, **model_kwargs
    ) -> Sequence[Union[torch.Tensor, int, float, bool]]:
        """Converts the PyTorch model inputs to exported ONNX model inputs format.

        Due to design differences, input/output format between PyTorch model and exported
        ONNX model are often not the same. E.g., None is allowed for PyTorch model, but are
        not supported by ONNX. Nested constructs of tensors are allowed for PyTorch model,
        but only flattened tensors are supported by ONNX, etc.

        The actual adapting steps are associated with each individual export. It
        depends on the PyTorch model, the particular set of model_args and model_kwargs
        used for the export, and export options.

        This method replays the adapting steps recorded during export.

        Args:
            model_args: The PyTorch model inputs.
            model_kwargs: The PyTorch model keyword inputs.

        Returns:
            A sequence of tensors converted from PyTorch model inputs.

        Example::

            # xdoctest: +REQUIRES(env:TORCH_DOCTEST_ONNX)
            >>> import torch
            >>> import torch.onnx
            >>> from typing import Dict, Tuple
            >>> def func_with_nested_input_structure(
            ...     x_dict: Dict[str, torch.Tensor],
            ...     y_tuple: Tuple[torch.Tensor, Tuple[torch.Tensor, torch.Tensor]]
            ... ):
            ...     if "a" in x_dict:
            ...         x = x_dict["a"]
            ...     elif "b" in x_dict:
            ...         x = x_dict["b"]
            ...     else:
            ...         x = torch.randn(3)
            ...
            ...     y1, (y2, y3) = y_tuple
            ...
            ...     return x + y1 + y2 + y3
            >>> x_dict = {"a": torch.tensor(1.)}
            >>> y_tuple = (torch.tensor(2.), (torch.tensor(3.), torch.tensor(4.)))
            >>> export_output = torch.onnx.dynamo_export(func_with_nested_input_structure, x_dict, y_tuple)
            >>> print(x_dict, y_tuple)
            {'a': tensor(1.)} (tensor(2.), (tensor(3.), tensor(4.)))
            >>> print(export_output.adapt_torch_inputs_to_onnx(x_dict, y_tuple))
            (tensor(1.), tensor(2.), tensor(3.), tensor(4.))

        .. warning::
            This API is experimental and is *NOT* backward-compatible.

        """
        return self._input_adapter.apply(*model_args, **model_kwargs)

    @_beartype.beartype
    def adapt_torch_outputs_to_onnx(
        self, model_outputs: Any
    ) -> Sequence[Union[torch.Tensor, int, float, bool]]:
        """Converts the PyTorch model outputs to exported ONNX model outputs format.

        Due to design differences, input/output format between PyTorch model and exported
        ONNX model are often not the same. E.g., None is allowed for PyTorch model, but are
        not supported by ONNX. Nested constructs of tensors are allowed for PyTorch model,
        but only flattened tensors are supported by ONNX, etc.

        The actual adapting steps are associated with each individual export. It
        depends on the PyTorch model, the particular set of model_args and model_kwargs
        used for the export, and export options.

        This method replays the adapting steps recorded during export.

        Args:
            model_outputs: The PyTorch model outputs.

        Returns:
            PyTorch model outputs in exported ONNX model outputs format.

        Example::

            # xdoctest: +REQUIRES(env:TORCH_DOCTEST_ONNX)
            >>> import torch
            >>> import torch.onnx
            >>> def func_returning_tuples(x, y, z):
            ...     x = x + y
            ...     y = y + z
            ...     z = x + y
            ...     return (x, (y, z))
            >>> x = torch.tensor(1.)
            >>> y = torch.tensor(2.)
            >>> z = torch.tensor(3.)
            >>> export_output = torch.onnx.dynamo_export(func_returning_tuples, x, y, z)
            >>> pt_output = func_returning_tuples(x, y, z)
            >>> print(pt_output)
            (tensor(3.), (tensor(5.), tensor(8.)))
            >>> print(export_output.adapt_torch_outputs_to_onnx(pt_output))
            [tensor(3.), tensor(5.), tensor(8.)]

        .. warning::
            This API is experimental and is *NOT* backward-compatible.

        """
        return self._output_adapter.apply(model_outputs)

    @_beartype.beartype
    def save(
        self,
        destination: Union[str, io.BufferedIOBase],
        *,
        model_state_dict: Optional[Union[Dict[str, Any], str]] = None,
        serializer: Optional[ExportOutputSerializer] = None,
    ) -> None:
        """Saves the in-memory ONNX model to ``destination`` using specified ``serializer``.

        Args:
            destination: The destination to save the ONNX model. It can be either a string or a file-like object.
                When used with ``model_state_dict``, it must be a string with a full path to the destination.
                In that case, besides saving the ONNX model, a folder with "_initializers" suffix (without extension)
                will be created to store the each initializer of the ONNX model in a separate file. For example, if the
                destination is "/path/model.onnx", the initializers will be saved in "/path/model_initializers/" folder.
            model_state_dict: The state_dict of the PyTorch model containing all weights on it.
                It can be either a dict as returned by `model.state_dict()`, or a string with a file name.
                Required when ``enable_fake_mode`` is used but real initializers are needed on the ONNX graph.
                It can be either a string with the path to a checkpoint or a dictionary with the actual model state.

            serializer: The serializer to use. If not specified, the model will be serialized as Protobuf.
        """

        if serializer is None:
            serializer = ProtobufExportOutputSerializer()

        # Add initializers when symbolic tracing is enabled
        _model_state_dict_files: List[Union[str, io.BytesIO]] = []
        if model_state_dict is not None:
            if isinstance(model_state_dict, dict):
                model_state_dict_file = io.BytesIO()
                torch.save(model_state_dict, model_state_dict_file)
                model_state_dict_file.seek(0)
                _model_state_dict_files.append(model_state_dict_file)
            else:
                isinstance(
                    model_state_dict, str
                ), "model_state_dict must be a path to the model's state_dict or the actual state_dict"
                _model_state_dict_files.append(model_state_dict)

        # Load state from previous model.load_state_dict() call within enable_fake_mode() context
        if self._fake_context and self._fake_context.state_dict_paths:
            for path in self._fake_context.state_dict_paths:
                if path in _model_state_dict_files:
                    # ignore duplicate
                    continue
                try:
                    extra_state_dict = torch.load(path)
                    extra_state_dict_file = io.BytesIO()
                    torch.save(extra_state_dict, extra_state_dict_file)
                    extra_state_dict_file.seek(0)
                    _model_state_dict_files.append(extra_state_dict_file)
                except FileNotFoundError:
                    # It is ok to ignore transient state_dict file created within context manager
                    pass

        if _model_state_dict_files:
            if not isinstance(destination, str):
                raise RuntimeError(
                    "`destination` must be a string with a path when model_state_dict is specified."
                )
            destination_path, destination_filename = os.path.split(destination)
            onnx_model_location = destination_filename
            onnx_initializer_location = (
                destination_filename.split(".")[0] + "_initializers"
            )
            # TODO: Should this be part of the serializer?
            fx_serialization.save_model_with_external_data(
                destination_path,
                onnx_model_location,
                onnx_initializer_location,
                tuple(_model_state_dict_files),
                self.model_proto,
            )
        else:
            if isinstance(destination, str):
                with open(destination, "wb") as f:
                    serializer.serialize(self, f)
            else:
                serializer.serialize(self, destination)

    @_beartype.beartype
    def save_diagnostics(self, destination: str) -> None:
        """Saves the export diagnostics as a SARIF log to the specified destination path.

        Args:
            destination: The destination to save the diagnostics SARIF log.
                It must have a `.sarif` extension.

        Raises:
            ValueError: If the destination path does not end with `.sarif` extension.
        """
        if not destination.endswith(".sarif"):
            message = f"'destination' must have a .sarif extension, got {destination}"
            log.fatal(message)
            raise ValueError(message)

        self.diagnostic_context.dump(destination)

    @classmethod
    def _from_failure(
        cls,
        export_exception: Exception,
        diagnostic_context: diagnostics.DiagnosticContext,
    ) -> Self:
        """
        Creates an instance of ``ExportOutput`` when the export process encounters a failure.

        In case of a failed export, this method is used to encapsulate the exception
        and associated diagnostic context within an ``ExportOutput`` instance for
        easier handling and debugging.

        Args:
            export_exception: The exception raised during the export process.
            diagnostic_context: The context associated with diagnostics during export.

        Returns:
            An instance of ``ExportOutput`` representing the failed export output.
        """
        # Defer `import onnx` out of `import torch` path
        # https://github.com/pytorch/pytorch/issues/103764
        import onnx

        return ExportOutput(
            onnx.ModelProto(),  # type: ignore[attr-defined]
            io_adapter.InputAdapter(),
            io_adapter.OutputAdapter(),
            diagnostic_context,
            export_exception=export_exception,
        )


class FXGraphExtractor(abc.ABC):
    """Abstract interface for FX graph extractor engines.
    This class isolates FX extraction logic from the rest of the export logic.
    That allows a single ONNX exporter that can leverage different FX graphs."""

    def __init__(self) -> None:
        super().__init__()
        self.input_adapter: io_adapter.InputAdapter = io_adapter.InputAdapter()
        self.output_adapter: io_adapter.OutputAdapter = io_adapter.OutputAdapter()

    @abc.abstractmethod
    def generate_fx(
        self,
        options: ResolvedExportOptions,
        model: Union[torch.nn.Module, Callable],
        model_args: Sequence[Any],
        model_kwargs: Mapping[str, Any],
    ) -> torch.fx.GraphModule:
        """Analyzes user ``model`` and generates a FX graph.
        Args:
            options: The export options.
            model: The user model.
            model_args: The model's positional input arguments.
            model_kwargs: The model's keyword input arguments.
        Returns:
            The generated FX Graph.
        """
        ...


class Exporter:
    @_beartype.beartype
    def __init__(
        self,
        options: Union[ExportOptions, ResolvedExportOptions],
        model: Union[torch.nn.Module, Callable],
        model_args: Sequence[Any],
        model_kwargs: Mapping[str, Any],
    ):
        self.options = ResolvedExportOptions(options)
        assert self.options is not None

        self.model = model
        self.model_args = model_args
        self.model_kwargs = model_kwargs

        self._assert_fake_tensor_mode()

    def export(self) -> ExportOutput:
        with self.options.diagnostic_context:
            graph_module = self.options.fx_tracer.generate_fx(
                self.options, self.model, self.model_args, self.model_kwargs
            )

            updated_model_args = self.options.fx_tracer.input_adapter.apply(
                *self.model_args, **self.model_kwargs
            )

            # TODO: Design the passes API
            graph_module = pre_export_passes(
                self.options, self.model, graph_module, updated_model_args
            )

            # TODO: Defer `import onnxscript` out of `import torch` path
            # https://github.com/pytorch/pytorch/issues/103764
            from torch.onnx._internal.fx import fx_onnx_interpreter

            fx_interpreter = fx_onnx_interpreter.FxOnnxInterpreter(
                diagnostic_context=self.options.diagnostic_context
            )
            onnxscript_graph = fx_interpreter.run(
                fx_graph_module=graph_module,
                onnxfunction_dispatcher=self.options.onnxfunction_dispatcher,
                op_level_debug=self.options.op_level_debug,
            )

            # Export TorchScript graph to ONNX ModelProto.
            onnx_model = onnxscript_graph.to_model_proto(
                self.options.onnx_registry.opset_version,
                include_initializers=self.options.fake_context is None,
            )

            return torch.onnx.ExportOutput(
                onnx_model,
                self.options.fx_tracer.input_adapter,
                self.options.fx_tracer.output_adapter,
                self.options.diagnostic_context,
                fake_context=self.options.fake_context,
            )

    def _assert_fake_tensor_mode(self):
        """Asserts that the model and its input do not contain fake tensors."""

        has_any_fake_tensor = pytree.tree_any(
            lambda x: isinstance(x, torch._subclasses.FakeTensor),
            (self.model_args, self.model_kwargs),
        )
        has_any_fake_param_or_buffer = False
        if isinstance(self.model, torch.nn.Module):
            has_any_fake_param_or_buffer = pytree.tree_any(
                lambda x: isinstance(x, torch._subclasses.FakeTensor),
                (self.model.parameters(), self.model.buffers()),
            )
        if (
            has_any_fake_tensor or has_any_fake_param_or_buffer
        ) and not self.options.fake_context:
            return RuntimeError(
                "Cannot export a model with fake inputs/weights without enabling fake mode.",
            )
        has_any_non_fake_tensors = pytree.tree_any(
            lambda x: isinstance(x, torch.Tensor)
            and not isinstance(x, torch._subclasses.FakeTensor),
            (self.model_args, self.model_kwargs),
        )
        has_any_non_fake_param_or_buffer = False
        if isinstance(self.model, torch.nn.Module):
            has_any_non_fake_param_or_buffer = pytree.tree_any(
                lambda x: isinstance(x, torch.Tensor)
                and not isinstance(x, torch._subclasses.FakeTensor),
                (self.model.parameters(), self.model.buffers()),
            )
        if (
            has_any_non_fake_tensors or has_any_non_fake_param_or_buffer
        ) and self.options.fake_context:
            raise RuntimeError(
                "Cannot export a model with non fake inputs/weights and enabled fake mode.",
            )


class UnsatisfiedDependencyError(RuntimeError):
    """Raised when an ONNX exporter dependency cannot be satisfied."""

    def __init__(self, package_name: str, message: str):
        super().__init__(message)
        self.package_name = package_name


class OnnxExporterError(RuntimeError):
    """Raised when an ONNX exporter error occurs.

    This exception is thrown when there's an error during the ONNX export process.
    It encapsulates the `ExportOutput` object generated until the failure, allowing
    access to the partial export results and associated metadata.
    """

    export_output: Final[ExportOutput]

    def __init__(self, export_output: ExportOutput, message: str):
        """
        Initializes the OnnxExporterError with the given export output and message.

        Args:
            export_output (ExportOutput): The partial results of the ONNX export.
            message (str): The error message to be displayed.
        """
        super().__init__(message)
        self.export_output = export_output


@_beartype.beartype
def _assert_dependencies(export_options: ResolvedExportOptions):
    opset_version = export_options.onnx_registry.opset_version

    def missing_package(package_name: str, exc_info: logging._ExcInfoType):
        message = (
            f"Please install the `{package_name}` package "
            f"(e.g. `python -m pip install {package_name}`)."
        )
        log.fatal(message, exc_info=exc_info)
        return UnsatisfiedDependencyError(package_name, message)

    def missing_opset(package_name: str):
        message = (
            f"The installed `{package_name}` does not support the specified ONNX opset "
            f"version {opset_version}. Install a newer `{package_name}` package or "
            f"specify an older opset version."
        )
        log.fatal(message)
        return UnsatisfiedDependencyError(package_name, message)

    try:
        import onnx
    except ImportError as e:
        raise missing_package("onnx", e) from e

    if onnx.defs.onnx_opset_version() < opset_version:
        raise missing_opset("onnx")

    try:
        # PyTorch runs lintrunner in CI without onnxscript installed
        import onnxscript  # type: ignore[import]
    except ImportError as e:
        raise missing_package("onnxscript", e) from e

    if not isinstance(
        onnxscript.onnx_opset.all_opsets[("", opset_version)],
        onnxscript.values.Opset,
    ):
        raise missing_opset("onnxscript")


@_beartype.beartype
def dynamo_export(
    model: Union[torch.nn.Module, Callable],
    /,
    *model_args,
    export_options: Optional[ExportOptions] = None,
    **model_kwargs,
) -> ExportOutput:
    """Export a torch.nn.Module to an ONNX graph.

    Args:
        model: The PyTorch model to be exported to ONNX.
        model_args: Positional inputs to ``model``.
        model_kwargs: Keyword inputs to ``model``.
        export_options: Options to influence the export to ONNX.

    Returns:
        An in-memory representation of the exported ONNX model.

    Example:
    ::

        import torch.onnx
        torch.onnx.dynamo_export(
            my_nn_module,
            torch.randn(2, 2, 2), # positional input 1
            torch.randn(2, 2, 2), # positional input 2
            my_nn_module_attribute="hello", # keyword input
            export_options=ExportOptions(
                dynamic_shapes=True,
            )
        ).save("my_model.onnx")
    """

    resolved_export_options = (
        export_options
        if isinstance(export_options, ResolvedExportOptions)
        else ResolvedExportOptions(export_options)
    )

    _assert_dependencies(resolved_export_options)

    try:
        return Exporter(
            options=resolved_export_options,
            model=model,
            model_args=model_args,
            model_kwargs=model_kwargs,
        ).export()
    except Exception as e:
        sarif_report_path = _DEFAULT_FAILED_EXPORT_SARIF_LOG_PATH
        resolved_export_options.diagnostic_context.dump(sarif_report_path)
        message = (
            "Failed to export the model to ONNX. Generating SARIF report at {sarif_report_path}. "
            "SARIF is a standard format for the output of static analysis tools. "
            "SARIF log can be loaded in VS Code SARIF viewer extension, "
            "or SARIF web viewer(https://microsoft.github.io/sarif-web-component/)."
            f"Please report a bug on PyTorch Github: {_PYTORCH_GITHUB_ISSUES_URL}"
        )
        raise OnnxExporterError(
            ExportOutput._from_failure(e, resolved_export_options.diagnostic_context),
            message,
        ) from e


@_beartype.beartype
def pre_export_passes(
    options: ResolvedExportOptions,
    original_model: Union[torch.nn.Module, Callable],
    fx_module: torch.fx.GraphModule,
    fx_module_args: Sequence[Any],
):
    # TODO: Import here to prevent circular dependency
    from torch.onnx._internal.fx import analysis, passes

    diagnostic_context = options.diagnostic_context

    # Apply decomposition table to the input graph.
    module = passes.Decompose(
        diagnostic_context,
        fx_module,
        options.decomposition_table,
        enable_dynamic_axes=options.dynamic_shapes,
        allow_fake_constant=options.fake_context is not None,
    ).run(*fx_module_args)

    # ONNX does not support views and mutations.
    # Functionalize to get a semantically equivalent graph without mutations.
    module = passes.Functionalize(
        diagnostic_context,
        module,
        enable_dynamic_axes=options.dynamic_shapes,
        allow_fake_constant=options.fake_context is not None,
    ).run(*fx_module_args)

    # Input mutations are detected and distilled after `Functionalize` pass.
    # Remove them since ONNX inference does not need them.
    module = passes.RemoveInputMutation(diagnostic_context, module).run(*fx_module_args)

    # ONNX does not support concept of (implicit) type promotion.
    # Insert type casts explicitly where needed.
    module = passes.InsertTypePromotion(diagnostic_context, module).run()

    analysis.UnsupportedFxNodesAnalysis(
        diagnostic_context, module, options.onnxfunction_dispatcher
    ).analyze(infra.levels.ERROR)

    if isinstance(original_model, torch.nn.Module):
        module = passes.RestoreParameterAndBufferNames(
            diagnostic_context, module, original_model
        ).run()

    # This operation should be invoked as the last pre export pass.
    # See [NOTE: Modularize pass ordering]
    module = passes.Modularize(diagnostic_context, module).run()

    # ONNX does not support None inputs. During graph building, all None inputs
    # are removed. Here we register this step to input adapter.
    options.fx_tracer.input_adapter.append_step(io_adapter.RemoveNoneInputStep())

    # NOTE: temp workaround for https://github.com/pytorch/pytorch/issues/99534
    # Dynamo doesn't support non-tensor inputs.
    options.fx_tracer.input_adapter.append_step(io_adapter.RemoveNonTensorInputStep())

    # ONNX does not support complex inputs. During graph building, all complex inputs
    # are converted to real representation inputs. Here we register this step to
    # input/output adapter.
    options.fx_tracer.input_adapter.append_step(
        io_adapter.ConvertComplexToRealRepresentationInputStep()
    )

    # ONNX can't represent collection types (e.g., dictionary, tuple of tuple of
    # tensor, etc), we flatten the collection and register each element as output.
    options.fx_tracer.output_adapter.append_step(io_adapter.FlattenOutputStep())

    # Output post-processing steps should happen after `FlattenOutputStep`.
    options.fx_tracer.output_adapter.append_step(
        io_adapter.ConvertComplexToRealRepresentationOutputStep()
    )

    return module


__all__ = [
    "ExportOptions",
    "ExportOutput",
    "ExportOutputSerializer",
    "UnsatisfiedDependencyError",
    "dynamo_export",
    "OnnxExporterError",
    "enable_fake_mode",
    "OnnxRegistry",
    "DiagnosticOptions",
]<|MERGE_RESOLUTION|>--- conflicted
+++ resolved
@@ -130,11 +130,7 @@
         warnings.warn(
             f"torch.onnx.dynamo_export only implements opset version {self._opset_version} for now. If you need to use a "
             "different opset version, please register them with register_custom_op.",
-<<<<<<< HEAD
-            stacklevel=2,
-=======
             stacklevel=TO_BE_DETERMINED,
->>>>>>> fff02e67
         )
 
         # Initialize registry from torchlib
