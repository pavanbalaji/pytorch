--- conflicted
+++ resolved
@@ -71,8 +71,7 @@
         local_tensor = input._local_tensor
         if not async_output and isinstance(local_tensor, funcol.AsyncCollectiveTensor):
             # synchronously wait for any pending collectives to get the result tensor
-            local_tensor = local_tensor.trigger_wait()
-            local_tensor = local_tensor.elem  # type: ignore[attr-defined]
+            local_tensor = local_tensor.wait()
 
         # We need to return a fresh Tensor object there as autograd metadata
         # will be inplaced into it. So we don't want to pollute the Tensor
@@ -474,20 +473,8 @@
 
         .. note:: `full_tensor` is differentiable.
         """
-<<<<<<< HEAD
-        full_tensor = self.redistribute(
-            placements=[Replicate()] * self.device_mesh.ndim
-        ).to_local(grad_placements=grad_placements)
-
-        if isinstance(full_tensor, funcol.AsyncCollectiveTensor):
-            # synchronously wait for any pending collectives to get the result tensor
-            full_tensor = full_tensor.wait()
-
-        return full_tensor
-=======
         redist_res = self.redistribute(placements=[Replicate()] * self.device_mesh.ndim)
         return _ToTorchTensor.apply(redist_res, grad_placements, False)
->>>>>>> 1d92b2bf
 
     @property
     def device_mesh(self) -> DeviceMesh:
