# Copyright (c) Meta Platforms, Inc. and affiliates
import functools
import operator
from typing import cast, Dict, List, Optional, Sequence, Tuple

import torch

import torch.distributed as dist
import torch.distributed._tensor.api as dtensor
import torch.distributed._tensor.random as random
from torch.distributed._tensor.device_mesh import DeviceMesh
from torch.distributed._tensor.op_schema import (
    _is_inplace_op,
    _is_out_variant_op,
    OpInfo,
    OpSchema,
    OutputSpecType,
)
from torch.distributed._tensor.placement_types import DTensorSpec, Replicate, TensorMeta
from torch.distributed._tensor.random import is_rng_supported_mesh
from torch.distributed._tensor.redistribute import redistribute_local_tensor
from torch.distributed._tensor.sharding_prop import ShardingPropagator

try:
    from torch.utils import _cxx_pytree as pytree
except ImportError:
    from torch.utils import _pytree as pytree  # type: ignore[no-redef]

aten = torch.ops.aten


def decompose_handler(
    op_call: torch._ops.OpOverload,
    args: Tuple[object, ...],
    kwargs: Dict[str, object],
) -> object:
<<<<<<< HEAD
    out, _, _ = _operator_dispatch(op_call, args, kwargs, sharding_propagator)
    return out


def _operator_dispatch(
    op_call: torch._ops.OpOverload,
    args: Tuple[object, ...],
    kwargs: Dict[str, object],
    sharding_propagator: ShardingPropagator,
) -> Tuple[object, OpSchema, OutputSharding]:
    # operators that does not need to go through sharding propagation
    if op_call == aten.is_same_size.default:
        assert isinstance(args[0], torch.Tensor)
        assert isinstance(args[1], torch.Tensor)
        return args[0].shape == args[1].shape, None, None  # type: ignore[return-value]
    elif op_call == aten.detach.default:
        # directly wrap a new DTensor with the input DTensor's local_shard and spec, this
        # this because detach only relates to autograd and we don't need to run local
        # compute or sharding propagation here (and since we safely maintain local tensor
        # and wrapper autograd via `view_as`, it's safe to directly re-wrap)
        assert isinstance(args[0], dtensor.DTensor)
        return wrap(args[0]._local_tensor, args[0]._spec), None, None  # type: ignore[return-value]

    runtime_schema_info = sharding_propagator.op_to_schema_info.get(op_call, None)

    if runtime_schema_info is not None and runtime_schema_info.needs_pytree:
        # flatten args/kwargs when necessary
        tree_args, args_spec = pytree.tree_flatten(args)
        args_list: Sequence[object] = tree_args
=======
    """
    Decomposes a op to core ATen op, this handler is mostly here
    for inference mode usage where the ops are not core aten ops.
    """
    r = op_call.decompose(*args, **kwargs)
    if r is not NotImplemented:
        return r
>>>>>>> cd2390d9
    else:
        raise RuntimeError("Decomposition failed")


class OpDispatcher:
    """
    Op dispatching class instance to handle args/kwargs pre-processing (un-wrapping), sharding
    propagation, redistribute local args, local compute, and post-processing (re-wrapping). It
    also handles any op specific logic if necessary.
    """

    def __init__(self) -> None:
        self.sharding_propagator = ShardingPropagator()
        self._random_ops = {
            aten.native_dropout.default,
            aten.normal_.default,
            aten.rand_like.default,
            aten.randn_like.default,
            aten.randint_like.default,
            aten.randint_like.low_dtype,
            aten.randint_like.low_dtype_out,
            aten.uniform_.default,
        }
        self._custom_op_handlers = {
            aten.linear.default: decompose_handler,
            aten.is_same_size.default: lambda x, y: x.shape == y.shape,
        }

    def dispatch(
        self,
        op_call: torch._ops.OpOverload,
        args: Tuple[object, ...],
        kwargs: Dict[str, object],
    ) -> object:
        """
        Main dispatching logic
        """
        # operators that does not need to go through sharding propagation
        # if op_call == aten.is_same_size.default:
        #     assert isinstance(args[0], torch.Tensor)
        #     assert isinstance(args[1], torch.Tensor)
        #     return args[0].shape == args[1].shape # type: ignore[return-value]
        if op_call in self._custom_op_handlers:
            return self._custom_op_handlers[op_call](*args, **kwargs)  # type: ignore[operator]

        runtime_schema_info = self.sharding_propagator.op_to_schema_info.get(
            op_call, None
        )

        if runtime_schema_info is not None and runtime_schema_info.needs_pytree:
            # flatten args/kwargs when necessary
            tree_args, args_spec = pytree.tree_flatten(args)
            args_list: Sequence[object] = tree_args
        else:
            args_list, args_spec = args, None

        args_schema: List[object] = []
        kwargs_schema: Dict[str, object] = {}
        local_args: List[object] = []
        local_kwargs: Dict[str, object] = {}
        mesh: Optional[DeviceMesh] = None

        for arg in args_list:
            if isinstance(arg, dtensor.DTensor):
                args_schema.append(arg._spec)
                local_args.append(arg._local_tensor)
                if mesh is not None:
                    if mesh != arg.device_mesh:
                        raise NotImplementedError(
                            f"{op_call}: DTensor does not support cross-mesh operation yet!"
                        )
                else:
                    mesh = arg.device_mesh
            elif isinstance(arg, torch.Tensor):
                if arg.ndim == 0 and mesh is not None:
                    # scalar tensor can be safely treated as replicated
                    args_schema.append(
                        DTensorSpec(
                            mesh,
                            (Replicate(),) * mesh.ndim,
                            tensor_meta=TensorMeta(
                                shape=arg.shape, stride=arg.stride(), dtype=arg.dtype
                            ),
                        )
                    )
                    local_args.append(arg)
                else:
                    raise RuntimeError(
                        f"{op_call}: got mixed torch.Tensor and DTensor, need to convert all"
                        " torch.Tensor to DTensor before calling distributed operators!"
                    )
            else:
                args_schema.append(arg)
                local_args.append(arg)

        for k, v in kwargs.items():
            if isinstance(v, dtensor.DTensor):
                kwargs_schema[k] = v._spec
                local_kwargs[k] = v._local_tensor
                if mesh is not None:
                    if mesh != v.device_mesh:
                        raise NotImplementedError(
                            f"{op_call}: DTensor does not support cross-mesh operation yet!"
                        )
                else:
                    mesh = v.device_mesh
            elif isinstance(v, torch.Tensor):
                raise RuntimeError(
                    f"{op_call}: got mixed torch.Tensor and DTensor, need to convert all"
                    " torch.Tensor to DTensor before calling distributed operators!"
                )
            else:
                kwargs_schema[k] = v
                local_kwargs[k] = v

        assert mesh is not None, "found no DeviceMesh from dtensor args!"
        op_info = OpInfo(
            mesh,
            OpSchema(
                op_call,
                pytree.tree_unflatten(args_schema, args_spec)
                if args_spec
                else tuple(args_schema),
                kwargs_schema,
                schema_info=runtime_schema_info,
            ),
            args_schema,
            tuple(local_args),
            local_kwargs,
            args_spec,
        )

        self.sharding_propagator.propagate(op_info)
        output_sharding = op_info.output_sharding
        assert output_sharding is not None, "output sharding should not be None"

        if mesh.get_coordinate() is None:
            # For a non-participating device, we do:
            #   1. if the return type is scalar, set the local result to None.
            #   The local results from all devices will then be all-gathered
            #   and a reduce op will be performed on the list of results
            #   with appropriate operators:
            #       for bool type, we by default use AND to reduce;
            #       we can extend for more ops if necessary.
            #   2. if the return type is Tensor or List[Tensor], return empty
            #   tensor(s) with correct dtype.
            spec = output_sharding.output_spec
            ret_list = op_info.schema.op._schema.returns

            if spec is None:
                # For a scalar return type, the non-participating device has None
                # as its local result
                local_results: object = None
            else:

                def default_tensor(spec: DTensorSpec) -> torch.Tensor:
                    if spec.tensor_meta is not None:
                        shape = spec.tensor_meta.shape
                        dtype = spec.tensor_meta.dtype
                        if len(shape) == 0:
                            # scalar tensor
                            return torch.zeros((), dtype=dtype)
                        else:
                            # non-scalar tensor
                            return torch.tensor([], dtype=dtype)
                    else:
                        raise RuntimeError(f"{spec} has no tensor metadata.")

                if isinstance(spec, DTensorSpec):
                    # return a Tensor value
                    local_results = default_tensor(spec)
                elif isinstance(spec, Sequence):
                    # return a List[Tensor] value
                    local_results = [
                        default_tensor(s) if s is not None else None for s in spec
                    ]
                    assert isinstance(local_results, List)
                    if None in local_results:
                        ret_type = str(ret_list[0].type)
                        raise NotImplementedError(
                            f"return type {ret_type} in DTensor op is not supported"
                        )
        else:
            if output_sharding.needs_redistribute:
                # compute locally with redistribute first if needed
                assert output_sharding.schema_suggestions is not None
                suggested_input_schema = output_sharding.schema_suggestions[0]
                self.redistribute_local_args(op_info, suggested_input_schema)

            local_tensor_args = (
                pytree.tree_unflatten(cast(List[object], op_info.local_args), args_spec)
                if args_spec
                else op_info.local_args
            )

            # run local op computation with potentially modified args/kwargs
            local_tensor_args = cast(Tuple[object, ...], local_tensor_args)
            if op_call in self._random_ops and is_rng_supported_mesh(mesh):
                if not random._rng_tracker:
                    raise RuntimeError(
                        "A CudaRNGStateTracker instance must be instantiated "
                        "before executing a random op over a DTensor. "
                        "Try calling random.manual_seed() or distribute_tensor() "
                        "before executing a DTensor random op."
                    )
                # For DTensor random operator, run it within a distribute region
                with random._rng_tracker._distribute_region(
                    cast(DTensorSpec, args_schema[0])
                ):
                    local_results = op_call(*local_tensor_args, **local_kwargs)
            else:
                local_results = op_call(*local_tensor_args, **local_kwargs)

        # communicate the result to all ranks for some operators that return scalar value
        if output_sharding.output_spec is None:
            if op_call == aten.equal.default:
                obj_list = [None for _ in range(dist.get_world_size())]
                dist.all_gather_object(obj_list, local_results)
                obj_list = list(filter(lambda x: x is not None, obj_list))
                # perform reduce on the collection with AND op
                local_results = functools.reduce(operator.and_, obj_list, True)

        if _is_inplace_op(op_call):
            # inplace op should return self instead of re-wrapping
            if output_sharding.output_spec is not None:
                return args[0]
            else:
                return None
        elif _is_out_variant_op(op_call):
            # out variant could possibly have multiple out args (i.e. lu_unpack.out)
            output_specs = (
                (output_sharding.output_spec,)
                if not isinstance(output_sharding.output_spec, tuple)
                else output_sharding.output_spec
            )
            out_dts = []
            spec_idx = 0
            for argument in op_call._schema.arguments:
                if argument.is_out:
                    out_dt = cast(dtensor.DTensor, kwargs[argument.name])
                    out_dt._spec = cast(DTensorSpec, output_specs[spec_idx])
                    out_dts.append(out_dt)
                    spec_idx += 1

            assert len(out_dts) >= 1, "out variant should have at least one out arg"
            return tuple(out_dts) if len(out_dts) > 1 else out_dts[0]
        else:
            return self.wrap(local_results, output_sharding.output_spec)

    @staticmethod
    def redistribute_local_args(
        op_info: OpInfo,
        suggested_input_schema: OpSchema,
    ) -> None:
        # NOTE: it's very rare that we need to reshard kwargs so we intentionally skip it

        # TODO: the op schema should probably just remain flattened so that we can avoid this tree flatten
        # Need to fix all the ops before doing this.
        if op_info.args_tree_spec is not None:
            flatten_args_schema_to_reshard = tuple(
                pytree.tree_leaves(suggested_input_schema.args_schema)
            )
        else:
            flatten_args_schema_to_reshard = suggested_input_schema.args_schema

        new_local_args: List[object] = []
        for i, arg_spec in enumerate(op_info.flat_args_schema):
            reshard_arg_spec = flatten_args_schema_to_reshard[i]
            if isinstance(arg_spec, DTensorSpec):
                local_tensor = cast(torch.Tensor, op_info.local_args[i])
                if arg_spec != reshard_arg_spec:
                    resharded_local_tensor = redistribute_local_tensor(
                        local_tensor, arg_spec, reshard_arg_spec
                    )
                    new_local_args.append(resharded_local_tensor)
                else:
                    new_local_args.append(local_tensor)
            else:
                new_local_args.append(reshard_arg_spec)

        op_info.local_args = tuple(new_local_args)

    @staticmethod
    def wrap(res: object, spec: OutputSpecType) -> object:
        def to_dt(res, spec):
            assert spec is not None and isinstance(
                spec, DTensorSpec
            ), f"output spec does not match with output! Expected DTensorSpec, got {spec}."
            assert spec.tensor_meta is not None
            return dtensor.DTensor(
                res,
                spec.mesh,
                spec.placements,
                shape=spec.tensor_meta.shape,
                dtype=spec.tensor_meta.dtype,
                requires_grad=res.requires_grad,
                stride=spec.tensor_meta.stride,
            )

        if isinstance(res, torch.Tensor):
            return to_dt(res, spec)
        elif isinstance(res, (list, tuple)):
            assert spec is not None and isinstance(
                spec, (list, tuple)
            ), f"output spec does not match with output! Expected list/tuple, got {spec}."
            res_list = []
            for e, s in zip(res, spec):
                # NOTE: local results might return Optional Tensor from ATen op, so we need
                # to handle that case and make sure we don't wrap None with DTensor.
                # (i.e. native_layer_norm.backward)
                if isinstance(e, (list, tuple)) and isinstance(s, (list, tuple)):
                    res_list.append(type(e)([to_dt(ee, ss) for ee, ss in zip(e, s)]))
                elif e is not None and s is not None:
                    res_list.append(to_dt(e, s))
                else:
                    res_list.append(None)  # type: ignore[arg-type]

            return tuple(res_list) if isinstance(res, tuple) else res_list
        else:
            # if the res contains only non tensor values, we simply return it without rewrapping
            return res<|MERGE_RESOLUTION|>--- conflicted
+++ resolved
@@ -34,37 +34,6 @@
     args: Tuple[object, ...],
     kwargs: Dict[str, object],
 ) -> object:
-<<<<<<< HEAD
-    out, _, _ = _operator_dispatch(op_call, args, kwargs, sharding_propagator)
-    return out
-
-
-def _operator_dispatch(
-    op_call: torch._ops.OpOverload,
-    args: Tuple[object, ...],
-    kwargs: Dict[str, object],
-    sharding_propagator: ShardingPropagator,
-) -> Tuple[object, OpSchema, OutputSharding]:
-    # operators that does not need to go through sharding propagation
-    if op_call == aten.is_same_size.default:
-        assert isinstance(args[0], torch.Tensor)
-        assert isinstance(args[1], torch.Tensor)
-        return args[0].shape == args[1].shape, None, None  # type: ignore[return-value]
-    elif op_call == aten.detach.default:
-        # directly wrap a new DTensor with the input DTensor's local_shard and spec, this
-        # this because detach only relates to autograd and we don't need to run local
-        # compute or sharding propagation here (and since we safely maintain local tensor
-        # and wrapper autograd via `view_as`, it's safe to directly re-wrap)
-        assert isinstance(args[0], dtensor.DTensor)
-        return wrap(args[0]._local_tensor, args[0]._spec), None, None  # type: ignore[return-value]
-
-    runtime_schema_info = sharding_propagator.op_to_schema_info.get(op_call, None)
-
-    if runtime_schema_info is not None and runtime_schema_info.needs_pytree:
-        # flatten args/kwargs when necessary
-        tree_args, args_spec = pytree.tree_flatten(args)
-        args_list: Sequence[object] = tree_args
-=======
     """
     Decomposes a op to core ATen op, this handler is mostly here
     for inference mode usage where the ops are not core aten ops.
@@ -72,7 +41,6 @@
     r = op_call.decompose(*args, **kwargs)
     if r is not NotImplemented:
         return r
->>>>>>> cd2390d9
     else:
         raise RuntimeError("Decomposition failed")
 
@@ -99,6 +67,11 @@
         self._custom_op_handlers = {
             aten.linear.default: decompose_handler,
             aten.is_same_size.default: lambda x, y: x.shape == y.shape,
+            # directly wrap a new DTensor with the input DTensor's local_shard and spec, this
+            # this because detach only relates to autograd and we don't need to run local
+            # compute or sharding propagation here (and since we safely maintain local tensor
+            # and wrapper autograd via `view_as`, it's safe to directly re-wrap)
+            aten.detach.default: lambda x: self.wrap(x._local_tensor, x._spec),
         }
 
     def dispatch(
