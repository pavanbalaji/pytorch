import collections
import warnings
from typing import (
    Callable,
    Dict,
    Iterable,
    Iterator,
    List,
    no_type_check,
    Optional,
    Set,
    Tuple,
    Type,
    Union,
)

import torch
import torch.distributed as dist
import torch.distributed.fsdp.fully_sharded_data_parallel as fsdp_file
import torch.nn as nn
from torch.distributed.algorithms._comm_hooks import default_hooks
from torch.distributed.distributed_c10d import _get_default_group
from torch.distributed.fsdp import (
    BackwardPrefetch,
    CPUOffload,
    MixedPrecision,
    ShardingStrategy,
)
from torch.distributed.fsdp._common_utils import (
    _apply_to_modules,
    _get_param_to_unflat_param_names,
    _is_fsdp_flattened,
    _State,
    clean_tensor_name,
    TrainingState,
)
from torch.distributed.fsdp._exec_order_utils import _ExecOrderData
from torch.distributed.fsdp._limiter_utils import _FreeEventQueue
<<<<<<< HEAD
from torch.distributed.fsdp._public_utils import (
    BackwardPrefetch,
    CPUOffload,
    MixedPrecision,
    ShardingStrategy,
)
=======
>>>>>>> 0c405467
from torch.distributed.fsdp._wrap_utils import _get_submodule_to_states
from torch.distributed.fsdp.flat_param import (
    _HandlesKey,
    FlatParameter,
    FlatParamHandle,
    HandleConfig,
    HandleShardingStrategy,
)
from torch.distributed.utils import _sync_params_and_buffers
from torch.utils.hooks import RemovableHandle

_TORCHDISTX_AVAIL = True
try:
    from torchdistx import deferred_init, fake  # type: ignore[import]
except ImportError:
    _TORCHDISTX_AVAIL = False

PARAM_BROADCAST_BUCKET_SIZE = int(250 * 1024 * 1024)
FSDP_SYNCED = "_fsdp_synced"

# TODO (awgu): Refactor this later
SHARDING_STRATEGY_MAP = {
    ShardingStrategy.NO_SHARD: HandleShardingStrategy.NO_SHARD,
    ShardingStrategy.FULL_SHARD: HandleShardingStrategy.FULL_SHARD,
    ShardingStrategy.SHARD_GRAD_OP: HandleShardingStrategy.SHARD_GRAD_OP,
}


# NOTE: Since non-self attributes cannot be type annotated, several attributes
# on `state` are defined first as local variables before being assigned.


@no_type_check
def _init_process_group_state(
    state: _State,
    process_group: Optional[dist.ProcessGroup],
) -> _State:
    state.process_group = process_group or _get_default_group()
    state.rank = state.process_group.rank()
    state.world_size = state.process_group.size()
    return state


@no_type_check
def _init_ignored_module_states(
    state: _State,
    module: nn.Module,
    ignored_modules: Optional[Iterable[torch.nn.Module]],
) -> _State:
    state._ignored_modules = _get_ignored_modules(module, ignored_modules)
    state._ignored_params, state._ignored_param_names = _get_ignored_params(
        module,
        state._ignored_modules,
    )
    # TODO: FSDP's contract for buffers is not well-defined. They are
    # implicitly ignored for most functionality since they are not sharded;
    # however, FSDP still imposes some semantics on buffers (e.g. buffer mixed
    # precision). We should formalize this contract and decide if we need to
    # compute and store `_ignored_buffers`.
    return state


@no_type_check
def _init_buffer_state(
    state: _State,
    module: nn.Module,
) -> _State:
    state._buffer_names = _get_buffer_names(module)
    # Save a mapping from fully prefixed buffer name to its original dtype
    # since when buffer mixed precision is enabled, buffers are restored to
    # their original dtype for model checkpointing
    _buffer_name_to_orig_dtype: Dict[str, torch.dtype] = {}
    state._buffer_name_to_orig_dtype = _buffer_name_to_orig_dtype
    return state


@no_type_check
def _init_core_state(
    state: _State,
    sharding_strategy: Optional[ShardingStrategy],
    mixed_precision: Optional[MixedPrecision],
    cpu_offload: Optional[CPUOffload],
    limit_all_gathers: bool,
    use_orig_params: bool,
    backward_prefetch_limit: int,
    forward_prefetch_limit: int,
) -> _State:
    # We clamp the strategy to `NO_SHARD` for world size of 1 since they are
    # currently functionally equivalent. This may change if/when we integrate
    # FSDP with MoE.
    if state.world_size == 1:
        sharding_strategy = ShardingStrategy.NO_SHARD
    state.sharding_strategy = sharding_strategy or ShardingStrategy.FULL_SHARD
    state.mixed_precision = mixed_precision or MixedPrecision()
    state.cpu_offload = cpu_offload or CPUOffload()
    state.limit_all_gathers = limit_all_gathers
    state._use_orig_params = use_orig_params
    state.training_state = TrainingState.IDLE
    state._is_root = None
    _streams: Dict[str, torch.cuda.Stream] = {}
    state._streams = _streams
    state._free_event_queue = _FreeEventQueue()
    state._debug_level = dist.get_debug_level()
    state._exec_order_data = _ExecOrderData(
        state._debug_level,
        backward_prefetch_limit,
        forward_prefetch_limit,
    )
    # Invariant: `state.params` contains exactly the `FlatParameter`s of the
    # handles in `state._handles`
    _handles: List[FlatParamHandle] = []
    state._handles = _handles
    params: List[FlatParameter] = []
    state.params = params
    return state


@no_type_check
def _init_runtime_state(
    state: _State,
) -> _State:
    _pre_forward_handles: List[RemovableHandle] = []
    state._pre_forward_handles = _pre_forward_handles
    _post_forward_handles: List[RemovableHandle] = []
    state._post_forward_handles = _post_forward_handles
    _module_to_handles: Dict[
        nn.Module, List[FlatParamHandle]
    ] = collections.defaultdict(list)
    state._module_to_handles = _module_to_handles
    state._sync_gradients = True
    state._communication_hook = _get_default_comm_hook(state.sharding_strategy)
    state._communication_hook_state = _get_default_comm_hook_state(state.process_group)
    state._hook_registered = False
    # Used to prevent running the pre-backward hook multiple times
    _ran_pre_backward_hook: Dict[_HandlesKey, bool] = {}
    state._ran_pre_backward_hook = _ran_pre_backward_hook
    return state


@no_type_check
def _init_prefetching_state(state: _State) -> _State:
    state.backward_prefetch = BackwardPrefetch.BACKWARD_PRE
    state.forward_prefetch = False
    _handles_prefetched: Dict[_HandlesKey, bool] = {}
    state._handles_prefetched = _handles_prefetched
    # Used for guarding against mistargeted backward prefetches
    _needs_pre_backward_unshard: Dict[_HandlesKey, bool] = {}
    state._needs_pre_backward_unshard = _needs_pre_backward_unshard
    # Used for guarding against mistargeted forward prefetches
    _needs_pre_forward_unshard: Dict[_HandlesKey, bool] = {}
    state._needs_pre_forward_unshard = _needs_pre_forward_unshard
    # The data structures use tuples of handles to generalize over the case
    # where a module's forward involves multiple handles.
    return state


def _init_state_dict_state(state: _State) -> _State:
    # TODO: after rebase
    return state


@no_type_check
def _init_param_handle_from_module(
    state: _State,
    root_module: nn.Module,
    device_id: Optional[Union[int, torch.device]],
    param_init_fn: Optional[Callable[[nn.Module], None]],
    sync_module_states: bool,
    module_wrapper_cls: Type,
) -> _State:
    """
    Initializes a ``FlatParamHandle`` from a module ``root_module``. This is
    the module wrapper code path.
    """
    _check_single_device_module(root_module, state._ignored_params)
    device_from_device_id = _get_device_from_device_id(device_id, state.rank)
    _materialize_module(
        root_module,
        param_init_fn,
        state._ignored_params,
        device_from_device_id,
        lambda k: not isinstance(k, module_wrapper_cls),
    )
    # TODO: Investigate refactoring `_move_module_to_device()` to
    # `_move_states_to_device()` to avoid the `device_id` + CPU offload hack
    _move_module_to_device(root_module, state._ignored_params, device_from_device_id)
    state.compute_device = _get_compute_device(
        root_module,
        state._ignored_params,
        device_from_device_id,
        state.rank,
    )
    managed_params = list(_get_orig_params(root_module, state._ignored_params))
    if sync_module_states:
        _sync_module_params_and_buffers(
            root_module, managed_params, state.process_group
        )
    _init_param_handle_from_params(state, managed_params, root_module)
    return state


@no_type_check
def _init_param_handles_from_module(
    state: _State,
    root_module: nn.Module,
    auto_wrap_policy: Callable,
    device_id: Optional[Union[int, torch.device]],
    param_init_fn: Optional[Callable[[nn.Module], None]],
    sync_module_states: bool,
) -> _State:
    """
    Initializes all ``FlatParamHandle`` s from a module ``root_module``. This
    is the non-module-wrapper code path.
    """
    submodule_to_states = _get_submodule_to_states(
        root_module,
        auto_wrap_policy,
        state._ignored_modules,
        state._ignored_params,
    )
    _check_single_device_module(root_module, state._ignored_params)
    device_from_device_id = _get_device_from_device_id(device_id, state.rank)
    # Initialize and shard `FlatParamHandle`s one by one following bottom-up
    # order (hence the `reversed`) to avoid increasing peak GPU memory usage
    materialized_module = False
    for submodule, (params, buffers, param_names, buffer_names) in reversed(
        submodule_to_states.items()
    ):
        materialized_module |= _materialize_module(
            submodule,
            param_init_fn,
            state._ignored_params,
            device_from_device_id,
            lambda _: True,
        )
        if materialized_module:
            # Materializing from meta device can change the parameter/buffer
            # variables, so reacquire references
            params = [submodule.get_parameter(param_name) for param_name in param_names]
            buffers = [
                submodule.get_buffer(buffer_name) for buffer_name in buffer_names
            ]
        _move_states_to_device(params, buffers, device_from_device_id)
        if not hasattr(state, "compute_device"):  # only need to set once
            state.compute_device = _get_compute_device(
                submodule,
                state._ignored_params,
                device_from_device_id,
                state.rank,
            )
        if sync_module_states:
            _sync_module_states(params, buffers, state.process_group)
        # Pass `root_module` to have internal FQN metadata prefix starting from
        # it instead of `submodule`
        _init_param_handle_from_params(state, params, root_module)
    # Reverse to preserve top-down order like `_fsdp_handles()`
    state._handles.reverse()
    return state


@no_type_check
def _init_param_handle_from_params(
    state: _State,
    params: List[nn.Parameter],
    root_module: nn.Module,
):
    if len(params) == 0:
        return
    handle_config = HandleConfig(
        SHARDING_STRATEGY_MAP[state.sharding_strategy],
        state.cpu_offload.offload_params,
        state.mixed_precision.param_dtype,
        state.mixed_precision.reduce_dtype,
        state.mixed_precision.keep_low_precision_grads,
    )
    handle = FlatParamHandle(
        params,
        root_module,
        state.compute_device,
        handle_config,
        state.process_group,
        state._use_orig_params,
    )
    # TODO: Can simplify call `shard()` in the `FlatParamHandle` ctor
    handle.shard()
    assert handle not in state._handles
    state.params.append(handle.flat_param)
    state._handles.append(handle)
    cpu_device = torch.device("cpu")
    if state.cpu_offload.offload_params and handle.flat_param.device != cpu_device:
        handle.flat_param_to(cpu_device)


def _get_ignored_modules(
    root_module: nn.Module,
    _ignored_modules: Optional[Iterable[torch.nn.Module]],
) -> Set[nn.Module]:
    """
    Checks that ``_ignored_modules`` is an iterable of ``nn.Module`` s without
    any FSDP instances, and returns the modules contained in their module
    subtrees as a :class:`set`. Nested FSDP instances are excluded, but their
    already-computed ignored modules are included.
    """
    if _ignored_modules is None:
        return set()
    msg_prefix = "`ignored_modules` should be an iterable of `torch.nn.Module`s "
    try:
        ignored_root_modules = set(_ignored_modules)
    except TypeError:
        raise TypeError(msg_prefix + f"but got {type(_ignored_modules)}")
    for module in ignored_root_modules:
        if not isinstance(module, torch.nn.Module):
            raise TypeError(msg_prefix + f"but got an iterable with {type(module)}")
        if isinstance(module, fsdp_file.FullyShardedDataParallel):
            raise ValueError("`ignored_modules` should not include FSDP modules")
    # Include child modules and exclude nested FSDP modules themselves
    ignored_modules = set(
        child
        for module in ignored_root_modules
        for child in module.modules()
        if not isinstance(child, fsdp_file.FullyShardedDataParallel)
    )
    if root_module in ignored_modules:
        warnings.warn(
            "Trying to ignore the top-level module passed into the FSDP "
            "constructor itself will result in all parameters being "
            f"ignored and is not well-supported: {module}"
        )
    # Include nested FSDP modules' ignored modules
    for submodule in root_module.modules():
        if isinstance(submodule, fsdp_file.FullyShardedDataParallel):
            assert hasattr(submodule, "_ignored_modules")
            ignored_modules.update(submodule._ignored_modules)
    return ignored_modules


def _get_ignored_params(
    root_module: torch.nn.Module,
    ignored_modules: Set[torch.nn.Module],
) -> Tuple[Set[torch.nn.Parameter], Set[str]]:
    """
    Returns the parameters of the modules in ``ignored_modules``,
    excluding any :class:`FlatParameter` s, and their fully prefixed names,
    both as :class:`set` s.
    """
    ignored_params = set(
        p for m in ignored_modules for p in m.parameters() if not _is_fsdp_flattened(p)
    )
    # Conservatively include all shared parameters' names
    param_to_unflat_param_names = _get_param_to_unflat_param_names(
        root_module,
        dedup_shared_params=False,
    )
    ignored_param_names = set()
    for param in ignored_params:
        unflat_param_names = param_to_unflat_param_names[param]
        clean_names = []
        for k in unflat_param_names:
            # Clean any module wrapper prefixes in case of nested wrapping
            clean_names.append(clean_tensor_name(k))
        ignored_param_names.update(clean_names)
    return ignored_params, ignored_param_names


def _get_buffer_names(root_module: nn.Module) -> Set[str]:
    """
    Returns the fully prefixed names of all buffers in the module hierarchy
    rooted at ``root_module`` as a class:`set`.
    """

    def module_fn(module: nn.Module, prefix: str, buffer_names: Set[str]):
        for buffer_name, _ in module.named_buffers(recurse=False):
            # Clean module wrapper prefixes in case of nested wrapping
            prefixed_buffer_name = clean_tensor_name(prefix + buffer_name)
            buffer_names.add(prefixed_buffer_name)

    def return_fn(buffer_names: Set[str], *args):
        return buffer_names

    buffer_names: Set[str] = set()
    return _apply_to_modules(
        root_module,
        module_fn,
        return_fn,
        buffer_names,
    )


def _check_single_device_module(
    module: nn.Module,
    ignored_params: Set[nn.Parameter],
) -> None:
    """
    Raises an error if ``module`` has original parameters on multiple devices,
    ignoring the parameters in ``ignored_params``. Thus, after this method, the
    module must be either fully on the CPU or fully on a non-CPU device.
    """
    devices = set(param.device for param in _get_orig_params(module, ignored_params))
    if len(devices) > 1:
        raise RuntimeError(
            f"FSDP only supports single device modules but got params on {devices}"
        )


def _get_device_from_device_id(
    device_id: Optional[Union[int, torch.device]],
    rank: int,
) -> Optional[torch.device]:
    """
    Processes ``device_id`` and returns either the corresponding device or
    ``None`` if ``device_id`` is ``None``.
    """
    if device_id is None:
        return None
    device = (
        device_id if isinstance(device_id, torch.device) else torch.device(device_id)
    )
    if device == torch.device("cuda"):
        warnings.warn(
            f"FSDP got the argument `device_id` {device_id} on rank "
            f"{rank}, which does not have an explicit index. "
            f"FSDP will use the current device {torch.cuda.current_device()}. "
            "If this is incorrect, please explicitly call `torch.cuda.set_device()` "
            "before FSDP initialization or pass in the explicit device "
            "index as the `device_id` argument."
        )
        device = torch.device("cuda", torch.cuda.current_device())
    return device


def _materialize_module(
    module: nn.Module,
    param_init_fn: Optional[Callable[[nn.Module], None]],
    ignored_params: Set[nn.Parameter],
    device_from_device_id: Optional[torch.device],
    deferred_init_check_fn: Callable,
) -> bool:
    """
    Materializes the wrapped module ``module`` in place if needed: either
    if the module has parameters that use meta device or are torchdistX
    fake tensors.

    This method uses ``param_init_fn`` to materialize the module if the
    function is not ``None`` and falls back to default behavior otherwise.
    For meta device, this moves the module to ``device_from_device_id`` if
    it is not ``None`` or the current device otherwise and calls
    ``reset_parameters()``, and for torchdistX fake tensors, this calls
    ``deferred_init.materialize_module()``.

    Returns:
        bool: ``True`` if ``module`` was materialized and ``False`` if this was
        a no-op.
    """
    managed_params = _get_orig_params(module, ignored_params)
    is_meta_module = any(param.is_meta for param in managed_params)
    is_torchdistX_deferred_init = (
        not is_meta_module
        and _TORCHDISTX_AVAIL
        and any(fake.is_fake(param) for param in managed_params)
    )
    if (is_meta_module or is_torchdistX_deferred_init) and param_init_fn is not None:
        if not callable(param_init_fn):
            raise ValueError(
                f"Expected {param_init_fn} to be callable but got {type(param_init_fn)}"
            )
        param_init_fn(module)
        return True
    elif is_meta_module:
        # Run default meta device initialization
        materialization_device = device_from_device_id or torch.device(
            torch.cuda.current_device()
        )
        module.to_empty(device=materialization_device)
        try:
            with torch.no_grad():
                module.reset_parameters()  # type: ignore[operator]
        except BaseException as e:
            warnings.warn(
                "Unable to call `reset_parameters()` for module on meta "
                f"device with error {str(e)}. Please ensure your "
                "module implements a `reset_parameters()` method."
            )
            raise e
        return True
    elif is_torchdistX_deferred_init:
        # Run default torchdistX initialization
        deferred_init.materialize_module(module, check_fn=deferred_init_check_fn)
        return True
    return False


def _move_module_to_device(
    module: nn.Module,
    ignored_params: Set[nn.Parameter],
    device_from_device_id: Optional[torch.device],
) -> None:
    """
    Moves ``module`` depending on ``device_from_device_id`` and its current
    device. This includes moving ignored modules' parameters.

    - If ``device_from_device_id`` is not ``None``, then this moves
    ``module`` to the device.
    - If ``device_from_device_id`` is ``None``, then this does not move
    ``module`` but warns the user if it is on CPU.

    Precondition: ``_check_single_device_module()``.
    """
    param = next(_get_orig_params(module, ignored_params), None)
    if param is None:
        return  # no original parameters to manage
    cpu_device = torch.device("cpu")
    if device_from_device_id is not None:
        if param.device == cpu_device:
            # NOTE: This includes moving ignored modules' parameters.
            module = module.to(device_from_device_id)
            # TODO: This is a temporary fix to move already-constructed
            # `FlatParameter`s back to CPU if needed. This is needed to
            # make CPU offload work with `device_id`.
            for submodule in module.modules():
                if (
                    isinstance(submodule, fsdp_file.FullyShardedDataParallel)
                    and submodule.cpu_offload.offload_params
                ):
                    with torch.no_grad():
                        for handle in submodule._handles:
                            handle.flat_param_to(torch.device("cpu"))
    elif param.device == cpu_device:
        _warn_cpu_init()


def _move_states_to_device(
    params: List[nn.Parameter],
    buffers: List[torch.Tensor],
    device_from_device_id: Optional[torch.device],
) -> None:
    """
    Precondition: ``_check_single_device_module()``.
    """
    if len(params) == 0 and len(buffers) == 0:
        return
    if len(params) > 0:
        current_device = params[0].device
    elif len(buffers) > 0:
        current_device = buffers[0].device
    cpu_device = torch.device("cpu")
    if device_from_device_id is not None:
        # Move the parameters and buffers like the `.data` code path in
        # `nn.Module._apply()`, which underlies `nn.Module.to()`
        for param in params:
            with torch.no_grad():
                param.data = param.to(device_from_device_id)
                if param.grad is not None:
                    param.grad.data = param.grad.to(device_from_device_id)
        for buffer in buffers:
            buffer.data = buffer.to(device_from_device_id)
    elif current_device == cpu_device:
        _warn_cpu_init()


def _warn_cpu_init():
    warnings.warn(
        "The passed-in `module` is on CPU and will thus have FSDP's sharding "
        "initialization run on CPU, which may be slower than on GPU. We "
        "recommend passing in the `device_id` argument for FSDP to move "
        "`module` to GPU for the sharding initialization. `module` must also "
        "be on GPU device to work with the `sync_module_states=True` flag "
        "since that requires GPU communication."
    )


def _get_compute_device(
    module: nn.Module,
    ignored_params: Set[nn.Parameter],
    device_from_device_id: Optional[torch.device],
    rank: int,
) -> torch.device:
    """
    Determines and returns this FSDP instance's compute device. If the module
    is already on a non-CPU device, then the compute device is that non-CPU
    device. If the module is on CPU, then the compute device is the current
    device.

    Since this method should be called after materializing the module, any
    non-CPU device should not be meta device. For now, the compute device is
    always a CUDA GPU device with its explicit index.

    Precondition: ``_check_single_device_module()`` and
    ``_move_module_to_device()``.
    """
    # If the module is on GPU already, then that GPU device has priority
    # over the current device
    param = next(_get_orig_params(module, ignored_params), None)
    if param is not None and param.device.type == "cuda":
        compute_device = param.device
    else:
        compute_device = torch.device("cuda", torch.cuda.current_device())
    if device_from_device_id is not None and compute_device != device_from_device_id:
        raise ValueError(
            f"Inconsistent compute device and `device_id` on rank {rank}: "
            f"{compute_device} vs {device_from_device_id}"
        )
    return compute_device


# TODO: See how to deprecate!
def _sync_module_params_and_buffers(
    module: nn.Module,
    params: List[nn.Parameter],
    process_group: dist.ProcessGroup,
) -> None:
    """
    Synchronizes module states (i.e. parameters ``params`` and all
    not-yet-synced buffers) by broadcasting from rank 0 to all ranks.

    Precondition: ``sync_module_states == True`` and ``self.process_group`` has
    been set.
    """
    _check_params_for_sync_module_states(params)
    module_states: List[torch.Tensor] = []
    # TODO (awgu): When exposing the original parameters, we need to also
    # use this attribute to prevent re-synchronizing parameters.
    for buffer in module.buffers():
        # Avoid re-synchronizing buffers in case of nested wrapping
        if not getattr(buffer, FSDP_SYNCED, False):
            setattr(buffer, FSDP_SYNCED, True)
            module_states.append(buffer.detach())
    module_states.extend(param.detach() for param in params)
    _sync_params_and_buffers(
        process_group,
        module_states,
        PARAM_BROADCAST_BUCKET_SIZE,
        src=0,
    )


def _sync_module_states(
    params: List[nn.Parameter],
    buffers: List[torch.Tensor],
    process_group: dist.ProcessGroup,
) -> None:
    _check_params_for_sync_module_states(params)
    # Assumes that each call to this method passes in disjoint `params` and
    # and `buffers` across calls, so there is no chance of re-synchronizing
    params_and_buffers = [param.detach() for param in params] + [
        buffer.detach() for buffer in buffers
    ]
    _sync_params_and_buffers(
        process_group,
        params_and_buffers,
        PARAM_BROADCAST_BUCKET_SIZE,
        src=0,
    )


def _check_params_for_sync_module_states(
    params: List[nn.Parameter],
) -> None:
    if params and any(param.device == torch.device("cpu") for param in params):
        raise ValueError(
            "The module has CPU parameters when `sync_module_states=True`, "
            "which only works when all parameters are on GPU. Please specify "
            "the `device_id` argument or move the module to GPU before passing "
            "into FSDP."
        )


def _get_orig_params(
    module: nn.Module,
    ignored_params: Set[nn.Parameter],
) -> Iterator[nn.Parameter]:
    """
    Returns an iterator over the original parameters in ``module``, ignoring
    the parameters in ``ignored_params``, any ``FlatParameter`` s (which may be
    present due to nested FSDP wrapping), and any original parameters already
    flattened (only relevant when ``use_orig_params=True``).
    """
    param_gen = module.parameters()
    try:
        while True:
            param = next(param_gen)
            if param not in ignored_params and not _is_fsdp_flattened(param):
                yield param
    except StopIteration:
        pass


def _check_orig_params_flattened(
    fsdp_module,
    ignored_params: Set[nn.Parameter],
) -> None:
    """
    Checks that all original parameters have been flattened and hence made
    invisible to ``named_parameters()`` for the module hierarchy rooted at
    ``fsdp_module``. This should be called as a sanity check after flattening
    the wrapped module's parameters.
    """
    for param_name, param in fsdp_module.named_parameters():
        if param not in ignored_params and not _is_fsdp_flattened(param):
            raise RuntimeError(
                f"Found an unflattened parameter: {param_name}; "
                f"{param.size()} {param.__class__}"
            )


def _get_default_comm_hook(sharding_strategy: ShardingStrategy):
    return (
        default_hooks.allreduce_hook
        if sharding_strategy == ShardingStrategy.NO_SHARD
        else default_hooks.reduce_scatter_hook
    )


def _get_default_comm_hook_state(
    process_group: dist.ProcessGroup,
) -> default_hooks.DefaultState:
    return default_hooks.DefaultState(process_group=process_group)<|MERGE_RESOLUTION|>--- conflicted
+++ resolved
@@ -36,15 +36,6 @@
 )
 from torch.distributed.fsdp._exec_order_utils import _ExecOrderData
 from torch.distributed.fsdp._limiter_utils import _FreeEventQueue
-<<<<<<< HEAD
-from torch.distributed.fsdp._public_utils import (
-    BackwardPrefetch,
-    CPUOffload,
-    MixedPrecision,
-    ShardingStrategy,
-)
-=======
->>>>>>> 0c405467
 from torch.distributed.fsdp._wrap_utils import _get_submodule_to_states
 from torch.distributed.fsdp.flat_param import (
     _HandlesKey,
