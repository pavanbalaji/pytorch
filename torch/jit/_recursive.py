import collections
import functools
import inspect
import sys
import textwrap
import types
import warnings
from typing import Dict, List, Set, Type

import torch

import torch._jit_internal as _jit_internal
from torch._sources import fake_range
from torch.jit._builtins import _find_builtin
from torch.jit._check import AttributeTypeIsSupportedChecker
from torch.jit._state import _add_script_class, _get_script_class, _python_cu
from torch.jit.frontend import (
    get_class_properties,
    get_default_args,
    get_jit_class_def,
    get_jit_def,
)
from torch.nn import Module


ScriptMethodStub = collections.namedtuple(
    "ScriptMethodStub", ("resolution_callback", "def_", "original_method")
)
PropertyStub = collections.namedtuple("PropertyStub", ("resolution_callback", "def_"))


# TODO: there should be a more principled way of doing this.
ignored_attributes = [
    "_version",
    "_parameters",
    "_buffers",
    "_non_persistent_buffers_set",
    "_backward_hooks",
    "_backward_pre_hooks",
    "_forward_hooks",
    "_forward_hooks_with_kwargs",
    "_forward_pre_hooks",
    "_forward_pre_hooks_with_kwargs",
    "_forward_hooks_always_called",
    "_state_dict_hooks",
    "_state_dict_pre_hooks",
    "_load_state_dict_pre_hooks",
    "_load_state_dict_post_hooks",
    "_modules",
    "_initializing",
    "dump_patches",
]


def _compile_and_register_class(obj, rcb, qualified_name):
    script_class = _get_script_class(obj)

    if not script_class:
        ast = get_jit_class_def(obj, obj.__name__)
        defaults = torch.jit.frontend.get_default_args_for_class(obj)
        script_class = torch._C._jit_script_class_compile(
            qualified_name, ast, defaults, rcb
        )
        _add_script_class(obj, script_class)

    return script_class


def make_stub(func, name):
    rcb = _jit_internal.createResolutionCallbackFromClosure(func)
    ast = get_jit_def(func, name, self_name="RecursiveScriptModule")
    return ScriptMethodStub(rcb, ast, func)


def make_stub_from_method(nn_module, method_name):
    func = getattr(nn_module, method_name)
    if isinstance(func, ScriptMethodStub):
        return func
    # Make sure the name present in the resulting AST will match the name
    # requested here. The only time they don't match is if you do something
    # like:
    #   def _forward(self):
    #       pass
    #   forward = _forward
    # In this case, the actual function object will have the name `_forward`,
    # even though we requested a stub for `forward`.
    return make_stub(func, method_name)


def make_stubs_from_exported_methods(mod):
    stubs = []
    for name in dir(mod):
        item = getattr(mod, name, None)
        if (
            _jit_internal.get_torchscript_modifier(item)
            is _jit_internal.FunctionModifiers.EXPORT
        ):
            stubs.append(make_stub_from_method(mod, name))

    return stubs


def jit_ignored_properties(module):
    user_annotated_ignored_attributes = getattr(
        module, "__jit_ignored_attributes__", list()
    )

    def get_properties_names(module):
        return {k for k, v in vars(module).items() if isinstance(v, property)}

    properties = get_properties_names(type(module))
    user_annoted_ignored_properties = set()

    for ignored_attr in user_annotated_ignored_attributes:
        if ignored_attr in properties:
            user_annoted_ignored_properties.add(ignored_attr)
    return user_annoted_ignored_properties


# base types that can be constants
# in addition, tuples and lists of these base types are also considered constants
# If you edit this list, then you also need to edit the handlers in
# ConstantValue in jit/script/init.cpp
_constant_types = (
    bool,
    float,
    int,
    str,
    type(None),
    torch.device,
    torch.layout,
    torch.dtype,
)


def _get_valid_constant(attr, v, owner_type):
    if isinstance(v, _constant_types):
        return v
    elif isinstance(v, (tuple, list)):
        return tuple(_get_valid_constant(attr, x, owner_type) for x in v)
    constants = ", ".join(torch.typename(typ) for typ in _constant_types)
    raise TypeError(
        textwrap.dedent(
            f"""
        '{torch.typename(type(v))}' object in attribute '{owner_type}.{attr}' is not a valid constant.
        Valid constants are:
        1. a nn.ModuleList
        2. a value of type {{{constants}}}
        3. a list or tuple of (2)
        """
        )
    )


class SourceContext(torch._C._jit_tree_views.SourceRangeFactory):
    def __init__(self, source, filename, file_lineno, leading_whitespace_len):
        super().__init__(source, filename, file_lineno, leading_whitespace_len)


def get_annotations(obj):
    if sys.version_info < (3, 10):
        return getattr(obj, "__annotations__", {})
    # In Python-3.10+ it is recommended to use inspect.get_annotations
    # See https://docs.python.org/3.10/howto/annotations.html
    # But also, in 3.10 annotations from base class are not inherited
    # by unannotated derived one, so they must be manually extracted
    annotations = inspect.get_annotations(obj)
    if annotations:
        return annotations

    def get_cls_annotations(cls):
        cls_annotations = inspect.get_annotations(cls)
        if cls_annotations:
            return cls_annotations
        for base in cls.__bases__:
            cls_annotations = get_cls_annotations(base)
            if cls_annotations:
                return cls_annotations
        return {}

    cls = obj if isinstance(obj, type) else type(obj)
    return get_cls_annotations(cls)


def infer_concrete_type_builder(nn_module, share_types=True):
    """
    Build a ConcreteModuleTypeBuilder from an nn.Module. This
    ConcreteModuleType doesn't have a JIT type associated with it yet, it
    must be filled in by the caller.
    """
    concrete_type_builder = torch._C.ConcreteModuleTypeBuilder(type(nn_module))
    if isinstance(nn_module, (torch.nn.ModuleDict)):
        concrete_type_builder.set_module_dict()
    if isinstance(nn_module, (torch.nn.ModuleList, torch.nn.Sequential)):
        concrete_type_builder.set_module_list()
    if isinstance(nn_module, (torch.nn.ParameterList)):
        concrete_type_builder.set_parameter_list()
    if isinstance(nn_module, (torch.nn.ParameterDict)):
        concrete_type_builder.set_parameter_dict()

    class_annotations = get_annotations(nn_module)
    if isinstance(nn_module, (torch.ao.quantization.QuantWrapper)):
        class_annotations = {}

    # Get user-annotated ignored attributes.
    user_annotated_ignored_attributes = getattr(
        nn_module, "__jit_ignored_attributes__", list()
    )
    concrete_type_builder.add_ignored_attributes(user_annotated_ignored_attributes)
    ignored_properties = jit_ignored_properties(nn_module)

    # try to infer the type from type annotation or from the object itself
    def infer_type(name, item):
        # The forward function from Module is special; never use this annotations; we
        # need to infer type directly using JIT.  I originally wanted to write
        # this test as isinstance(class_annotations[name], Callable) but
        # isinstance on typing things doesn't seem to work: isinstance(list, Callable)
        # is also true!
        inferred = False
        try:
            if (
                name in class_annotations
                and class_annotations[name]
                != torch.nn.Module.__annotations__["forward"]
            ):
                ann_to_type = torch.jit.annotations.ann_to_type(
                    class_annotations[name], fake_range()
                )
                attr_type = torch._C.InferredType(ann_to_type)
            elif isinstance(item, torch.jit.Attribute):
                ann_to_type = torch.jit.annotations.ann_to_type(item.type, fake_range())
                attr_type = torch._C.InferredType(ann_to_type)
            else:
                attr_type = torch._C._jit_try_infer_type(item)
                inferred = True
        except RuntimeError as re:
            raise RuntimeError(f"Error inferring type for {name}: {item}: {re}") from re

        return attr_type, inferred

    added_names = set()

    for name, item in nn_module._parameters.items():
        if name in user_annotated_ignored_attributes:
            continue

        assert item is None or isinstance(item, torch.Tensor)
        attr_type, _ = infer_type(name, item)
        # We currently have the invariant in various places in our code
        # that parameters must be Tensors. However, the nn.Module API also
        # allows NoneType parameters. These parameters are not returned as
        # part of `parameters()` and its variants, but are available
        # through direct attribute access.
        concrete_type_builder.add_attribute(name, attr_type.type(), True, False)
        added_names.add(name)

    for name, item in nn_module._buffers.items():
        if name in user_annotated_ignored_attributes:
            continue

        assert item is None or isinstance(item, torch.Tensor)
        attr_type, _ = infer_type(name, item)
        concrete_type_builder.add_attribute(name, attr_type.type(), False, True)
        added_names.add(name)

    for name, item in nn_module._modules.items():
        if name in user_annotated_ignored_attributes:
            continue

        attr_type, _ = infer_type(name, item)
        if item is None:
            # Modules can be None. We don't have direct support for optional
            # Modules, so the register it as an NoneType attribute instead.
            concrete_type_builder.add_attribute(name, attr_type.type(), False, False)
            continue
        if attr_type.success():
            assert attr_type.type().is_interface_type()
            # if the type can be inferred, it should be a module interface type
            sub_concrete_type = torch._C.ConcreteModuleType.from_jit_type(
                attr_type.type()
            )
        else:
            # otherwise we get the concrete module type for item and add it to concrete_type
            sub_concrete_type = get_module_concrete_type(item, share_types)
        concrete_type_builder.add_module(name, sub_concrete_type)

        added_names.add(name)

    # populate constants_set
    constants_set = set(getattr(nn_module, "__constants__", ()))

    # Constants annotated via `Final[T]` rather than being added to `__constants__`
    for name, ann in class_annotations.items():
        if torch._jit_internal.is_final(ann):
            constants_set.add(name)

    for name in constants_set:
        if name in added_names:
            # TODO: We should really error in this case, but its bc-breaking so
            # we need to warn for at least one release
            if name in nn_module._modules:
                hint = "submodule"
            elif name in nn_module._buffers:
                hint = "buffer"
            elif name in nn_module._parameters:
                hint = "parameter"
            else:
                raise AssertionError(
                    "added_names must be submodule, parameter, or buffer"
                )

            warnings.warn(
                f"'{name}' was found in ScriptModule constants, "
<<<<<<< HEAD
                f" but it is a non-constant {hint}. Consider removing it.", stacklevel=2
=======
                f" but it is a non-constant {hint}. Consider removing it.", stacklevel=TO_BE_DETERMINED
>>>>>>> fff02e67
            )
            continue
        if not hasattr(nn_module, name):
            # TODO: We should really error in this case, but its bc-breaking so
            # we need to warn for at least one release
            warnings.warn(
                f"'{name}' was found in ScriptModule constants, "
                "but was not actually set in __init__. "
<<<<<<< HEAD
                "Consider removing it.", stacklevel=2
=======
                "Consider removing it.", stacklevel=TO_BE_DETERMINED
>>>>>>> fff02e67
            )
            continue
        value = getattr(nn_module, name)
        concrete_type_builder.add_constant(
            name, _get_valid_constant(name, value, type(nn_module).__name__)
        )
        added_names.add(name)

    # populate overloads
    overloads = getattr(nn_module, "__overloads__", {})
    # update with any annotated overloads
    overloads.update(
        get_overload_name_mapping(
            get_overload_annotations(nn_module, ignored_properties)
        )
    )
    for name, overloaded_names in overloads.items():
        concrete_type_builder.add_overload(name, overloaded_names)

    for name, value in nn_module.__dict__.items():
        if name in ignored_attributes or name.startswith("__"):
            # Python objects have lots of random attributes attached to them;
            # PyTorch adds a few more. Prevent these from getting compiled.
            continue

        if name in user_annotated_ignored_attributes:
            continue

        if name in added_names:
            # Don't re-add anything we already added
            continue

        isoverloadpacket = isinstance(value, torch._ops.OpOverloadPacket)
        if isoverloadpacket:
            value = value.op
        # Handle Python function attributes
        if inspect.isfunction(value):
            try:
                scripted_fn = torch.jit.script(value)
                concrete_type_builder.add_function_attribute(
                    name, torch._C._jit_try_infer_type(scripted_fn).type(), value
                )
            except Exception as e:
                # If we fail to script the function, it isn't a hard error.
                # Instead, we will add it to the list of attributes we failed
                # to convert, with the compilation error.
                hint = (
                    "(This function exists as an attribute on the Python module, "
                    "but we failed to compile it to a TorchScript function. "
                    f"\nThe error stack is reproduced here:\n{e}"
                )
                concrete_type_builder.add_failed_attribute(name, hint)
                pass

            continue

        # Handle calls to builtin functions (either bespoke builtins from torch.jit._builtins or
        # a call to an aten function like torch.add)
        builtin_symbol_name = _find_builtin(value)
        if builtin_symbol_name:
            concrete_type_builder.add_builtin_function(name, builtin_symbol_name)
            continue

        # Handle Script function attributes
        if isinstance(value, torch.jit.ScriptFunction):
            concrete_type_builder.add_function_attribute(
                name, torch._C._jit_try_infer_type(value).type(), value
            )
            continue

        # If we got here, this is a regular "data" attribute, add it to the concrete type
        attr_type, inferred = infer_type(name, value)
        if attr_type.success():
            concrete_type_builder.add_attribute(name, attr_type.type(), False, False)
        else:
            # TODO: could add more detail here. For example, what the user should do
            # when the pytype is `list` or `NoneType`
            inferred_msg = (
                "Its type was inferred; try adding a type annotation for the attribute."
                if inferred
                else ""
            )
            additional_info = f"{attr_type.reason()}. {inferred_msg}"
            hint = (
                "(This attribute exists on the Python module, "
                f"but we failed to convert Python type: '{torch.typename(type(value))}' "
                f"to a TorchScript type. {additional_info})"
            )
            concrete_type_builder.add_failed_attribute(name, hint)

    # add hooks to concrete type
    for hook in nn_module._forward_hooks.values():
        concrete_type_builder.add_forward_hook(hook)
    for pre_hook in nn_module._forward_pre_hooks.values():
        concrete_type_builder.add_forward_pre_hook(pre_hook)

    return concrete_type_builder


class ConcreteTypeStore:
    type_store: Dict[Type[Module], List[torch._C.ConcreteModuleType]]
    methods_compiled: Set[torch._C.ConcreteModuleType]

    def __init__(self):
        # Python module type => List[ConcreteModuleType)]
        self.type_store = {}
        # ConcreteTypes that have had their methods already compiled
        self.methods_compiled = set()

    def get_or_create_concrete_type(self, nn_module):
        """
        Infer a ConcreteType from this `nn.Module` instance. Underlying JIT
        types are re-used if possible.
        """
        concrete_type_builder = infer_concrete_type_builder(nn_module)

        nn_module_type = type(nn_module)
        if nn_module_type not in self.type_store:
            self.type_store[nn_module_type] = []

        # Search the type store for an already-available JIT type
        known_types = self.type_store[nn_module_type]
        for known_type in known_types:
            if known_type.equals(concrete_type_builder):
                return known_type

        # We didn't find anything; generate a new JIT type from this concrete type
        concrete_type = concrete_type_builder.build()
        self.type_store[nn_module_type].append(concrete_type)
        return concrete_type


concrete_type_store = ConcreteTypeStore()


def create_methods_and_properties_from_stubs(
    concrete_type, method_stubs, property_stubs
):
    method_defs = [m.def_ for m in method_stubs]
    method_rcbs = [m.resolution_callback for m in method_stubs]
    method_defaults = [get_default_args(m.original_method) for m in method_stubs]

    property_defs = [p.def_ for p in property_stubs]
    property_rcbs = [p.resolution_callback for p in property_stubs]

    concrete_type._create_methods_and_properties(
        property_defs, property_rcbs, method_defs, method_rcbs, method_defaults
    )


def create_hooks_from_stubs(concrete_type, hook_stubs, pre_hook_stubs):
    hook_defs = [h.def_ for h in hook_stubs]
    hook_rcbs = [h.resolution_callback for h in hook_stubs]

    pre_hook_defs = [h.def_ for h in pre_hook_stubs]
    pre_hook_rcbs = [h.resolution_callback for h in pre_hook_stubs]

    concrete_type._create_hooks(hook_defs, hook_rcbs, pre_hook_defs, pre_hook_rcbs)


def get_module_concrete_type(nn_module, share_types=True):
    """
    Gets a concrete type for nn_modules. If share_types is True, the concrete
    type is fetched from concrete_type_store. If it is False, a new concrete type
    is created without first searching concrete_type_store.

    Args:
        nn_module:  The original Python nn.Module that we are creating a ScriptModule for.
        share_types = Whether to share underlying JIT types between modules (if possible).

    Returns:
        A concrete type for nn_module.
    """
    assert isinstance(nn_module, Module)
    if isinstance(nn_module, torch.jit.ScriptModule) and hasattr(
        nn_module, "_concrete_type"
    ):
        return nn_module._concrete_type

    if share_types:
        # Look into the store of cached JIT types
        concrete_type = concrete_type_store.get_or_create_concrete_type(nn_module)
    else:
        # Get a concrete type directly, without trying to re-use an existing JIT
        # type from the type store.
        concrete_type_builder = infer_concrete_type_builder(nn_module, share_types)
        concrete_type_builder.set_poisoned()
        concrete_type = concrete_type_builder.build()

    return concrete_type


def create_script_class(obj):
    """
    Create and return a RecursiveScriptClass instance from a Python object.

    Arguments:
        obj: A Python object.
    """
    qualified_class_name = _jit_internal._qualified_name(type(obj))
    rcb = _jit_internal.createResolutionCallbackForClassMethods(type(obj))
    # Script the type of obj if it hasn't already been scripted.
    _compile_and_register_class(type(obj), rcb, qualified_class_name)
    class_ty = _python_cu.get_class(qualified_class_name)
    # Create an empty torch._C.ScriptObject with the scripted type.
    cpp_object = torch._C._create_object_with_type(class_ty)
    # Copy all of the attributes over to the torch._C.ScriptObject.
    for name, value in obj.__dict__.items():
        cpp_object.setattr(name, value)

    # Wrap the torch._C.ScriptObject in a RecursiveScriptClass instance.
    return wrap_cpp_class(cpp_object)


def create_script_module(nn_module, stubs_fn, share_types=True, is_tracing=False):
    """
    Creates a new ScriptModule from an nn.Module

    Args:
        nn_module:  The original Python nn.Module that we are creating a ScriptModule for.
        stubs_fn:  Lambda that takes an nn.Module and generates a list of ScriptMethodStubs to compile.
        share_types:  Whether to share underlying JIT types between modules (if possible).
            NOTE: Only set to False this when we cannot guarantee type sharing will work
                correctly. This only happens today for traced modules, where the same
                module can produce different traced methods depending on the inputs.
        is_tracing: Whether this function is called during tracing or scripting. If tracing,
                we don't need to do AttributeTypeIsSupportedChecker because all the unsupported
                attributes will be baked as constant in the tracing graph. In addition,
                this check significantly slows down the traced modules when the module size is big.
    """
    assert not isinstance(nn_module, torch.jit.RecursiveScriptModule)
    check_module_initialized(nn_module)
    concrete_type = get_module_concrete_type(nn_module, share_types)
    if not is_tracing:
        AttributeTypeIsSupportedChecker().check(nn_module)
    return create_script_module_impl(nn_module, concrete_type, stubs_fn)


def create_script_module_impl(nn_module, concrete_type, stubs_fn):
    """
    Convert an nn.Module to a RecursiveScriptModule.

    Args:
        nn_module:  The original Python nn.Module that we are creating a ScriptModule for.
        concrete_type:  The fully initialized ConcreteType of the module.
        stubs_fn:  Lambda that takes an nn.Module and generates a list of ScriptMethodStubs to compile.
    """
    cpp_module = torch._C._create_module_with_type(concrete_type.jit_type)
    method_stubs = stubs_fn(nn_module)
    property_stubs = get_property_stubs(nn_module)
    hook_stubs, pre_hook_stubs = get_hook_stubs(nn_module)

    user_annotated_ignored_attributes = getattr(
        nn_module, "__jit_ignored_attributes__", list()
    )
    ignored_properties = jit_ignored_properties(nn_module)

    def init_fn(script_module):
        # Initialize the ScriptModule:
        # 1. Copy the attributes/parameters/buffers from the original `nn_module` to the new ScriptModule.
        for name in concrete_type.get_attributes().keys():
            orig_value = getattr(nn_module, name)
            orig_value = (
                orig_value.value
                if isinstance(orig_value, torch.jit.Attribute)
                else orig_value
            )
            cpp_module.setattr(name, orig_value)

        # 2. Copy the submodules from the original `nn_module` to the new ScriptModule,
        #    recursively scripting them.
        for name, sub_concrete_type in concrete_type.get_modules():
            orig_value = getattr(nn_module, name)
            assert isinstance(
                orig_value, Module
            ), f"Expected Module but got {type(orig_value)}"
            module_type = sub_concrete_type.jit_type
            if isinstance(module_type, torch._C.InterfaceType):
                # use the interface inference rule to compile the module
                scripted = interface_script(module_type, orig_value)
            elif isinstance(orig_value, torch.jit.ScriptModule):
                scripted = orig_value
            else:
                # always reuse the provided stubs_fn to infer the methods to compile
                scripted = create_script_module_impl(
                    orig_value, sub_concrete_type, stubs_fn
                )

            cpp_module.setattr(name, scripted)
            script_module._modules[name] = scripted

        # 3. Copy @ignored/@unused methods and attrs from the original `nn_module` to the new ScriptModule.
        #    This ensures we can access these Python methods on the ScriptModule.
        for name in dir(nn_module):
            if name in ignored_properties:
                continue
            item = getattr(nn_module, name, None)
            if inspect.ismethod(item) and _jit_internal.is_ignored_fn(item):
                unbound_function = getattr(nn_module, name).__func__
                bound_method = unbound_function.__get__(script_module)
                setattr(script_module, name, bound_method)
            elif concrete_type.is_ignored_attribute(name):
                setattr(script_module, name, item)

        # For convenience, attach the concrete type to the new ScriptModule
        script_module._concrete_type = concrete_type

    # Actually create the ScriptModule, initializing it with the function we just defined
    script_module = torch.jit.RecursiveScriptModule._construct(cpp_module, init_fn)

    # Compile methods if necessary
    if concrete_type not in concrete_type_store.methods_compiled:
        create_methods_and_properties_from_stubs(
            concrete_type, method_stubs, property_stubs
        )
        # Create hooks after methods to ensure no name collisions between hooks and methods.
        # If done before, hooks can overshadow methods that aren't exported.
        create_hooks_from_stubs(concrete_type, hook_stubs, pre_hook_stubs)
        torch._C._run_emit_module_hook(cpp_module)
        concrete_type_store.methods_compiled.add(concrete_type)

    # Copy the forward hooks and pre-hooks to the new ScriptModule
    # to allow the hooks to be run from eager as ScriptFunctions
    for idx, fn in enumerate(script_module._c._get_forward_pre_hooks()):
        script_module._forward_pre_hooks[idx] = fn
    for idx, fn in enumerate(script_module._c._get_forward_hooks()):
        script_module._forward_hooks[idx] = fn

    # Special handling so methods like __len__ work in script methods on classes derived from containers
    if (
        isinstance(
            nn_module, (torch.nn.ModuleList, torch.nn.Sequential, torch.nn.ModuleDict)
        )
        and "__len__" not in cpp_module._method_names()
    ):
        script_module.define(f"def __len__(self):\n   return {len(nn_module)}\n")
    if (
        isinstance(nn_module, torch.nn.ModuleDict)
        and "__contains__" not in cpp_module._method_names()
    ):
        if len(nn_module.keys()):
            keys = repr(list(nn_module.keys()))
            script_module.define(
                f"def __contains__(self, key: str):\n   return key in {keys}\n"
            )
        else:
            script_module.define("def __contains__(self, key: str):\n   return False\n")

    # Make the compiled methods available to the Python ScriptModule class.
    for method_stub in method_stubs:
        if method_stub.original_method is None:
            # define()'d methods don't have an Python original_method, so we
            # don't need to do any Python re-wrapping stuff
            continue

        name = method_stub.original_method.__name__
        if name != method_stub.def_.name().name:
            # TODO: Why skip this? Because @torch.jit._overload_method will
            # mangle the name of the function.
            continue
        script_method = cpp_module._get_method(name)

        # Wrap the original to propagate docstrings and such.
        # TODO: we don't currently do this functions that are recursively
        # compiled, we should.
        wrapped_script_method = functools.wraps(method_stub.original_method)(
            script_method
        )

        # Add the methods to the script_module directly. This ensures they will
        # be found first when `name` is looked up (as opposed to the stubs or
        # nn.Module.forward)
        script_module.__dict__[name] = wrapped_script_method

    # Make module properties available on the Python ScriptModule class.
    for property_stub in property_stubs:
        property_name = property_stub.def_.name().name
        fget = cpp_module._get_method(property_stub.def_.getter_name().name)
        # Setter is optional, so it may not exist.
        setter_name = property_stub.def_.setter_name()
        fset = cpp_module._get_method(setter_name.name) if setter_name else None
        script_module.__dict__[property_name] = property(property_name, fget, fset)  # type: ignore[arg-type]

    # copy over python methods to script module if they aren't defined on the script module
    # this is currently an internal api used only on module containers
    for name in dir(nn_module):
        if name in ignored_properties:
            continue
        item = getattr(nn_module, name, None)
        if (
            _jit_internal.get_torchscript_modifier(item)
            is _jit_internal.FunctionModifiers.COPY_TO_SCRIPT_WRAPPER
        ):
            add_python_attr_to_scripted_model(script_module, nn_module, name)

    return script_module


# We define shims of certain attributes on the RecursiveScriptModule to support
# magic methods. To check if a script model defines an attribute we need
# to also check that the attribute is not the shim
def script_model_defines_attr(script_model, attr):
    script_attr = getattr(script_model, attr, None)
    if script_attr is None:
        return False
    default_attr = getattr(torch.jit.RecursiveScriptModule, attr, None)
    if default_attr is None:
        return False
    return script_attr != default_attr


def add_python_attr_to_scripted_model(script_model, orig, attr):
    if hasattr(orig, attr) and script_model_defines_attr(script_model, attr):
        setattr(script_model, attr, getattr(orig, attr))


def get_overload_annotations(mod, jit_ignored_properties):
    # original function => [(mangled overload name, overload function)]
    overloads = {}

    for name in dir(type(mod)):
        if name in jit_ignored_properties:
            continue
        item = getattr(mod, name, None)
        if not callable(item):
            continue

        # builtin functions like repr() in python 2 do not have __module__ defined
        if hasattr(item, "__module__") and item.__module__ is not None:
            method_overloads = _jit_internal._get_overloaded_methods(
                item, mod.__class__
            )
            if method_overloads is None:
                continue

            if item.__func__ in method_overloads:
                raise RuntimeError(
                    _jit_internal.get_overload_no_implementation_error_message(
                        "method", item.__func__
                    )
                )

            names = [name + "__" + str(i) for i in range(len(method_overloads))]
            overloads[item] = list(zip(names, method_overloads))

    return overloads


def get_overload_name_mapping(overload_info):
    # Same format as __overloads__
    # original function => [overload names]
    overload_name_mappings: Dict[str, List[str]] = {}
    for orig_fn, overloads in overload_info.items():
        original_name = orig_fn.__name__
        if original_name not in overload_name_mappings:
            overload_name_mappings[original_name] = []

        for overload_name, _ in overloads:
            overload_name_mappings[original_name].append(overload_name)
    return overload_name_mappings


def _check_no_signature(func):
    signature = torch.jit.annotations.get_signature(
        func, None, fake_range(), inspect.ismethod(func)
    )
    if signature is None:
        qual_name = _jit_internal._qualified_name(func)
        raise RuntimeError(
            f"Must explicitly add type annotations to overloaded functions: {qual_name}"
        )


def make_stubs_for_overloads(overload_info):
    overload_stubs = []
    for orig_fn, overloads in overload_info.items():
        orig_ast = get_jit_def(
            orig_fn, orig_fn.__name__, self_name="RecursiveScriptModule"
        )
        for overload_name, overload_fn in overloads:
            _check_no_signature(overload_fn)
            over_ast = get_jit_def(
                overload_fn, overload_fn.__name__, self_name="RecursiveScriptModule"
            )
            new_ast = torch._C._replace_overloaded_method_decl(
                over_ast.decl(), orig_ast, overload_name
            )
            _rcb = _jit_internal.createResolutionCallbackFromClosure(orig_fn)
            overload_stubs.append(ScriptMethodStub(_rcb, new_ast, overload_fn))
    return overload_stubs


def check_module_initialized(mod):
    assert isinstance(mod, torch.nn.Module)
    if not hasattr(mod, "_parameters"):
        raise RuntimeError(
            f"'{torch.typename(type(mod))}' has not been initialized, did you forget to call 'super()'?"
        )

    # This is to avoid importing torch.distributed.nn
    if not hasattr(mod, "remote_parameters"):
        for name, param in mod._parameters.items():
            if param is not None and torch.nn.parameter.is_lazy(param):
                raise RuntimeError(
                    "'{}' has uninitialized parameters {}. Did you forget to run a forward pass?".format(
                        torch.typename(type(mod)), name
                    )
                )
        for name, buf in mod._buffers.items():
            if buf is not None and torch.nn.parameter.is_lazy(buf):
                raise RuntimeError(
                    "'{}' has uninitialized buffers {}. Did you forget to run a forward pass?".format(
                        torch.typename(type(mod)), name
                    )
                )


def infer_methods_to_compile(nn_module):
    """
    Implements the default rules for which methods should act as starting
    points for compilation (TODO add a link when the rules are published).
    """
    check_module_initialized(nn_module)
    user_annotated_ignored_attributes = getattr(
        nn_module, "__jit_ignored_attributes__", list()
    )
    ignored_properties = jit_ignored_properties(nn_module)

    methods: List[str] = []
    if hasattr(nn_module, "forward") and not _jit_internal.is_ignored_fn(
        nn_module.forward
    ):
        forward_func = getattr(nn_module.forward, "__func__", None)
        module_forward = getattr(torch.nn.Module, "forward", None)
        if forward_func != module_forward:
            methods = ["forward"]

    exported = []
    for name in dir(nn_module):
        if name in ignored_properties:
            continue
        item = getattr(nn_module, name, None)
        if (
            _jit_internal.get_torchscript_modifier(item)
            is _jit_internal.FunctionModifiers.EXPORT
        ):
            exported.append(name)

    methods = methods + exported

    overload_name_mappings = dict(getattr(nn_module, "__overloads__", {}))
    overload_info = get_overload_annotations(nn_module, ignored_properties)
    overload_name_mappings.update(get_overload_name_mapping(overload_info))
    overload_stubs = make_stubs_for_overloads(overload_info)

    nn_module.__overloads__ = overload_name_mappings

    # we shouldn't directly compile overloaded methods, just its overloads
    def ignore_overloaded(method_name):
        return method_name not in overload_name_mappings

    filtered_methods = filter(ignore_overloaded, methods)

    # Unique the methods. We don't want to use a set to store the methods because it
    # introduces non-determinism to compile order.
    uniquer: Set[str] = set()
    uniqued_methods = []
    for name in filtered_methods:
        if name in uniquer:
            continue
        uniqued_methods.append(name)
        uniquer.add(name)

    stubs = []
    for method in uniqued_methods:
        stubs.append(make_stub_from_method(nn_module, method))
    return overload_stubs + stubs


def get_hook_stubs(nn_module):
    """
    Returns forward hook and pre_hook ScriptModuleStubs
    """
    check_module_initialized(nn_module)
    hook_map: Dict = {}

    hook_stubs = []
    for hook in nn_module._forward_hooks.values():
        if hook.__name__ in hook_map:
            if id(hook) != id(hook_map[hook.__name__]):
                raise RuntimeError(
                    f"Hook '{hook.__name__}' on {type(nn_module).__name__} "
                    "has at least two different python definitions."
                    " Please use unique names for all hooks."
                )
        else:
            hook_map[hook.__name__] = hook
        hook_stubs.append(make_stub(hook, hook.__name__))

    pre_hook_stubs = []
    for pre_hook in nn_module._forward_pre_hooks.values():
        if pre_hook.__name__ in hook_map:
            if id(pre_hook) != id(hook_map[pre_hook.__name__]):
                raise RuntimeError(
                    f"Pre-hook '{pre_hook.__name__}' on {type(nn_module).__name__} "
                    "has at least two different python definitions."
                    " Please use unique names for all hooks."
                )
        else:
            hook_map[pre_hook.__name__] = pre_hook
        pre_hook_stubs.append(make_stub(pre_hook, pre_hook.__name__))

    return hook_stubs, pre_hook_stubs


def get_property_stubs(nn_module):
    """
    Create property stubs for the properties of the module by creating method
    stubs for the getter and setter.
    """
    module_ty = type(nn_module)
    properties_asts = get_class_properties(module_ty, self_name="RecursiveScriptModule")
    rcbs = {}

    for name in dir(module_ty):
        item = getattr(module_ty, name, None)
        if isinstance(item, property):
            if not item.fget:
                raise RuntimeError(
                    f"Property {name} of {nn_module.__name__} must have a getter"
                )

            rcbs[name] = _jit_internal.createResolutionCallbackFromClosure(item.fget)

    stubs = [PropertyStub(rcbs[ast.name().name], ast) for ast in properties_asts]
    return stubs


def interface_script(mod_interface, nn_module):
    """
    Makes a ScriptModule from an nn.Module, using the interface methods rule for
    determining which methods to compile.

    Args:
        mod_interface: the interface type that the module have
        nn_module:  The original Python nn.Module that we are creating a ScriptModule for.
    """
    if isinstance(nn_module, torch.jit.ScriptModule):
        return nn_module

    check_module_initialized(nn_module)

    def infer_interface_methods_to_compile(nn_module):
        """
        Rule to infer the methods from the interface type to know which
        methods need to act as starting points for compilation.
        """
        stubs = []
        for method in mod_interface.getMethodNames():
            stubs.append(make_stub_from_method(nn_module, method))
        return stubs

    return create_script_module(nn_module, infer_interface_methods_to_compile)


def try_compile_fn(fn, loc):
    if _jit_internal.is_ignored_fn(fn):
        # Don't do anything for @ignore'd functions
        return None

    if isinstance(fn, torch.nn.Module):
        # Since modules are callable pybind recognizes them as functions, but
        # don't do anything for them
        return None

    if not inspect.isfunction(fn) and not inspect.ismethod(fn):
        raise RuntimeError(
            f"`{fn}` is not a function. Recursive scripting only supports "
            "Python functions or methods currently.\n"
            f"Consider manually annotating `{fn}` with @torch.jit.script."
        )

    # We don't have the actual scope where the function was defined, but we can
    # extract the necessary info from the closed over variables on the function
    # object
    rcb = _jit_internal.createResolutionCallbackFromClosure(fn)
    return torch.jit.script(fn, _rcb=rcb)


def wrap_cpp_class(cpp_class):
    """
    Wrap this torch._C.Object in a Python RecursiveScriptClass.
    """
    return torch.jit.RecursiveScriptClass(cpp_class)


def wrap_cpp_module(cpp_module):
    """
    Wrap this torch._C.ScriptModule in a Python ScriptModule, recursively for all submodules
    """

    def init_fn(script_module):
        for name, cpp_module in torch._C.ModuleDict(script_module._c).items():
            setattr(script_module, name, wrap_cpp_module(cpp_module))
        script_module._concrete_type = torch._C.ConcreteModuleType.from_jit_type(
            script_module._c._type()
        )

        for idx, fn in enumerate(script_module._c._get_forward_pre_hooks()):
            script_module._forward_pre_hooks[idx] = fn
        for idx, fn in enumerate(script_module._c._get_forward_hooks()):
            script_module._forward_hooks[idx] = fn

    return torch.jit.RecursiveScriptModule._construct(cpp_module, init_fn)


def compile_unbound_method(concrete_type, fn):
    if _jit_internal.is_ignored_fn(fn):
        return None
    stub = make_stub(fn, fn.__name__)
    with torch._jit_internal._disable_emit_hooks():
        # We don't want to call the hooks here since the graph that is calling
        # this function is not yet complete
        create_methods_and_properties_from_stubs(concrete_type, (stub,), ())
    return stub


def lazy_bind(concrete_type, unbound_method):
    """
    Returns a function that lazily binds `unbound_method` to a provided
    Module IValue, then invokes the method. We do this so that any Python
    shenanigans that will poison type sharing are impossible at compile
    time.
    """

    def lazy_binding_method(cpp_module, *args):
        def init_fn(script_module):
            orig_class = concrete_type.py_class

            # Copy @ignored/@unused methods from the original module to the new one.
            # This ensures they are available during execution.
            for name in dir(orig_class):
                item = getattr(orig_class, name, None)
                if _jit_internal.is_ignored_fn(item):
                    setattr(script_module, name, item)

            # Copy constants over so they are available during execution.
            for name, value in concrete_type.get_constants().items():
                setattr(script_module, name, value)

        script_module = torch.jit.RecursiveScriptModule._construct(cpp_module, init_fn)
        method = types.MethodType(unbound_method, script_module)
        return method(*args)

    # make the lazy binding method "look like" the original method
    lazy_binding_method.original_fn = unbound_method  # type: ignore[attr-defined]
    lazy_binding_method.__name__ = unbound_method.__name__
    torch._jit_internal.copy_torchscript_modifier(unbound_method, lazy_binding_method)

    return lazy_binding_method<|MERGE_RESOLUTION|>--- conflicted
+++ resolved
@@ -311,11 +311,7 @@
 
             warnings.warn(
                 f"'{name}' was found in ScriptModule constants, "
-<<<<<<< HEAD
-                f" but it is a non-constant {hint}. Consider removing it.", stacklevel=2
-=======
                 f" but it is a non-constant {hint}. Consider removing it.", stacklevel=TO_BE_DETERMINED
->>>>>>> fff02e67
             )
             continue
         if not hasattr(nn_module, name):
@@ -324,11 +320,7 @@
             warnings.warn(
                 f"'{name}' was found in ScriptModule constants, "
                 "but was not actually set in __init__. "
-<<<<<<< HEAD
-                "Consider removing it.", stacklevel=2
-=======
                 "Consider removing it.", stacklevel=TO_BE_DETERMINED
->>>>>>> fff02e67
             )
             continue
         value = getattr(nn_module, name)
