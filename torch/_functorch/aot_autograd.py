import collections
import dataclasses
import itertools
import logging
import warnings
import pprint
from contextlib import contextmanager, nullcontext
from dataclasses import dataclass
from enum import Enum
from functools import partial, wraps
from typing import Any, Callable, Dict, List, Optional, Set, Tuple, Union, NewType
from unittest.mock import patch

from functorch import make_fx

import torch
import torch.fx.traceback as fx_traceback
import torch.nn as nn
import torch.utils._pytree as pytree
import torch.utils.dlpack
from torch import Tensor
from torch._subclasses.meta_utils import safe_is_leaf
from torch._dispatch.python import enable_python_dispatcher
from torch._dynamo import compiled_autograd
from torch._dynamo.utils import dynamo_timed, lazy_format_graph_code, preserve_rng_state
from torch._guards import detect_fake_mode, tracing
from torch._prims_common import CUDARngStateHelper
from torch._logging import getArtifactLogger
from torch._subclasses import FakeTensor, FakeTensorMode
from torch._subclasses.fake_tensor import is_fake
from torch._subclasses.functional_tensor import FunctionalTensor, FunctionalTensorMode
from torch.fx import immutable_collections, Interpreter
from torch.fx.experimental.proxy_tensor import is_sym_node, py_sym_types
from torch.fx.experimental.symbolic_shapes import ShapeEnv, is_concrete_int, fx_placeholder_vals
from torch.multiprocessing.reductions import StorageWeakRef
from torch.nn.utils import stateless
from torch.utils._python_dispatch import is_traceable_wrapper_subclass, transform_subclass
from torch._decomp.decompositions_for_rng import PhiloxStateTracker, rng_decompositions
from . import config
from .partitioners import default_partition
from torch._guards import TracingContext, DuplicateInputs, Source


original_zip = zip

def strict_zip(*iterables, strict=True, **kwargs):
    if not strict:
        return original_zip(*iterables, **kwargs)

    shortest_length = min(len(it) for it in iterables)
    for iterable in iterables:
        if len(iterable) != shortest_length:
            raise ValueError("The iterables have different lengths and strict mode is enabled.")

    return original_zip(*iterables, **kwargs)

zip = strict_zip

log = logging.getLogger(__name__)
aot_joint_log = getArtifactLogger(__name__, "aot_joint_graph")
aot_graphs_log = getArtifactLogger(__name__, "aot_graphs")

MutationType = Enum(
    "MutationType", ("none", "metadata_only", "data", "data_and_metadata")
)
OutputType = Enum(
    "OutputType", (
        # output is not an alias
        "non_alias",
        # output aliases an input
        "alias_of_input",
        # output **is** an input tensor
        "is_input",
        # output has a ._base tensor, which is a graph intermediate.
        # We need to return its ._base as a graph output,
        # so its requires_grad info is populated correctly.
        # Instructs the runtime code to regenerate the current output
        # from a base tensor, graph_intermediates[base_idx]
        "alias_of_intermediate_save_as_output",
        # Same as above; but we don't need to explicitly add its ._base
        # as a graph output, because it already **is** a graph output.
        "alias_of_intermediate",
        # Same as above; but the output's ._base is **already** a user output.
        # Instructs the runtime code to regenerate the current output from
        # a base tensor, user_outputs[base_idx]
        "alias_of_intermediate_base_is_user_output",
        # See Note [Intermediate Bases Optimization]
        "unsafe_view_alias",
        # output is an alias, but has a custom autograd.Function backward.
        # In this case, we don't want to do view-replay, since we won't be able to replay the custom function.
        # Instead, we'll treat this output "normally", and trace its backward into the graph.
        "custom_function_view",
    )
)

pytree._register_pytree_node(
    immutable_collections.immutable_list,
    lambda x: (list(x), None),
    lambda x, c: immutable_collections.immutable_list(x),
)
pytree._register_pytree_node(
    immutable_collections.immutable_dict,
    lambda x: (list(x.values()), list(x.keys())),
    lambda x, c: immutable_collections.immutable_dict(
        dict(zip(c, x))
    ),
)

def partial_asdict(obj: Any) -> Any:
    if dataclasses.is_dataclass(obj):
        return {field.name: getattr(obj, field.name) for field in dataclasses.fields(obj)}
    elif isinstance(obj, (list, tuple)):
        return obj.__class__([partial_asdict(item) for item in obj])
    elif isinstance(obj, dict):
        return {k: partial_asdict(v) for k, v in obj.items()}
    else:
        return obj

aten = torch.ops.aten

# This global counter increments every time we compile a graph with
# AOTAutograd.  You can use this to correlate runtime error messages
# with compile time (e.g., if you get an error at runtime saying
# compiled graph 3 failed, you can set a breakpoint at compile time
# for this graph number to investigate further at compile time.)
#
# NB: this is different from get_aot_compilation_context, which tracks
# each underlying graph that is compiled.  In contrast, AOT_COUNTER
# corresponds to top-level invocations of aot_module/aot_function;
# one counter is allocated per entire compiled block (but this block
# may involve compiling multiple subgraphs; e.g., for forwards/backwards)
AOT_COUNTER = itertools.count()

KNOWN_TYPES = tuple(
    [torch.Tensor, int, str, float, bool, type(None)] + list(py_sym_types)
)

# Set up hooks so that during backward the fx's stack_trace is properly set
callback_set = False

def setup_stacktrace_preservation_hooks(roots: List):
    def iter_graph(roots):
        if not roots:
            return
        seen = set()
        q = collections.deque()
        for node in roots:
            if node is not None:
                seen.add(node)
                q.append(node)

        while q:
            node = q.popleft()
            for fn, _idx in node.next_functions:
                if fn in seen or fn is None:
                    continue
                seen.add(fn)
                q.append(fn)

            yield node

    def get_callback(saved_stack_):
        def callback():
            global callback_set
            fx_traceback.set_stack_trace(saved_stack_)
            callback_set = False

        return callback

    def get_prehook(stack_, seq_nr):
        def prehook(grad_output):
            global callback_set

            if not callback_set:
                torch.autograd.variable.Variable._execution_engine.queue_callback(
                    get_callback(fx_traceback.format_stack())
                )
                callback_set = True

            fx_traceback.set_stack_trace(stack_)
            fx_traceback.set_grad_fn_seq_nr(seq_nr)

        return prehook

    def get_posthook(special_stack_, seq_nr):
        def posthook(grad_input, grad_output):
            fx_traceback.set_stack_trace(special_stack_)
            fx_traceback.reset_grad_fn_seq_nr()

        return posthook

    for node in iter_graph(roots):
        forward_node_stack = node.metadata.get("traceback_", [])
        node.register_prehook(get_prehook(forward_node_stack,
                              node._sequence_nr()))

        special_stack = forward_node_stack.copy()
        special_stack.append(
            "Gradient addition node due to multiple use of tensor around:"
        )
        node.register_hook(get_posthook(special_stack, node._sequence_nr()))


# ~~~~~~~~~~~~~~~~~~~~~~~~~~~~~~~~~~~~~~~~~~~~~~~~~~~~~~~~~~~~~~~~~~~~~~~~~~~~~~~~~~~~~~~~~~~~~~~~~~~~~~~~~~~~~~~~~~~~~
# ~~~~~~~~~~~~~~~~~~~~~~~~~~~~~~~~~~~~~~~~~~~~~~~~~~~~~~~~~~~~~~~~~~~~~~~~~~~~~~~~~~~~~~~~~~~~~~~~~~~~~~~~~~~~~~~~~~~~~
#
# AOT Autograd contains a pretty non-trivial amount of logic to handle edge cases around aliasing and mutation
# that are external to the graph (they show up as side effects in some way when you run the graph).
#
# Take a look at `test_aotdispatch.py TestAOTAutograd.test_input_mutation*` tests for some examples functions
# and what they're compiled graphs looks like.
# Below is a very long comment detailing several edge cases, and showing how AOT Autograd handles them.
#
# Note [AOT Autograd: input data mutations]
#
# If we compile a function that mutates inputs, then those input mutations are real side effects
# that a user expects to see after running the compiled graph.
# However, the graph that we want to send to a backend needs to be *entirely* functional.
# The way we reconcile this difference is that we remove the mutations completely from the graph that we compile
# but we update the graph to return (updated_inputs, user_outputs).
# In the epilogue that runs after the compiled graph is executed, we copy the updated inputs back to the originals.
#
# Example: original user code:
# def f(x):
#     x.mul_(2)
#     out = x.mul(3)
#     return out
#
# After AOT Autograd compiles, we end up with a:
# (a) compiled graph
# (b) autograd.Function.forward() method, that executes the compiled graph
# (c) wrapper function, that calls the autograd.Function.forward() and performs the epilogue
#
# The output of (a, b, c) are all written below.
#
# def compiled_forward_graph(x):
#     x_updated = x.mul(2)
#     out = x_updated.mul(3)
#     return x_updated, out
#
# # x_updated gets a gradient in the compiled backward
# def compiled_backward_graph(grad_x_updated, grad_out):
#     grad_x = ...
#     return grad_x
#
# def autograd.Function.forward(x):
#     x_updated, out = compiled_forward_graph(x)
#     return x_updated, out
#
# def compiled_wrapper(x):
#     x_updated, out = autograd.Function.apply(x)
#     x.copy_(x_updated)
#     return out
#
# Another important thing to note is that updated inputs (due to data mutations) *do* participate
# in the compiled backward graph! Since the compiled forward graph gets N extra outputs
# (due to updated inputs showing up as graph outputs),
# The compiled backward gets an additional N inputs.
# That way, during the x.copy_(x_updated) bit in the epilogue, gradients will flow from the updated input
# back to the original input.


# Note [AOT Autograd: input metadata mutations]
#
# For the same reason as input mutations, we also don't put input metadata mutations in the graph.
# Instead, we return the updated version of the input (a view), and mutate the input's metadata outside of the graph
#
# Example: original user code:
# def f(x):
#     x.t_()
#     out = x.mul(3)
#     return out
#
# AOT Autograd output (compiled graph, autograd.Function.forward(), wrapper function):
# def compiled_forward_graph(x):
#     x_updated = x.t()
#     out = x_updated.mul(3)
#     return x_updated, out
#
# # x_updated does *not* get a gradient in the compiled backward
# def compiled_backward_graph(grad_out):
#     grad_x = ...
#     return grad_x
#
# def autograd.Function.forward(x):
#     x_updated, out = compiled_forward_graph(x)
#     return x_updated, out
#
# def compiled_wrapper(x):
#     x_updated, out = autograd.Function.apply(x)
#     x.as_strided_(x_updated)
#     return out


# Note [AOT Autograd: outputs aliasing inputs or intermediates!]
#
# AOT Autograd needs special handling for outputs that alias graph inputs or intermediates!
# Why?
# (1) autograd.Function.forward() has a limitation, where views that returned in the forward cannot later be mutated.
# (2) views don't need to be compiled in the graph anyway - it's cheap to generate them outside of the compiled graph,
#     in an epilogue.
# For outputs that alias inputs, we do the following:
# (a) *still* return the aliased output as a graph output
# (b) In the AOT Autograd wrapper/epilogue, we don't return that aliased output. Instead, we use it to regenerate the output.
#
# For outputs that alias *intermediates*, we do the following:
# (a) Return the output in the compiled forward, **and** return it's ._base (a graph intermediates) as an output in the forward
# (b) Use (output, graph_intermediate) to regenerate the alias, and return that to the user (instead of the compiled fw output).
# You might wonder why we return the aliased output directly in the graph (and making the graph compute it),
# only to not return it and instead generate a fresh alias off of the intermediate,
# instead of (say) just storing metadata about the size/stride of the output somewhere to generate the alias. There are two reasons:
# (1) Getting the actual alias tensor allows us to use view-replay to generate the alias, instead of an as_strided() call
# (2) Inductor (and other backends) are free to change the memory format of graph outputs, if it results in better performance.
#     This can result in problems if a user later tries to .view() that output expecting it to have one set of strides,
#     when it has a different set of strides.
#     By including the view op directly in the graph, inductor takes that into account when deciding what memory format
#     the graph intermediate should be.
#
# Another important thing to note is how our traced backward() graph handles aliases.
# (this applies to outputs aliasing inputs, outputs aliasing intermediates,
#  *and* updated inputs returned in the compiled forward due to metadata-only mutations).
# Any outputs that alias (either inputs or intermediates) do NOT participate in the compiled backward graph
# It would be wasteful to include them in the compiled backward(), because we regenerate them eagerly
# at the end of the forward.
#
# Example: original user code:
# def f(x):
#     out1 = x.t()
#     intermediate = x.mul(2)
#     out2 = intermediate.view(-1)
#     return out1, out2
#
# AOT Autograd output (compiled graph, autograd.Function.forward(), wrapper function):
# def compiled_forward_graph(x):
#     out1 = x.t()
#     intermediate = x.mul(2)
#     out2 = intermediate.view(-1)
#     # the compiled graph also returns the intermediate
#     return out1, out2, intermediate
#
# # intermediate gets a gradient in the compiled backward.
# # both output aliases (out1 and out2) do not.
# def compiled_backward_graph(grad_intermediate):
#     grad_x = ...
#     return grad_x
#
# def autograd.Function.forward(x):
#     out1, out2, intermediate = compiled_forward_graph(x)
#     return out1, out2, intermediate
#
# def compiled_wrapper(x):
#     out1, out2, intermediate = autograd.Function.apply(x)
#     # regenerate out1 from the input
#     out1_regenerated = out1._view_func(x)
#     # regenerate out1 from the intermediate
#     out2_regenerated = out2._view_func(intermediate)
#     return out1_regenerated, out2_regenerated


# Note [AOT Autograd: mutations to inputs that alias other inputs]
#
# Another edge case that is (only partially) handled today is when an input is mutated, but itself aliases another input.
# AOT Autograd needs to **ensure** that functionalization knows that the two inputs are aliased to each other.
# That way, when the aliased input is accessed later in the graph, functionalization knows to "update" the alias
# given the mutation that occurred.
#
# This is handled by updating the calling convention: we create a "synthetic base" that becomes a new input
# in the compiled function, and we regenerate the original (aliased) inputs directly off of the base
# inside of the compiled function.
#
# This logic is fully encapsulated in aot_wrapper_synthetic_base()
#
# Example: original user code:
# def f(x, x_view):
#     x.mul_(2)
#     out = x * x_view
#     return out
# f(x, x.view(-1))
#
# AOT Autograd output (compiled graph, autograd.Function.forward(), wrapper function):
# def compiled_forward_graph(base)
#     x = generate_x(base)
#     x_view = generate_x_view(base)
#     x_updated = x.mul(2)
#     x_view_updated = x_updated.view(-1)
#     out = x_updated * x_view_updated
#     return x_updated, out
#
# # The calling convention change from (aliases) -> (base) happens
# # *outside* of the autograd.Function.forward().
# # That means the forward() only has 1 input (base),
# # and the backward() only has 1 output (grad_base)
# def compiled_backward_graph(grad_out):
#     grad_base = ...
#     return grad_base
#
# def autograd.Function.forward(base):
#     x_updated, out = compiled_forward_graph(base)
#     return x_updated, out
#
# # The compiled wrapper is where we create synthetic bases.
# # The info on which inputs are mutated is also tracked *before* synthetic base creation.
# def compiled_wrapper(x, x_view):
#     base = merge_view_inputs(x, x_view)
#     x_updated, out = autograd.Function.apply(base)
#     # x and x_view are aliased in eager mode, so this mutation to x will automatically affect x_view.
#     x.copy_(x_updated)
#     return out


# Note [AOT Autograd: Views to avoid tangents aliasing inputs]
#
# We view every forward output when creating out tangent tensors to handle the problematic
# case in which a subclass does extra aliasing between graph outputs/inputs in a way that
# is not visible above the sublass.
#
# Ordinarily, when constructing the joint function that we want to trace in AOTAutograd,
# we're guaranteed that the tangent tensors that we pass
# into the joint are distinct tensors from the primals. This is because when
# decide which forward outputs to create tangents for, we only create tangents
# for forward outputs that are not aliases of inputs (See Note
# [AOT Autograd: outputs aliasing inputs or intermediates!]).
#
# However, when wrapper tensor subclasses enter the picture, it is possible
# to have an output of the forward that is a subclass that is not an
# input / alias of an input, but one of its inner tensors is an alias!
# NestedTensor is an example: Performing an out-of-place pointwise op on a
# NestedTensor constructs a fresh NestedTensor that holds onto the input's
# offsets tensor directly.
#
# Having tangent tensors that are the same as the (primal) forward inputs,
# can cause problems during tracing as make_fx() will specialize on our
# duplicate inputs: If we passed in the same tensor for primals_1 and
# tangents_1 during tracing, make_fx() will happily sub out all usages of
# tangents_1 with primals_1 in the graph, which is not what we want.
#
# To work around this, we view every forward output when creating out tangent
# tensors so that tangents can never be the same as forward inputs even if
# forward inputs alias forward outputs.
#
#
# ~~~~~~~~~~~~~~~~~~~~~~~~~~~~~~~~~~~~~~~~~~~~~~~~~~~~~~~~~~~~~~~~~~~~~~~~~~~~~~~~~~~~~~~~~~~~~~~~~~~~~~~~~~~~~~~~~~~~~
# ~~~~~~~~~~~~~~~~~~~~~~~~~~~~~~~~~~~~~~~~~~~~~~~~~~~~~~~~~~~~~~~~~~~~~~~~~~~~~~~~~~~~~~~~~~~~~~~~~~~~~~~~~~~~~~~~~~~~~


# This class stores info about every user output.
@dataclass(frozen=True)
class OutputAliasInfo:
    # Tells us if this output is:
    # (1) a regular (non-aliased) output
    # (2) an alias of a forward input
    # (3) **is** a forward input (special case of "alias_of_input")
    # (4) an alias of an intermediate (aka an alias of an output of the inner traced forward)
    # (5) an alias of an intermediate, that explicitly requires returning the intermediate
    #     as a graph output
    # (6) an alias of an intermediate, where that intermediate is also a user output
    output_type: OutputType
    # The raw type of the output (torch.Tensor, SymInt, etc)
    raw_type: type
    # If (1) above, then
    # - base_idx is None
    # If (2) or (3) above, then
    # - Tells us that the base of this alias is user_fwd_input[base_idx]
    #   (This is an index into the inputs *before* we make synthetic bases)
    # If (4) or (5) above, then
    # - Tells us that the base of this alias is output_graph_intermediates[base_idx]
    #   here, this refers to the index of the *direct* traced
    # If (6) above, then:
    # - Tells us that the base of this alias is output_user_fwds[base_idx]
    #   here, this refers to the index of the *direct* traced
    base_idx: Optional[int]
    # If it is a Tensor, what the dynamic dims are (otherwise is None)
    dynamic_dims: Optional[Set[int]]
    # requires_grad
    requires_grad: bool


# This class tells us info about user inputs.
@dataclass(frozen=True)
class InputAliasInfo:
    is_leaf: bool
    mutates_data: bool
    mutates_metadata: bool
<<<<<<< HEAD
    # This can only happen from a call to aten.set_() on a graph input.
    mutates_storage_metadata: bool
=======
    mutations_hidden_from_autograd: bool
>>>>>>> 29d101ef
    requires_grad: bool

    def __post_init__(self):
        if self.mutates_storage_metadata:
            # For convenience, we guarantee that this is always true.
            # In practice, If we call .set_(), then at runtime there is no neid
            # to additionally fix  up the tensor metadata, since our runtime
            # call to inp.set_(updated_inp) will already have the right metadata
            assert self.mutates_metadata


@dataclasses.dataclass
class SubclassCreationMeta:
    """
    Used for AOTDispatch.
    This dataclass gives us the information we need to reconstruct a tensor subclass
    from our flat inputs.
    Why is this important? The graph that we'd like to trace out contains flat tensor inputs,
    But the user's original model may have subclass inputs and outputs.
    So we need to wrap/unwrap subclasses as necessary to translate between the user's
    view (subclass inps/outs), and the backend compiler's view (graph with no subclass args).

    Complications arise mostly from the fact that a subclass can hold more than one inner tensor;
    So for a given subclass input/output, we need to carefully track which indices map
    to the subclass tensor in the corresponding "dense-tensor-only" graph.
    """

    # In the inner graph that only takes in dense tensor inputs,
    # this maps to the first index of "tensors that should go in this subclass wrapper"
    flat_tensor_start_idx: int
    # The number of tensors that live in this subclass wrapper
    arg_count: int
    # Stores the original subclass itself.
    # This is needed because we need the autograd metadata on the original subclass
    # (this is guaranteed to be a wrapper subclass that holds a fake tensor,
    #  so holding onto this at runtime shouldn't leak memory)
    original_subclass: torch.Tensor
    # meta and inner_keys are produced by the subclass's __tensor_flatten__.
    # We need to keep them around to plumb them into __tensor_unflatten__.
    meta: Any
    inner_keys: List[any]

    def creation_fn(self, all_args, *, is_runtime: bool):
        curr_args = all_args[self.flat_tensor_start_idx:self.flat_tensor_start_idx + self.arg_count]
        assert len(curr_args) == len(self.inner_keys), f'inner_keys: {str(self.inner_keys)}. len(curr_args): {len(curr_args)}'
        out = type(self.original_subclass).__tensor_unflatten__(dict(zip(self.inner_keys, curr_args)), self.meta)
        if not is_runtime:
            # After wrapping up the inner dense tensors into a subclass, we need to make sure that our new wrapper
            # has correct autograd metadata, since we'll be tracing through the autograd engine with the subclass.
            # We don't trace through the autograd engine at runtime though, so no need
            # to compute this extra metadata then!
            torch._mirror_autograd_meta_to(self.original_subclass, out)

        return out

    def __post_init__(self):
        # sanity assert to make sure we don't leak memory
        assert is_fake(self.original_subclass)

# This class encapsulates all aliasing + mutation info we need about the forward graph
# See a more detailed overview of the edge case handling at
# https://docs.google.com/document/d/19UoIh_SVrMy_b2Sx5ZaeOJttm6P0Qmyss2rdBuyfoic/edit
@dataclass(eq=False)
class ViewAndMutationMeta:
    # length = # user inputs
    # This gives us info about every input, and what sort of mutation happened to it (if any)
    input_info: List[InputAliasInfo]

    # length = # user outputs
    # This gives us info about every output (mostly around whether it aliases other tensors)
    output_info: List[OutputAliasInfo]

    # length = # mutated inps + # user outputs
    # For every output *and* mutated input returned from the forward,
    # tells us whether or not the output should require gradients or not
    requires_grad_info: List[bool]

    # length = the number of intermediate bases appended as outputs to the end of the forward graph.
    # Note: this is not necessarily the same thing as:
    #   len([x for x in output_info if x.output_type == OutputType.alias_of_intermediate])
    # Because outputs might share a ._base, or an output's ._base might itself be
    # another user output (in both cases, we won't redundantly append bases to the end of the graph)
    num_intermediate_bases: int

    # For inference only: instructs us to keep data-only input mutations directly in the graph
    keep_input_mutations: int

    # length = (# inputs w data mutations) + (# user outputs that are non_aliasing tensors)
    #        + (# intermediate bases)
    # These are the FakeTensor (or potential SymInt) outputs that we traced from our
    # metadata pass of the user's forward function.
    # Their only use today is to pass them as a best-guess for tangents when tracing the joint.
    # Stashing them as part of our "metadata" makes it simpler if we want to run our analysis
    # pass once, and re-use the output throughout AOTAutograd
    traced_tangents: List[Any]

    # Each of these is a list telling us about subclasses for the inputs/outputs/grad_outs
    # They are used throughout AOTDispatch to tell us how to generate a list of subclass tensors,
    # Given a (potentially larger) list of plain torch tensors.

    # Taking subclass_inp_meta as an example:
    #   subclass_inp_meta[i] = j (an int) tells us:
    #     "The i'th user input is not a subclass, and corresponds to inputs[j] of the plain-tensor graph."
    #   subclass_inp_meta[i] = SubclassCreationMeta(flat_tensor_start_idx=3, arg_count=2)
    #     "The i'th user input is subclass holding two inner tensors, which are
    #      inputs[3] and inputs[4] of the plain-tensor graph".

    # length = # user inputs
    subclass_inp_meta: List[Union[int, SubclassCreationMeta]]
    # So, the full set of outputs to the forward graph looks something like:
    # (*mutated_inps, *user_outs, *intermediate_bases, *saved_for_bw_tensors)
    # where the first 3 of those 4 can be subclasses
    # (but not saved_for_bw tensors, since these are internal to the compiler
    # and not user visible, so there's no point in wrapping/unwrapping them at runtime).
    # This list contains subclass information on all of the fw graph outputs
    # except for saved_for_bw_tensors.
    subclass_fw_graph_out_meta: List[Union[int, SubclassCreationMeta]]
    # length = # backward graph inputs
    subclass_tangent_meta: List[Union[int, SubclassCreationMeta]]
    # TODO: we should kill this
    # (need to default it to not break internal)
    is_train: bool = False

    num_symints_saved_for_bw: Optional[int] = None

    def __post_init__(self):
        mutated_inp_indices = [
            i for i, m in enumerate(self.input_info) if m.mutates_metadata or m.mutates_data
        ]
        # pre-compute the indices of the inputs that are mutated.
        # When keep_input_mutations is set, we don't need to worry about our epilogue
        # handling data-only mutations, because we keep them directly in the graph.
        mutated_inp_runtime_indices = [
            i for i, m in enumerate(self.input_info) if m.mutates_metadata or (not self.keep_input_mutations and m.mutates_data)
        ]
        aliased_out_indices = [
            i
            for i, m in enumerate(self.output_info)
            if m.output_type not in [OutputType.non_alias, OutputType.unsafe_view_alias, OutputType.custom_function_view]
        ]
        unsafe_view_out_indices = [
            i for i, m in enumerate(self.output_info) if m.output_type is OutputType.unsafe_view_alias
        ]

        self.mutated_inp_indices = mutated_inp_indices
        # This is pre-computed in post_init for perf.
        # It contains the index of every element
        # of input_info that corresponds to a mutation (data or metadata or both)
        self.mutated_inp_runtime_indices = mutated_inp_runtime_indices
        # This is pre-computed for perf.
        # It contains the index of every element
        # of output_info that corresponds to an alias (either of an input or intermediate)
        self.aliased_out_indices = aliased_out_indices
        self.unsafe_view_out_indices = unsafe_view_out_indices
        self.num_outputs = len(self.output_info)
        self.num_outputs_non_aliased = len(
            [x for x in self.output_info
             if x.output_type in [OutputType.non_alias, OutputType.unsafe_view_alias, OutputType.custom_function_view]]
        )
        self.num_outputs_aliased_to_inputs = len(
            [
                x
                for x in self.output_info
                if x.output_type in [
                    OutputType.alias_of_input,
                    OutputType.is_input,
                ]
            ]
        )
        self.num_unsafe_view_outputs = len(self.unsafe_view_out_indices)
        self.num_outputs_aliased_to_intermediates = len(
            [
                x
                for x in self.output_info
                if x.output_type in [
                    OutputType.alias_of_intermediate,
                    OutputType.alias_of_intermediate_save_as_output,
                    OutputType.alias_of_intermediate_base_is_user_output,
                ]
            ]
        )
        self.num_outputs_aliased = (
            self.num_outputs_aliased_to_inputs + self.num_outputs_aliased_to_intermediates
        )
        self.num_mutated_data_inputs = len(
            [x for x in self.input_info if x.mutates_data]
        )
        self.num_mutated_metadata_inputs = len(
            [
                x
                for x in self.input_info
                if x.mutates_metadata
            ]
        )
        self.num_mutated_metadata_only_inputs = len(
            [
                x
                for x in self.input_info
                if not x.mutates_data and x.mutates_metadata
            ]
        )
        self.num_mutated_inputs = self.num_mutated_data_inputs + self.num_mutated_metadata_only_inputs
        self.dynamic_outputs = any(
            o.dynamic_dims for o in self.output_info
        )
        # See Note: [AOTAutograd Backward Guards]
        # This is pre-computed for fast asserts on the types of our grad_outputs in the backward.
        # Eventually, we should kill this and replace with real backward guards.
        # (we want to precompute the "runtime" types, so replace FakeTensor with torch.Tensor)
        self.output_types = [torch.Tensor if isinstance(x, FakeTensor) else type(x) for x in self.traced_tangents]

        self.is_rng_op_functionalized = config.functionalize_rng_ops
        # All of the above metadata is collected by tracing the fw function.
        # However, extra outputs for rng offsets behave differently. Both fwd
        # and bwd graphs have their own outputs for the total consumed offsets.
        # Unlike mutated inputs, we don't have to worry about sending the right
        # set of tensors between fwd and bwd. Fwd and bwd offsets are
        # independent and simpler to handle. Therefore, we track them
        # separately.
        self.num_outputs_rng_offset = 1 if self.is_rng_op_functionalized else 0

        # Our forward() returns both (mutated_inputs, outputs, output_intermediate_bases, saved_tensors, saved_symints)
        self.num_forward_returns = self.num_mutated_inputs + self.num_outputs + self.num_intermediate_bases
        # In case of functionalization of rng ops, the fw_module returns one
        # additional output for rng offset. This rng offset is used right
        # away to advance the rng state, and is not passed on to the raw
        # outputs. However, we need to know the exact boundary to identify
        # which tensors to be saved for the bwd graph.  num_forward captures
        # this information.
        self.num_forward = self.num_forward_returns + self.num_outputs_rng_offset

    @property
    def tensors_saved_for_backwards_slice(self):
        assert self.num_symints_saved_for_bw is not None
        if self.num_symints_saved_for_bw > 0:
            return slice(self.num_forward, -self.num_symints_saved_for_bw)
        else:
            return slice(self.num_forward, None)

    @property
    def symints_saved_for_backwards_slice(self):
        assert self.num_symints_saved_for_bw is not None
        if self.num_symints_saved_for_bw > 0:
            return slice(-self.num_symints_saved_for_bw, None)
        else:
            return slice(0, 0)  # empty slice

    def __eq__(self, other):
        if not isinstance(other, ViewAndMutationMeta):
            return NotImplemented
        return (self.input_info == other.input_info and
                self.output_info == other.output_info and
                self.requires_grad_info == other.requires_grad_info and
                self.num_intermediate_bases == other.num_intermediate_bases and
                self.keep_input_mutations == other.keep_input_mutations and
                self.is_rng_op_functionalized == other.is_rng_op_functionalized and
                self.num_outputs_rng_offset == other.num_outputs_rng_offset and
                len(self.traced_tangents) == len(other.traced_tangents) and
                all(x.shape == y.shape and x.dtype == y.dtype for x, y, in zip(self.traced_tangents, other.traced_tangents)))

@dataclass(eq=False)
class SubclassMeta:
    # A copy of all forward metadata, but computed on the *dense* tensor forward (after desugaring subclasses)
    # So for example, if the user had a model containing two `TwoTensor` inputs,
    # Then `SubclassMeta.fw_metadata.input_infos` would have length 4 here.
    fw_metadata: ViewAndMutationMeta

    # Note: [Computing Subclass Metadata about grad_inputs]
    # Given a list of flattened, plain tensor grad_inputs, this tells us how to reconstruct the grad_input subclasses
    #
    # You might think: why not just assume that all grad_inputs will have the same subclass-ness as the original inputs?
    # (AOTAutograd generally assumes other properties, e.g. that grad_outputs are contiguous)
    #
    # This doesn't really work though. take this example:
    #
    # def f(DoubleTensor, DenseTensor):
    #     return DoubleTensor  * DenseTensor
    #
    # In the above example, the .grad field of *both* DoubleTensor and DenseTensor will be a DoubleTensor.
    # When we trace out a joint fw-bw graph, we'll end up returning two subclasses for the two grad_inputs.
    # This means that our backward graph will return 4 outputs (two dense tensors for each DoubleTensor grad_input)
    # and we need to properly store the metadata that tells us how to turn these 4 outputs back into DoubleTensors.
    #
    # Note that this info **cannot** easily be figured out from ViewAndMutationMeta.
    # We can only compute this info by tracing the entire joint and examining the grad_inputs that we computed.
    #
    # See Note: [AOTAutograd Backward Guards]
    # This will also eventually require us to install backward guards,
    # in case we made incorrect assumptions about the subclass-ness of our grad_outputs
    #
    # Optional field because we don't compute for inference graphs
    grad_input_metas: Optional[List[Union[int, SubclassCreationMeta]]]

    def __init__(self):
        # The fields in this class get set after its construction.
        pass


# This class exists because:
# - the autograd.Function.forward() in aot autograd returns outputs that might alias inputs
# - we only care about the metadata on those aliases, so we can regenerate them.
#   We do not want them to participate in the autograd.Function.
# We do that by wrapping them in an opaque class, so the autograd.Function
# does not know to treat them as tensors.
@dataclass(frozen=True)
class TensorAlias:
    alias: torch.Tensor


def has_same_metadata(t1, t2):
    return (
        t1.size() == t2.size()
        and t1.stride() == t2.stride()
        and t1.storage_offset() == t2.storage_offset()
        and t1.storage_offset() == t2.storage_offset()
        and t1.is_conj() == t2.is_conj()
        and t1.is_neg() == t2.is_neg()
    )


def gen_alias_from_base(aliased_base_tensor, target_meta_tensor, target_requires_grad):
    # Try to do view-replay if possible.
    # fall back to .as_strided() if we can't.
    if target_meta_tensor._base is not None:
        # The base that we want to replay our view off of might have a different shape than the view's original base.
        b = target_meta_tensor._base
        abt = aliased_base_tensor
        # Don't unnecessarily call as_strided if nothing changed; as_strided's
        # backward is poorly implemented and slow
        if abt is not b and (
            abt.size() != b.size() or
            abt.stride() != b.stride() or
            abt.storage_offset() != b.storage_offset()
        ):
            reshaped_base_tensor = aliased_base_tensor.as_strided(
                b.size(), b.stride(), b.storage_offset()
            )
        else:
            reshaped_base_tensor = aliased_base_tensor
        out = target_meta_tensor._view_func(reshaped_base_tensor)
        # This shape mismatch can happen due to a bug in inplace/view handling in autograd.
        # Try putting a breakpoint here and running
        # `test/functorch/test_aotdispatch TestAOTAutograd.test_output_all_alias_types`
        # Also, https://github.com/pytorch/pytorch/issues/49825
        #
        # As a stopgap, we'll fall back to as_strided.
        if out is not None and out.shape == target_meta_tensor.shape:
            if aliased_base_tensor.requires_grad and not target_requires_grad:
                out = out.detach()
            elif not aliased_base_tensor.requires_grad and target_requires_grad:
                out.requires_grad_(True)
            return out
    size = target_meta_tensor.size()
    stride = target_meta_tensor.stride()
    storage_offset = target_meta_tensor.storage_offset()
    if aliased_base_tensor.is_complex() and not target_meta_tensor.is_complex():
        aliased_out = torch.view_as_real(aliased_base_tensor).as_strided(
            size, stride, storage_offset
        )
    elif not aliased_base_tensor.is_complex() and target_meta_tensor.is_complex():
        aliased_out = torch.view_as_complex(aliased_base_tensor).as_strided(
            size, stride, storage_offset
        )
    else:
        aliased_out = aliased_base_tensor.as_strided(size, stride, storage_offset)
    # For outputs aliasing inputs, we need to check if the requires-gradness has changed.
    if aliased_base_tensor.requires_grad and not target_requires_grad:
        aliased_out = aliased_out.detach()
    elif not aliased_base_tensor.requires_grad and target_requires_grad:
        aliased_out.requires_grad_(True)
    return aliased_out

def to_fun(t):
    if isinstance(t, Tensor):
        if is_traceable_wrapper_subclass(t):
            # See Note [Functionalization always runs last]
            # This means that if we want to "functionalize" a subclass, we need to ensure that the functional wrapper
            # goes at the bottom.
            # recurse here, so we can support nested wrapper subclasses
            out = transform_subclass(t, lambda _, inner_t: to_fun(inner_t))
            torch._mirror_autograd_meta_to(t, out)
            return out
        else:
            return FunctionalTensor.to_functional(t)
    else:
        return t

def sync_functional_tensor(t):
    if is_traceable_wrapper_subclass(t):
        attrs, ctx = t.__tensor_flatten__()
        for attr in attrs:
            sync_functional_tensor(getattr(t, attr))
    else:
        torch._sync(t)

# When subclasses are involved, t here will usually look something like:
# SubclassA(SubclassB(FunctionalTensor(_to_functional_tensor(FakeTensor))))
def from_fun(t):
    if isinstance(t, Tensor) and is_traceable_wrapper_subclass(t):
        # See Note [Functionalization always runs last]
        # This means that if we want to "functionalize" a subclass, we need to ensure that the functional wrapper
        # goes at the bottom.
        # recurse here, so we can support nested wrapper subclasses
        out = transform_subclass(t, lambda _, inner_t: from_fun(inner_t))
        torch._mirror_autograd_meta_to(t, out)
        return out

    if not isinstance(t, FunctionalTensor):
        # quick sanity assert
        if isinstance(t, torch.Tensor):
            assert not torch._is_functional_tensor(t)
        return t
    sync_functional_tensor(t)
    return torch._from_functional_tensor(t.elem)

def is_fun(t):
    if isinstance(t, Tensor) and is_traceable_wrapper_subclass(t):
        # See Note [Functionalization always runs last]
        # This means that if we want to "functionalize" a subclass, we need to ensure that the functional wrapper
        # goes at the bottom.
        # recurse here, so we can support nested wrapper subclasses
        t_attrs, _ = t.__tensor_flatten__()
        t_inners = [getattr(t, attr) for attr in t_attrs]
        any_fun = any(is_fun(x) for x in t_inners)
        all_fun = all(is_fun(x) for x in t_inners)
        assert any_fun == all_fun
        return any_fun

    return isinstance(t, FunctionalTensor)

# t here is either
# (1) A FunctionalTensor(_to_functional_tensor(FakeTensor))
# (2) A traceable tensor subclass that holds a FunctionalTensor
def has_data_mutation(t):
    if is_traceable_wrapper_subclass(t):
        attrs, _ = t.__tensor_flatten__()
        # A tensor subclass was updated if any of its inner elements were updated
<<<<<<< HEAD
        return any(has_data_mutation(getattr(t, attr)) for attr in attrs)
=======
        return any(has_metadata_mutation(getattr(t, attr)) for attr in attrs)
    else:
        assert isinstance(t, FunctionalTensor)
        return torch._functionalize_has_metadata_mutation(t.elem)

def are_all_mutations_hidden_from_autograd(t):
    if is_traceable_wrapper_subclass(t):
        attrs, _ = t.__tensor_flatten__()
        # If all inner elements are mutations hidden from autograd, then it is a mutation hidden from autograd.
        return all(are_all_mutations_hidden_from_autograd(getattr(t, attr)) for attr in attrs)
    else:
        assert isinstance(t, FunctionalTensor)
        return torch._functionalize_are_all_mutations_hidden_from_autograd(t.elem)

# new_arg and arg here are either:
# (1) both a FakeTensor
# (2) both a traceable tensor subclass that holds a FakeTensor
# Pre-condition: the two args are the "old" and "new" inputs from running functionalization.
# When we run functionalization and wrap our inputs into FunctionalTensors,
# we can detect whether or not an input was mutated by checking to see if the inner tensor has changed
#
# Normally it would be enough just to check if arg is new_arg, which is normally enough for functionalization
# to confirm that inputs were not mutated when running the user's model with functionalization on.
# But when we have subclass inputs, we can't rely on that:
# `from_fun(to_fun(x)) is x` will return False, because the call to `from_fun` constructs
# a brand new subclass instance: we are calling __tensor_unflatten__, and going
# from Subclass(FakeTensor) to Subclass(FunctionalTensor(FakeTensor))
def was_updated(arg, new_arg):
    if is_traceable_wrapper_subclass(arg):
        assert is_traceable_wrapper_subclass(new_arg)
        attrs, _ = arg.__tensor_flatten__()
        new_attrs, _ = new_arg.__tensor_flatten__()
        assert attrs == new_attrs
        # A tensor subclass was updated if any of its inner elements were updated
        return any(was_updated(getattr(arg, attr), getattr(new_arg, attr)) for attr in attrs)
>>>>>>> 29d101ef
    else:
        if isinstance(t, torch.Tensor):
            assert isinstance(t, FunctionalTensor)
            return torch._functionalize_has_data_mutation(t.elem)
        return False

# f_arg here is either
# (1) A FunctionalTensor(_to_functional_tensor(FakeTensor))
# (2) A traceable tensor subclass that holds a FunctionalTensor
# Assumption: arg promises to be the "original" tensor wrapped by f_arg
def has_metadata_mutation(f_arg, arg, *, check_storage_mutation: bool):
    if is_traceable_wrapper_subclass(f_arg):
        attrs, _ = f_arg.__tensor_flatten__()
        # A tensor subclass was updated if any of its inner elements were updated
        f_inner_ts = [getattr(f_arg, attr) for attr in attrs]
        inner_ts = [getattr(arg, attr) for attr in attrs]
        return any(has_metadata_mutation(f_inner_t, inner_t, check_storage_mutation=check_storage_mutation)
                   for f_inner_t, inner_t in zip(f_inner_ts, inner_ts))
    else:
        if not isinstance(f_arg, torch.Tensor):
            assert not isinstance(arg, torch.Tensor)
            return False
        assert isinstance(f_arg, FunctionalTensor)
        assert isinstance(arg, FakeTensor)

        arg_after = torch._from_functional_tensor(f_arg.elem)
        # This is true if the current tensor experienced at least one set_() call
        maybe_storage_changed = torch._functionalize_was_storage_changed(f_arg.elem)
        # However, multiple set_() calls can cancel out. So we also check whether the
        # storage of the tensor has changed.
        # Note: if an input experienced two set_() calls that cancel out, **and**
        # it experiences an data mutation, we pessimistically think that the set_()
        # call is necessary here. We could in theory fix this, but this will
        # hopefully never happen in user code, and is not needed for fsdp.
        same_storages = StorageWeakRef(arg.untyped_storage()) == StorageWeakRef(arg_after.untyped_storage())
        has_storage_metadata_mutation = maybe_storage_changed and not same_storages
        if check_storage_mutation:
            return has_storage_metadata_mutation

        # This is true if the current tensor experienced at least one metadata mutation.
        maybe_metadata_mutated = torch._functionalize_has_metadata_mutation(f_arg.elem)
        # However, multi metadata mutations can cancel out.
        # So we also check if the concrete sizes/strides on the tensor have changed.
        same_sizes = arg.shape == arg_after.shape
        same_strides = arg.stride() == arg_after.stride()
        same_offsets = arg.storage_offset() == arg_after.storage_offset()
        has_metadata_mutation_ = maybe_metadata_mutated and not (same_sizes and same_strides and same_offsets)
        # We consider a tensor to have been metadata mutated if its storage was mutated through a set_() call.
        return has_storage_metadata_mutation or has_metadata_mutation_


def _get_hints(exprs):
    """
    Get the hints of a list/tuple of int/SymInt.
    """
    if isinstance(exprs, (list, tuple)):
        return type(exprs)(_get_hints(e) for e in exprs)
    elif isinstance(exprs, torch.SymInt):
        return exprs.node.shape_env.size_hint(exprs.node.expr)
    else:
        return exprs

def requires_subclass_dispatch(args, fw_metadata: ViewAndMutationMeta) -> bool:
    args_flattened, _ = pytree.tree_flatten(args)
    any_subclass_args = any(is_traceable_wrapper_subclass(x) for x in args_flattened if isinstance(x, Tensor))
    any_subclass_outputs = any(is_traceable_wrapper_subclass(x) for x in fw_metadata.traced_tangents if isinstance(x, Tensor))
    # This tells us whether or not we need to perform any unwrapping/wrapping of tensor subclasses at runtime.
    return any_subclass_args or any_subclass_outputs

# Given a flat list of arguments, some of which may be tensor subclasses,
# computes metadata about "how to reconstruct the current list of subclasses,
# if we were given their flattened dense tensors instead"
def create_subclass_meta(curr_args: List[Any]) -> List[Union[int, SubclassCreationMeta]]:
    idx = 0
    infos = []
    for a in curr_args:
        if isinstance(a, torch.Tensor) and is_traceable_wrapper_subclass(a):
            attrs, meta = a.__tensor_flatten__()
            start_idx = idx
            cnt = len(attrs)
            curr_cnt = cnt
            infos.append(SubclassCreationMeta(
                flat_tensor_start_idx=start_idx,
                arg_count=curr_cnt,
                original_subclass=a,
                meta=meta,
                inner_keys=attrs,
            ))
        else:
            infos.append(idx)
            cnt = 1
        idx += cnt
    return infos

# This is a version of functionalization that is specifically designed
# for the AOTAutograd use case.
#
# Unlike functorch's variant, this doesn't use the functorch level system,
# instead it directly uses PyTorch's conventional dispatcher to hit the
# functionalization key.  In particular, this means that FunctionalTensorWrapper
# can have autograd data stored directly on it.
#
# In typical AOTAutograd usage, the dispatch key order will look like:
#
#   Autograd - Functionalization ~~~~> Proxy Mode - Fake Tensor
#       outer tensor                        inner tensor
#
# Returns:
# - ViewAndMutationMeta, telling us metadata about the inputs and outputs, and
#   The list of outputs from the forward, but **only** the outputs that we need
#   to pass in as tangents into the backward.
#   Specifically, aliased outputs from the forward get regenerated, and don't participate
#   in the compiled backward function.
def run_functionalized_fw_and_collect_metadata(
    f,
    *,
    keep_input_mutations: bool,
    # TODO: refactor to kill this flag
    is_train: bool = False,
) -> ViewAndMutationMeta:
    memo = {}

    def _to_fun(t):
        if isinstance(t, Tensor):
            if t in memo:
                return memo[t]
            r = to_fun(t)
            memo[t] = r
            return r
        else:
            return t

    @wraps(f)
    def inner(*flat_args):
        # This function is meant to be run with the forward, which expects a flat list of tensor/symint/other args.
        assert all(isinstance(a, KNOWN_TYPES) for a in flat_args)

        input_info: List[InputAliasInfo] = []
        output_info: List[OutputAliasInfo] = []
        input_requires_grad_info: List[bool] = []
        output_requires_grad_info: List[bool] = []

        flat_f_args = pytree.tree_map(_to_fun, flat_args)

        # See Note [Disabling Functionalize TLS Above Python Functionalization]
        disable_above = torch._C._ExcludeDispatchKeyGuard(torch._C.DispatchKeySet(torch._C.DispatchKey.Functionalize))
        with disable_above, FunctionalTensorMode():
            # precondition: The passed in function already handles unflattening inputs + flattening outputs
            flat_f_outs = f(*flat_f_args)

        # Inspect the state of the input tensor functional wrapper to detect input mutation info
        # If inp[i] has a metadata-only mutation, then maybe_inputs_with_mutated_metadata[i] contains the updated version
        for (i, (arg, f_arg)) in enumerate(zip(flat_args, flat_f_args)):
            if not isinstance(arg, Tensor):
                new_arg = arg
            else:
                new_arg = from_fun(f_arg)
            mutates_metadata = has_metadata_mutation(f_arg, arg, check_storage_mutation=False)
            mutates_storage_metadata = has_metadata_mutation(f_arg, arg, check_storage_mutation=True)
            mutates_data = has_data_mutation(f_arg)

            # Here, we're saying that if an input experienced a set call, inp.set_(other),
            # then we can effectively not have to worry about whether its data was mutated.
            # There are 3 cases:
            # (1) We mutate inp *after* the set_() call. other is a graph intermediate.
            #     In this case, we're not really mutating the input storage of "inp";
            #     we're mutating the storage of an intermdiate value (other),
            #     and slamming that storage into the input tensor. So no data mutation is necessary.
            # (2) We mutate inp *after* the set_() call. other is a graph *input*.
            #     In this case, the data mutation will be properly handled in the runtime
            #     epilogue during the processing of "other"
            # (3) We mutate inp *before* the set_() call.
            #     This case is *not* currently handled.
            #     TODO: discuss this in the PR. Both supporting this, and detecting + erroring out,
            #     seem painful to get working.
            if mutates_storage_metadata:
                mutates_data = False

            if mutates_data or mutates_metadata:
                # Only track requires_grad info on *mutated* inputs,
                # because they show up in the autograd.Function.forward as outputs
                input_requires_grad_info.append(
                    isinstance(f_arg, torch.Tensor) and f_arg.requires_grad
                )
<<<<<<< HEAD
=======
                mutations_hidden_from_autograd = are_all_mutations_hidden_from_autograd(f_arg)
            else:
                mutates_data = False
                mutates_metadata = False
                mutations_hidden_from_autograd = False
>>>>>>> 29d101ef

            input_info.append(InputAliasInfo(
                is_leaf=isinstance(arg, torch.Tensor) and safe_is_leaf(arg),
                mutates_data=mutates_data,
                mutates_metadata=mutates_metadata,
<<<<<<< HEAD
                mutates_storage_metadata=mutates_storage_metadata,
=======
                mutations_hidden_from_autograd=mutations_hidden_from_autograd,
>>>>>>> 29d101ef
                requires_grad=isinstance(f_arg, torch.Tensor) and f_arg.requires_grad
            ))

        # If a function involves creating a tensor, and returning a view of it, such that its _base is the intermediate,
        # We need to make sure our graph returns the _base as a graph output, and we manually recreate the view
        # to return to the user. Why? The backend compiler is free to (incorrectly) not set requires_grad
        # on the base tensor, but we are obligated to properly set requires-gradness on the real output.

        num_mutated_inps = len(
            [x for x in input_info if x.mutates_data or x.mutates_metadata]
        )
        inp_storage_refs = {
            StorageWeakRef(inpt.untyped_storage()): idx
            for idx, inpt in enumerate(flat_f_args)
            if isinstance(inpt, torch.Tensor)
        }

        # We need inp tensor id's to be able to tell if an outputs **are** inputs.
        inp_tensor_ids = {
            id(inpt) for inpt in flat_f_args if isinstance(inpt, torch.Tensor)
        }
        # We need output tensor id's to tell if any output._base` attributes **are** other outputs.
        # (This is also a dict because we need to know that output's index, so we can regenerate
        # the alias from it).
        out_tensor_ids = {id(o): i for i, o in enumerate(flat_f_outs)}

        # Keep track of which outputs alias other outputs
        out_tensor_alias_counts = collections.defaultdict(int)
        out_storage_to_tensors = collections.defaultdict(set)
        for o in flat_f_outs:
            if isinstance(o, torch.Tensor):
                curr_storage = StorageWeakRef(o.untyped_storage())
                out_tensor_alias_counts[curr_storage] += 1
                out_storage_to_tensors[curr_storage].add(o)

        # maps the id of an intermediate base to its index in the output of the compiled forward
        intermediate_base_tensor_id_to_output_idx: Dict[int, int] = {}
        intermediate_bases: List[torch.Tensor] = []
        for o in flat_f_outs:
            curr_storage = None if not isinstance(o, torch.Tensor) else StorageWeakRef(o.untyped_storage())
            outs_with_identical_metadata_that_require_grad = [] if not isinstance(o, torch.Tensor) else [
                curr for curr in out_storage_to_tensors[curr_storage]
                if has_same_metadata(o, curr) and curr.requires_grad and o is not curr
            ]
            is_result_of_custom_autograd_fn = False
            if isinstance(o, torch.Tensor):
                # Need to check for both custom cpp (CppFunction) and python (BackwardCFunction) autograd fns
                if type(o.grad_fn).__name__ == "CppFunction":
                    is_result_of_custom_autograd_fn = True
                if isinstance(o.grad_fn, torch.autograd.function.BackwardCFunction):
                    is_result_of_custom_autograd_fn = True

            if not isinstance(o, torch.Tensor):
                output_type = OutputType.non_alias
                base_idx = None
            elif curr_storage in inp_storage_refs and o.grad_fn is not None \
                    and is_result_of_custom_autograd_fn:
                output_type = OutputType.custom_function_view
                base_idx = None
            elif curr_storage in inp_storage_refs:
                base_idx = inp_storage_refs[curr_storage]
                is_input_tensor = id(o) in inp_tensor_ids
                if is_input_tensor:
                    output_type = OutputType.is_input
                else:
                    output_type = OutputType.alias_of_input

            # We only need to handle the intermediate base case when both
            # the intermediate base and the output require gradients.
            # See Note [AOT Autograd: outputs aliasing inputs or intermediates!]
            elif (
                o._base is not None
                and o.requires_grad
                and o._base.requires_grad
            ):
                if out_tensor_alias_counts[curr_storage] == 1:
                    # Note [Intermediate Bases Optimization]
                    # Normally if we have an output that aliases an intermediate,
                    # we need to add the extra "intermediate base" logic further down
                    # to prevent autograd from yelling at us if the user later tries to
                    # mutate that output.
                    # However, the common case here is if we have an output that aliases an intermediate,
                    # but doesn't alias any other outputs.
                    # In that case, autograd shouldn't have to worry about the aliasing at all
                    # (if that output is mutated, there are no other live aliases for autograd to worry about).
                    # The "intermediate bases" can hurt inductor perf by forcing more variables to become outputs.
                    # So as an optimization, we won't do intermediate base handling in this case.
                    # Instead, we'll hide the aliasing from autograd using aten._unsafe_view().
                    output_type = OutputType.unsafe_view_alias
                    base_idx = None
                else:
                    # First, check if o's ._base is an existing output
                    maybe_existing_out_idx = out_tensor_ids.get(id(o._base), None)
                    if maybe_existing_out_idx is not None:
                        # Special case where the output is an alias of a graph intermediate, but that intermediate
                        # is itself also a user output.
                        output_type = OutputType.alias_of_intermediate_base_is_user_output
                        base_idx = maybe_existing_out_idx
                    else:
                        # Next, check if o's ._base is an intermediate base that we already returned
                        maybe_existing_base_output_idx = intermediate_base_tensor_id_to_output_idx.get(
                            id(o._base), None
                        )
                        if maybe_existing_base_output_idx is not None:
                            output_type = OutputType.alias_of_intermediate
                            base_idx = maybe_existing_base_output_idx
                        else:
                            # Otherwise, take o._base and explicitly return it as an output in the compiled graph
                            new_out_idx = len(intermediate_bases)
                            base_idx = new_out_idx
                            # Indicate to the logic later on (when we trace the joint)
                            # that this particular output should get it's ._base appended to the forward graph outputs
                            output_type = OutputType.alias_of_intermediate_save_as_output
                            intermediate_base_tensor_id_to_output_idx[id(o._base)] = new_out_idx
                            intermediate_bases.append(o._base)
            elif (
                # See https://github.com/pytorch/pytorch/issues/100348 for this case.
                # This protects against the specific case where a user fn returns (output, output.detach())
                out_tensor_alias_counts[curr_storage] > 1
                and len(outs_with_identical_metadata_that_require_grad) > 0
                and not o.requires_grad
            ):
                assert len(outs_with_identical_metadata_that_require_grad) > 0
                # In theory we could use any of these tensors to regenerate the aliased outputs from,
                # since they all alias each other and have identical metatadata
                out_alias = outs_with_identical_metadata_that_require_grad[0]
                existing_out_idx = out_tensor_ids[id(out_alias)]
                output_type = OutputType.alias_of_intermediate_base_is_user_output
                base_idx = existing_out_idx
            else:
                output_type = OutputType.non_alias
                base_idx = None

            if isinstance(o, torch.Tensor):
                dynamic_dims = {i for i, s in enumerate(o.shape) if not is_concrete_int(s)}
            else:
                dynamic_dims = None
            out_info = OutputAliasInfo(
                output_type=output_type,
                raw_type=type(o),
                base_idx=base_idx,
                dynamic_dims=dynamic_dims,
                requires_grad=isinstance(o, torch.Tensor) and o.requires_grad
            )
            output_info.append(out_info)
            output_requires_grad_info.append(out_info.requires_grad)

        # Our autograd.Function.forward returns both mutated inputs and outputs,
        # so we need grad info on all of them.
        requires_grad_info = input_requires_grad_info + output_requires_grad_info
        assert len(requires_grad_info) == len(output_info) + len(
            [x for x in input_info if x.mutates_data or x.mutates_metadata]
        )

        # See Note [AOT Autograd: Views to avoid tangents aliasing inputs]
        def view_avoid_dupes_with_primals(t):
            if isinstance(t, Tensor) and is_traceable_wrapper_subclass(t):
                return transform_subclass(t, lambda _, inner_t: view_avoid_dupes_with_primals(inner_t))
            if isinstance(t, Tensor):
                return t.view(t.shape)
            return t

        # This analysis function returns *only* the outputs that are meant to be tangents to the backwards.
        # Anything that aliases (inputs returned in the fw due to metadata mutations, or outputs that alias inputs/intermediates)
        # are *regenerated* later, and not used directly in the autograd graph
        f_input_tangents = [
            inp
            for inp, info in zip(flat_f_args, input_info)
            if info.mutates_data and info.requires_grad
        ]
        f_output_tangents = [
            o
            for o, info in zip(flat_f_outs, output_info)
            if info.output_type in [OutputType.non_alias, OutputType.unsafe_view_alias, OutputType.custom_function_view]
            and issubclass(info.raw_type, torch.Tensor)
            and info.requires_grad
        ]
        # intermediate bases are also included in the backward graph
        f_tangents = f_input_tangents + f_output_tangents + intermediate_bases
        traced_tangents = pytree.tree_map(from_fun, f_tangents)
        traced_tangents = pytree.tree_map(view_avoid_dupes_with_primals, traced_tangents)
        user_outs = pytree.tree_map(from_fun, f_output_tangents)

        f_mutated_inputs = [
            inp
            for inp, info in zip(flat_f_args, input_info)
            if info.mutates_data or info.mutates_metadata
        ]
        f_metadata_mutated_inputs = [
            inp
            for inp, info in zip(flat_f_args, input_info)
            if info.mutates_metadata
        ]
        # This logic (annoyingly) re-figures out exactly what the outputs to the compiled fw graph will be.
        # When handling subclasses, we need info about **all** outputs of compiled forward graph,
        # so we know precisely which graph outputs to wrap back into tensor subclasses
        # Ideally we would refactor this so not have an is_train flag, and have the separate
        # inference and training paths decide which inputs/output to ask for subclass info on.
        # However, we currently stash indexing information on each SubclassMeta about its order
        # in the graph outputs list.
        f_fw_graph_outs = list(flat_f_outs)
        if is_train or not keep_input_mutations:
            f_fw_graph_outs = f_mutated_inputs + f_fw_graph_outs
        else:
            # even when "keep_input_mutations" is True,
            # we never keep metadata-only mutations in the fw graph
            f_fw_graph_outs = f_metadata_mutated_inputs + f_fw_graph_outs
        if is_train:
            f_fw_graph_outs = f_fw_graph_outs + intermediate_bases
        fw_graph_outs = pytree.tree_map(from_fun, f_fw_graph_outs)

        metadata = ViewAndMutationMeta(
            input_info=input_info,
            requires_grad_info=requires_grad_info,
            output_info=output_info,
            num_intermediate_bases=len(intermediate_bases),
            keep_input_mutations=keep_input_mutations,
            traced_tangents=traced_tangents,
            subclass_inp_meta=create_subclass_meta(flat_args),
            subclass_fw_graph_out_meta=create_subclass_meta(fw_graph_outs),
            subclass_tangent_meta=create_subclass_meta(traced_tangents),
            is_train=is_train,
        )
        return metadata

    return inner


@dataclass
class BackwardSignature:
    """
    Provides information about the backward section of an exported
    joint forward-backward graph.
    For a particular fx GraphModule, this class contains information on:
    (1) A mapping from each gradient (backwards output) to the parameter
        it corresponds to (forward input)
    (2) A mapping from each gradient (backwards output) to the user input
        it corresponds to (forward input)
    (3) Which of the forward outputs corresponds to the loss, that we backprop on.

    Each string name is the `node.name` of the corresponding node in the fx graph.
    """
    gradients_to_parameters: Dict[str, str]
    gradients_to_user_inputs: Dict[str, str]
    loss_output: str

GraphOutputName = NewType('GraphOutputName', str)
GraphInputName = NewType('GraphInputName', str)
FQN = NewType('FQN', str)

@dataclass
class GraphSignature:
    """
    Provides information about an exported module.
    For a particular fx GraphModule, this class contains information on:
    (1) Which graph inputs are parameters, buffers, or user inputs
    (2) (for params/buffers) a mapping from the name of each graph argument
        to its parameter/buffer FQN in the original nn.Module.
    (3) If there are input mutations, these are represented as extra outputs
        in the fx GraphModule. We provide a mapping from these
        extra output names to the names of the actual inputs.
    (4) The pytree metadata on how to flatten/unflatten inputs and outputs.
        The corresponding FX GraphModule only accepts and returns
        pytree-flattened inputs/outputs.
    (5) (Optionally) if the FX is a joint forward-backward graph, we provide
        a signature on the backward section of the joint graph.
    """

    parameters: List[FQN]
    buffers: List[FQN]

    user_inputs: List[GraphInputName]
    user_outputs: List[GraphOutputName]
    inputs_to_parameters: Dict[GraphInputName, FQN]
    inputs_to_buffers: Dict[GraphInputName, FQN]

    # If the user's module mutates a buffer,
    # it's represented in the graph as an extra graph output.
    # This dict is a mapping from
    # "graph outputs that correspond to updated buffers"
    # to the FQN names of those mutated buffers.
    buffers_to_mutate: Dict[GraphOutputName, FQN]

    in_spec: pytree.TreeSpec
    out_spec: pytree.TreeSpec

    backward_signature: Optional[BackwardSignature]

    @classmethod
    def from_tracing_metadata(
        cls,
        *,
        in_spec: pytree.TreeSpec,
        out_spec: pytree.TreeSpec,
        graph_input_names: List[str],
        graph_output_names: List[str],
        view_mutation_metadata: ViewAndMutationMeta,
        named_parameters: List[str],
        named_buffers: List[str],
        num_user_inputs: int,
        num_user_outputs: int,
        loss_index: Optional[int],
        backward_signature: Optional[BackwardSignature],
    ) -> "GraphSignature":
        graph_inputs = graph_input_names
        graph_outputs = graph_output_names
        parameters = list(named_parameters)
        buffers = list(named_buffers)

        # Calling convention assumptions:
        # (1) graph inputs = (params, buffers, user_inputs)
        # (2) graph outputs = (mutated_inputs, user_outs, param_gradients)
        # (If we are capturing an inference graph, this convention is identical
        #  except that param_gradients is empty)
        user_inputs = graph_inputs[len(parameters) + len(buffers) :]
        assert num_user_inputs == len(user_inputs)
        assert len(graph_inputs) == (len(parameters) + len(buffers) + len(user_inputs))

        inputs_to_parameters = dict(zip(graph_inputs[: len(parameters)], parameters))
        inputs_to_buffers = dict(zip(
            graph_inputs[len(parameters) : len(parameters) + len(buffers)],
            buffers,
        ))

        state_names = [*parameters, *buffers]
        mutated_buffers = []
        for idx, input_info in enumerate(view_mutation_metadata.input_info):
            if input_info.mutates_data:
                # Only buffers can be mutated, not parameters
                assert idx >= len(parameters)
                buffer_name = state_names[idx]
                mutated_buffers.append(buffer_name)

        assert len(mutated_buffers) == view_mutation_metadata.num_mutated_inputs

        start, stop = 0, view_mutation_metadata.num_mutated_inputs
        buffers_to_mutate = dict(zip(graph_outputs[start:stop], mutated_buffers))

        start, stop = stop, stop + num_user_outputs
        user_outputs = graph_outputs[start:stop]

        unused_outputs = len(graph_outputs) - stop
        if backward_signature is not None:
            unused_outputs -= len(backward_signature.gradients_to_parameters) + len(
                backward_signature.gradients_to_user_inputs
            )
        assert unused_outputs == 0

        return GraphSignature(
            parameters=parameters,
            buffers=buffers,
            user_inputs=user_inputs,
            user_outputs=user_outputs,
            inputs_to_buffers=inputs_to_buffers,
            inputs_to_parameters=inputs_to_parameters,
            buffers_to_mutate=buffers_to_mutate,
            in_spec=in_spec,
            out_spec=out_spec,
            backward_signature=backward_signature,
        )

@dataclasses.dataclass
class AOTConfig:
    """
    Configuration for AOTDispatcher
    """

    fw_compiler: Callable
    bw_compiler: Callable
    partition_fn: Callable
    decompositions: Dict[Callable, Callable]
    num_params_buffers: int
    aot_id: int
    keep_inference_input_mutations: bool
    is_export: bool = False
    no_tangents: bool = False
    dynamic_shapes: bool = False
    aot_autograd_arg_pos_to_source : Optional[List[Source]] = None
    inference_compiler: Optional[Callable] = None
    enable_log: bool = True

# This function takes in a tensor t, and returns one of t, t.view(), or t.clone().
# When tracing the joint forward + backward, for any inputs in the graph that are mutated,
# we need to clone them first (and similarly for metadata-only mutations, we need to view them first).
# The idea is that when we trace the backward, we need to pass in the *original* primals
# to autograd.grad(), before they were mutated.
# Note: when we have synthetic base inputs, we need to clone them *before* creating views off of them.
# This means that "idx" here represents the index of the (potentially) synthetic base.
# What we need to do is:
# (1) map the current (post-synthetic-base calling convention) input argument index
#     to int index pre-synthetic-base-calling-convention.
# (2) There could be multiple, if this index corresponds to a synthetic base
#     that has multiple input aliases.
# (3) If any of those corresponding inputs get metadata mutations, then we clone the base.
def maybe_to_fresh_input(idx, t, meta):
    if not isinstance(t, Tensor):
        return t
    if idx in meta.mutated_inp_indices:
        # We only need to bother cloning mutated inputs that participate in autograd.
        mutated_inp_idx = meta.mutated_inp_indices.index(idx)
        assert meta.input_info[idx].requires_grad == meta.requires_grad_info[mutated_inp_idx]
        if meta.input_info[idx].requires_grad and meta.input_info[idx].mutates_data:
            # Make sure the primal we pass to autograd.grad()
            # sees the tensor before the mutation
            return t.clone()
        # No need to do anything for  meta.input_info[idx].mutates_storage_metadata,
        # Because autograd doesn't support set_()
        if meta.input_info[idx] and meta.input_info[idx].mutates_metadata:
            # Make sure the primal we pass to autograd.grad()
            # sees the tensor before the metadata mutation
            return t.view(t.shape)
    return t

# This function returns a new function that returns mutated inputs as outputs.
# if keep_data_input_mutations is set, then we assume that data-only mutations
# will be left in the graph, and we only return metadata-mutated inputs as outputs.
def fn_input_mutations_to_outputs(
    fn: Callable,
    meta: ViewAndMutationMeta,
    keep_data_input_mutations: bool,
) -> Any:
    def inner_fn(*args):
        outs = fn(*args)
        assert len(meta.output_info) == len(outs)
        # The compiled fw will return mutated input tensors, *including* metadata-only mutation.
        # However, if keep_data_input_mutations is set, the compiled fw only needs to return metadata-mutated inputs.
        # (because data-only input mutations are handled directly in the compiled graph)
        mutated_inputs_to_return = [
            x
            for (i, x) in enumerate(args)
            if meta.input_info[i].mutates_metadata or (meta.input_info[i].mutates_data and not keep_data_input_mutations)
        ]
        return *mutated_inputs_to_return, *outs
    return inner_fn

# This function takes in a fn with external aliasing and mutation,
# and returns a new fn with no external aliasing and mutation,
# as needed for autograd.
# The main transformations are:
# - Return mutated inputs as extra outputs
# - Clone mutated inputs that require gradients,
#   because autograd will require us to pass the pre-mutated inputs into autograd.grad
# - Return intermediate bases of outputs as additional outputs,
#   needed to appease autograd.Function
# The new function returns:
# (1) The updated outputs
# (2) A boolean mask of len(new_fn_outputs),
#     that can be used to tell autograd.grad which outputs should get tangents
#     if we trace the backward.
def fn_prepped_for_autograd(
    fn: Callable,
    meta: ViewAndMutationMeta,
) -> Any:
    def inner_fn(*args):
        args_maybe_cloned = [
            maybe_to_fresh_input(i, t, meta) for i, t in enumerate(args)
        ]

        outs = fn(*args_maybe_cloned)
        assert isinstance(outs, (tuple, list))
        outs = list(outs)
        assert len(meta.output_info) == len(outs)

        mutated_inputs_to_return = [
            x
            for (i, x) in enumerate(args_maybe_cloned)
            if meta.input_info[i].mutates_metadata or meta.input_info[i].mutates_data
        ]

        intermediate_bases = []
        for i, (o, info) in enumerate(zip(outs, meta.output_info)):
            if info.output_type == OutputType.alias_of_intermediate_save_as_output:
                intermediate_bases.append(o._base)

        assert meta.num_intermediate_bases == len(intermediate_bases)

        # the compiled forward should return (mutated_inputs, user_outs, intermediate_bases)
        fw_outs_to_return = *mutated_inputs_to_return, *outs, *intermediate_bases

        # Also return a boolean mask specifying which outputs to this function will be used as tangents
        mutated_inputs_grad_mask = [
            meta.input_info[meta.mutated_inp_indices[i]].mutates_data and meta.input_info[meta.mutated_inp_indices[i]].requires_grad
            for (i, x) in enumerate(mutated_inputs_to_return)
        ]

        # Pass any (non-aliased) outputs in as tangents, since they'll be returned as outputs in the fw
        # For outputs that are aliases of intermediates, we will have returned the output's _base as an output in the graph instead,
        # which we *should* send to grad()
        output_grad_mask = [
            meta.output_info[i].output_type in [OutputType.non_alias, OutputType.unsafe_view_alias, OutputType.custom_function_view]
            # Also, only tensor outputs should participate in the backward
            # (in particular, Symint outputs in the forward graph shouldn't get tangents)
            and issubclass(meta.output_info[i].raw_type, torch.Tensor)
            and meta.output_info[i].requires_grad
            for (i, x) in enumerate(outs)
        ]

        intermediate_base_grad_mask = [True for _ in range(len(intermediate_bases))]

        out_grad_mask = mutated_inputs_grad_mask + output_grad_mask + intermediate_base_grad_mask
        assert len(out_grad_mask) == len(fw_outs_to_return)

        # Take care to grab and sync the updated inputs from primals_after_cloning (the inputs we actually mutate!)
        # and not primals (the preserved inputs, pre-mutation, that we pass to grad())
        # This is annoying: our joint function needs to be aware of functionalization
        # (syncing mutated inputs before calling autograd.grad())
        # In theory, we could make the autograd engine do this automatically, although that probably isn't any cleaner.
        for i, arg in enumerate(args_maybe_cloned):
            if not isinstance(arg, Tensor):
                continue
            sync_functional_tensor(arg)

        return fw_outs_to_return, out_grad_mask
    return inner_fn

# Given a fn, computes the joint.
# NOTE: fn is expects the following behavior:
# (1) fn() needs to return a tuple of (outs, mask),
#     where `mask` tells us which outputs are meant to have tangents.
#     we don't know this info automatically, because we don't actually want to blindly
#     compute tangents for every output that requires grad.
#     Specifically, outputs that alias inputs won't participate in the backward and get tangents.
# (2) fn() cannot mutate any inputs that require gradient.
#     otherwise, when we compute autograd.grad(), we will not take those input mutations into account
#     (the way this is handled is that we ensure any inputs that normally get mutated are cloned first)
def create_joint(
    fn: Callable, *, aot_config: AOTConfig
) -> Any:
    def inner_fn(primals: List[Any], tangents: List[Any]):
        outs, tangent_mask = fn(*primals)
        assert len(tangent_mask) == len(outs)
        outs_to_grad = [o for needs_tangent, o in zip(tangent_mask, outs) if needs_tangent]
        assert len(outs_to_grad) == len(tangents)

        # Get the inputs that need gradients
        grad_primals = []
        inputs_needs_grads = []
        # Note that we're not using primals here,
        # being carefully not to pass any mutated inputs into autograd.grad()
        for p in primals:
            is_grad_tensor = isinstance(p, Tensor) and p.requires_grad
            inputs_needs_grads.append(is_grad_tensor)
            if is_grad_tensor:
                grad_primals.append(p)

        # Get the outputs that need gradients
        needed_outs = []
        needed_tangents = []
        for out, tangent in zip(outs_to_grad, tangents):
            if isinstance(out, Tensor) and out.requires_grad:
                # A bit sketchy, but fixes e.g. test_aot_autograd_exhaustive_matmul_cpu_float32
                # The issue is that we are sensitive to decomps that don't accurately maintain
                # their output's _base.shape compared to eager mode, and this helps mitigate a bit.
                needed_outs.append(
                    out if out.shape == tangent.shape else out.view(tangent.shape)
                )
                needed_tangents.append(tangent)

        setup_stacktrace_preservation_hooks([out.grad_fn for out in needed_outs])

        if config.functionalize_rng_ops:
            PhiloxStateTracker.mark_beginning_of_backward()
        backward_out = []
        # Call the backwards pass
        if grad_primals:
            with fx_traceback.preserve_node_meta():
                # for full graph export, we always export a joint graph where we assume no tangents are needed.
                if aot_config.no_tangents:
                    assert len(needed_tangents) == 1 and needed_tangents[0].numel() == 1
                    backward_out = torch.autograd.grad(
                        needed_outs,
                        grad_primals,
                        allow_unused=True,
                    )
                else:
                    backward_out = torch.autograd.grad(
                        needed_outs,
                        grad_primals,
                        grad_outputs=needed_tangents,
                        allow_unused=True,
                    )
        backward_out_iter = iter(backward_out)
        return outs, [
            next(backward_out_iter) if i else None for i in inputs_needs_grads
        ]

    def inner_fn_with_anomaly(*args):
        with fx_traceback.preserve_node_meta(), warnings.catch_warnings():
            warnings.filterwarnings(
                "ignore", "Anomaly Detection has been enabled."
            )
            with torch.autograd.detect_anomaly(check_nan=False):
                return inner_fn(*args)

    return inner_fn_with_anomaly

# This creates the final function that we want to trace using make_fx(),
# in both aot_dispatch_autograd and aot_dispatch_base.
# Preconditions:
# - fn corresponds to the user's fw function
# - fn arguments have been flattened, duplicate arguments have been handled
# - In the returned function, the "primals" arguments *includes* synthetic bases.
# This function does the work of functionalizing the input function,
# and performing copy_() calls at the end of the function if `keep_input_mutations` is set.
# The function returned has signature that is either:
# (1) "traced_fn(primals: List[Any])" if trace_joint is False
# (2) "traced_fn(primals: List[Any], tangents: List[Any])" if trace_joint is True
# Returns a new (functionalized) function, and updated arguments to call it with.
def create_functionalized_fn(
    fn,
    args,
    *,
    meta: ViewAndMutationMeta,
    aot_config: AOTConfig,
    trace_joint: bool,
) -> Tuple[Callable, List[Any]]:
    def functionalized_f_helper(*args):
        # Wrap inputs into functional wrappers
        f_args = pytree.tree_map(to_fun, args)

        # See Note [Disabling Functionalize TLS Above Python Functionalization]
        disable_above = torch._C._ExcludeDispatchKeyGuard(torch._C.DispatchKeySet(torch._C.DispatchKey.Functionalize))
        with disable_above, FunctionalTensorMode():
            # Run the joint
            f_outs = fn(*f_args)

        if aot_config.keep_inference_input_mutations and not trace_joint:
            # Note: This is a bit annoying. There's a layering issue here, where:
            # (1) functionalization needs to operate on **synthetic base** inputs, before unpacking them into the "real" inputs.
            # (2) For keep_input_mutations, we support tracing a call to copy_() directly on mutated inputs.
            #     However, we **only** want to support this for inputs that have data-only (and no metadata) mutations,
            #     because inductor (and backends in generally) would prefer not to see these (e.g. as_strided_(), resize_()).
            #     This makes it pretty difficult for this logic to operate on synthetic bases.
            # (3) In addition, there are cases where it's significantly cheaper to perform the copy on the individual
            #     (unpacked) input aliases, instead of the synthetic base.
            # Example case where (3) could be important:
            #
            #     def f(x, y):
            #         x.mul_(2)
            #         y.mul_(3)
            #         return x, y
            #    a = torch.ones(1'000'000)
            #    x, y = out(a[0:9], a[1:10])
            #
            # It would be much better to add copy_() calls into the graph for the two tiny slices, instead of materializing
            # a giant "updated synthetic base" and copying into a's entire storage.
            #
            # For now, we are pessimistically not performing the optimization from (3);
            # we will materialize an "updated" synthetic base, and copy it back to the synthetic input base.
            # This allows us to factor aot autograd much more nicely, since only one area of the code needs to worry
            # about synthetic bases.
            for i, (inpt_old, inpt_f) in enumerate(zip(args, f_args)):
                if not isinstance(inpt_f, torch.Tensor):
                    continue
                assert is_fun(inpt_f)
                inpt_new = from_fun(inpt_f)
                if meta.input_info[i].mutates_data and not meta.input_info[i].mutates_metadata:
                    # We found an input that had a (data-only) mutation.
                    # Since keep_input_mutations is set, we need to faithfully apply a copy_()
                    # so the compiler will see the input mutation in the graph.
                    assert inpt_new is not inpt_old
                    if meta.input_info[i].mutations_hidden_from_autograd:
                        with torch.no_grad(), torch.autograd._unsafe_preserve_version_counter(inpt_old):
                            inpt_old.copy_(inpt_new)
                    else:
                        inpt_old.copy_(inpt_new)

        return pytree.tree_map(from_fun, f_outs)

    # Kinda annoying, but needed to make sure that the fx graph we trace out has "primals"
    # and "tangents" as its input names (which are special-cased by the partitioner)
    def joint_helper(primals, tangents):
        return functionalized_f_helper(primals, tangents)

    def fwd_helper(*args):
        return functionalized_f_helper(*args)

    helper = joint_helper if trace_joint else fwd_helper
    if config.functionalize_rng_ops:
        # Setup the wrapper for functionalization of rng ops
        helper, args = create_functionalized_rng_ops_wrapper(helper, args, trace_joint)

    return helper, args

def create_graph(f, args, *, aot_config: AOTConfig) -> torch.fx.GraphModule:
    with enable_python_dispatcher():
        fx_g = make_fx(f, decomposition_table=aot_config.decompositions)(*args)

    return fx_g


def normalize_as_list(x):
    if isinstance(x, tuple):
        return list(x)
    elif isinstance(x, list):
        return x
    return [x]


aot_autograd_decompositions = {}


# This is a list since looking forward, we can have this arbitrarily nested.
graph_being_compiled: List[str] = []
# TODO: It would be nice to reset the numbering every time aot_id goes
# up, but this is annoying to do right now (because we don't know if
# an aot_id will come back from the dead), so right now this also happens
# to be a globally unique number too (at the cost of wobbling if you change
# how the graphs compile)
nth_graph: int = 0
model_name: str = "model"


def set_model_name(name):
    global model_name
    model_name = name


def get_aot_compilation_context() -> Tuple[List[str], str, int]:
    return list(graph_being_compiled), model_name, nth_graph


def get_aot_graph_name() -> str:
    """
    Returns the name of the graph being compiled.
    """
    global model_name, graph_being_compiled, nth_graph
    return f"{model_name}__{'_'.join(graph_being_compiled)}_{nth_graph}"


get_graph_being_compiled = get_aot_graph_name


@contextmanager
def track_graph_compiling(aot_config, graph_name):
    global graph_being_compiled
    # TODO: Don't shove the aot_id in here; set it in the context
    graph_being_compiled = [f"{aot_config.aot_id}_{graph_name}"]
    try:
        yield
    finally:
        global nth_graph
        nth_graph += 1
        graph_being_compiled = []


def make_boxed_func(f):
    def g(args):
        return f(*args)

    g._boxed_call = True
    return g


def make_boxed_compiler(compiler):
    @wraps(compiler)
    def f(fx_g, inps):
        out_f = compiler(fx_g, inps)
        fx_g = make_boxed_func(out_f)
        return fx_g

    return f


def call_func_with_args(f, args, steal_args=False, disable_amp=False):
    if not steal_args:
        args = list(args)
    assert isinstance(args, list)

    context = torch._C._DisableAutocast if disable_amp else nullcontext
    with context():
        if hasattr(f, "_boxed_call"):
            out = normalize_as_list(f(args))
        else:
            # TODO: Please remove soon
            # https://github.com/pytorch/pytorch/pull/83137#issuecomment-1211320670
            warnings.warn(
                "Your compiler for AOTAutograd is returning a function that doesn't take boxed arguments. "
                "Please wrap it with functorch.compile.make_boxed_func or handle the boxed arguments yourself. "
                "See https://github.com/pytorch/pytorch/pull/83137#issuecomment-1211320670 for rationale."
            )
            out = normalize_as_list(f(*args))
    return out

def aot_dispatch_base_graph(
    flat_fn,
    flat_args: List[Tensor],
    aot_config: AOTConfig,
    *,
    fw_metadata: ViewAndMutationMeta
) -> Tuple[Callable, List[Any], Optional[SubclassMeta]]:
    # aot_dispatch_base requires functionalization, but doesn't need to handle as many cases as the autograd case.
    # The cases that aot_dispatch_base doesn't need to handle include:
    # - outputs that are aliases of graph intermediates
    # - outputs that are aliases of graph inputs
    # While cases that it does need to handle include:
    # - input mutations (including when inputs are aliases of each other)
    # - input metadata mutations
    fn_to_trace = fn_input_mutations_to_outputs(
        flat_fn,
        fw_metadata,
        keep_data_input_mutations=aot_config.keep_inference_input_mutations,
    )

    fn_to_trace, updated_flat_args = create_functionalized_fn(
        fn_to_trace, flat_args, meta=fw_metadata, aot_config=aot_config, trace_joint=False)

    fn_to_trace, updated_flat_args_subclasses_desugared, maybe_subclass_meta = aot_dispatch_subclass(
        fn_to_trace, updated_flat_args, is_joint_structure=False, meta=fw_metadata, fw_only=flat_fn)

    fw_module = create_graph(
        fn_to_trace,
        updated_flat_args_subclasses_desugared,
        aot_config=aot_config,
    )

    # As long as we opted to remove input mutations, then
    # there should be *NO* mutating ops in the graph at this point.
    copy_count = assert_functional_graph(fw_module.graph, allow_input_mutations=aot_config.keep_inference_input_mutations)

    fw_module.graph.eliminate_dead_code()
    fw_module.recompile()

    copy_count2 = assert_functional_graph(fw_module.graph, allow_input_mutations=aot_config.keep_inference_input_mutations)

    assert copy_count == copy_count2

    if aot_config.enable_log:
        aot_graphs_log.info("%s", lazy_format_graph_code("Forward graph", fw_module, aot_config.aot_id))

    # TODO: should factor this into a separate function for export that always only returns just the graph.
    if aot_config.is_export:
        assert maybe_subclass_meta is None, "aot_export_module does not support tensor subclass inputs for now."
        return fw_module
    return fw_module, list(updated_flat_args_subclasses_desugared), maybe_subclass_meta

def aot_dispatch_base(flat_fn, flat_args: List[Tensor], aot_config: AOTConfig, *, fw_metadata: ViewAndMutationMeta):
    fw_module, updated_flat_args, maybe_subclass_meta = aot_dispatch_base_graph(
        flat_fn, flat_args, aot_config, fw_metadata=fw_metadata)

    disable_amp = torch._C._is_any_autocast_enabled()
    context = torch._C._DisableAutocast if disable_amp else nullcontext

    with context(), track_graph_compiling(aot_config, "inference"):
        compiler = aot_config.inference_compiler if aot_config.inference_compiler is not None else aot_config.fw_compiler
        if config.functionalize_rng_ops:
            # Add the seed and offset as example inputs to pass to the compiler
            fake_mode = detect_fake_mode()
            seed, offset = CUDARngStateHelper.get_torch_state_as_tuple(fake_mode)
            updated_flat_args.extend([seed, offset])

        if torch._guards.TracingContext.get():
            torch._guards.TracingContext.get().fw_metadata = fw_metadata \
                if maybe_subclass_meta is None else maybe_subclass_meta.fw_metadata
        compiled_fw = compiler(fw_module, updated_flat_args)

    # This boxed_call handling happens inside create_runtime_wrapper as well.
    # However, create_runtime_wrapper does not expect the rng offsets in the
    # output. So, we have to create another wrapper and take out the offset. As
    # a result, we have to account for not boxed_call compilers as well.
    if not hasattr(compiled_fw, "_boxed_call"):
        compiled_fw = make_boxed_func(compiled_fw)

    # Create a wrapper to set up the rng functionalize bits
    @wraps(compiled_fw)
    def rng_functionalization_wrapper(args):
        # args is a list because compiled_fw is boxed_call
        if fw_metadata.is_rng_op_functionalized:
            # Add the seed and offset to args
            seed, offset = CUDARngStateHelper.get_torch_state_as_tuple()
            args.extend([seed, offset])
            out = compiled_fw(args)
            out = functionalized_rng_runtime_epilogue(fw_metadata, out)
            return out
        else:
            return compiled_fw(args)

    if maybe_subclass_meta is not None:
        compiled_fw_func = aot_dispatch_subclass_wrapper(
            rng_functionalization_wrapper, subclass_metas=fw_metadata.subclass_fw_graph_out_meta, num_fw_outs_saved_for_bw=None)
    else:
        compiled_fw_func = rng_functionalization_wrapper

    if not hasattr(compiled_fw_func, "_boxed_call"):
        compiled_fw_func = make_boxed_func(compiled_fw_func)

    compiled_fn = create_runtime_wrapper(
        compiled_fw_func,
        runtime_metadata=fw_metadata,
        indices_of_inps_to_detach=[],
        trace_joint=False,
        keep_input_mutations=aot_config.keep_inference_input_mutations,
        disable_amp=disable_amp
    )

    return compiled_fn


# Returns the number of detected copy_
def assert_functional_graph(fx_g: torch.fx.Graph, *, allow_input_mutations: bool = False) -> int:
    placeholders = set()
    copy_count = 0
    # NB: It would also be nice to verify that the mutations all happen at the
    # end, but we also do some administrative views after mutations so this
    # isn't actually true.  (TODO: Could this cause problems for Inductor?)
    for n in fx_g.nodes:
        if n.op == "placeholder":
            placeholders.add(n)
        if isinstance(n.target, torch._ops.OpOverload):
            if n.target is aten.copy_.default and allow_input_mutations:
                suffix = True
                # Can only copy_ into an input, and can only do so once
                assert n.args[0] in placeholders
                placeholders.remove(n.args[0])
                copy_count += 1
            else:
                assert not n.target._schema.is_mutable, \
                    f'aot_autograd expected to have an entirely functional graph, but found {n.format_node()}'
    return copy_count


def are_differentiable_views(view1, view2):
    if view1 is view2:
        return True
    if view1._base is None and view2._base is None:
        return False
    if view1._base is view2._base or view1._base is view2 or view1 is view2._base:
        return True
    return False


def same_dtype_views(view1, view2):
    if view1.dtype != view2.dtype:
        return False
    if view1._base is not None and view1.dtype != view1._base.dtype:
        return False
    if view2._base is not None and view2.dtype != view2._base.dtype:
        return False
    return True



# Assumption: x and y are known to share a storage, and we are trying to determine
# if their memory is actually completely disjoint, based on sizes/strides/storage_offset
def tensors_definitely_do_not_overlap(x, y):
    if x is y:
        return False
    if x.numel() == 0 or y.numel() == 0:
        return True

    # Make x always on the left
    if x.storage_offset() > y.storage_offset():
        x, y = y, x
    # Short-circuit in the "obvious" overlapping case: both tensors are contiguous
    if x.is_contiguous() and y.is_contiguous():
        if x.storage_offset() + x.numel() > y.storage_offset():
            # definitely overlap
            return False
        else:
            # definitely no overlap
            return True

    if x.dim() == 2 and y.dim() == 2 and x.stride(1) == 1 and y.stride(1) == 1:
        # This cases is needed for the shampoo optimizer.
        # All tensors are 2d (non-contiguous), have the same outer stride, and have an inner stride of 1
        # (so rows are contiguous)
        if x.stride(0) == y.stride(0):
            offset_delta = y.storage_offset() - x.storage_offset()
            if offset_delta < x.size(1):
                # definitely overlaps (row 0 of y overlaps with row 0 of x)
                # Example:
                #   base = torch.arange(32).reshape(4, 8)
                #   x = base.narrow(1, 0, 4)
                #     x: size=(4, 4), stride=(8, 1), offset=0
                #   y = base.narrow(1, 3, 4)
                #     y: size=(4, 4), stride=(8, 1), offset=3
                return False
            x_total_elems_covered = x.stride(0) * (x.size(0) - 1) + x.size(1)
            if x_total_elems_covered <= offset_delta:
                # definitely does not overlap (last byte of x is before start of y)
                # Example:
                #   x: size=(4, 4), stride=(8, 1), offset=0 (last byte is 27)
                #   y: size=(4, 4), stride=(8, 1), offset=28 (start byte is 28)
                return True
            # At this point, we want to check if the 0th row of y
            # overlaps with **some** row of x.
            # We can check this by shifting y backward by the shared stride, repeatedly,
            # until the first row of y is before the first row of x.
            # Then we can check if these rows overlap.
            # We can accomplish this by modding our offset by the stride.
            offset_delta_mod = offset_delta % x.stride(0)
            # Example:
            # 0 1 2 3
            # 9 10 11 12
            # 18 19 20 21
            # 27 28 29 30
            #   x: size=(4, 4), stride=(9, 1), offset=0
            #   y: size=(4, 4), stride=(9, 1), offset=22 (this would not overlap)
            #   y: size=(4, 4), stride=(9, 1), offset=23 (this would not overlap)
            #   y: size=(4, 4), stride=(9, 1), offset=24 (this would overlap)
            #   y: size=(4, 4), stride=(9, 1), offset=25 (this would overlap)
            # If the interval [modded_offset, modded_offset + x_size] falls entirely
            # without
            if offset_delta_mod + y.size(1) <= x.stride(0):
                return True
            else:
                return False
    return False


def compute_overlapping_inputs(fwd_inputs, aliased_input_indices):
    actual_aliased_indices = set()
    for j in range(len(aliased_input_indices)):
        for i in range(j):
            i_ = aliased_input_indices[i]
            j_ = aliased_input_indices[j]
            if not tensors_definitely_do_not_overlap(fwd_inputs[i_], fwd_inputs[j_]):
                actual_aliased_indices.add(i_)
                actual_aliased_indices.add(j_)
    return actual_aliased_indices

# Note [Handling mutations on an input that aliases other inputs]
# The easiest example to show-case this edge case is here:
#
# def f(a, b):
#     a.mul_(2)
#     out = a + b
#     return out
# b = torch.ones(...)
# a = b.view(-1)
# f(a, b)
#
# In this situation, if a and b happened to be aliased, we need to trace something different!
# Suppose we had b = a.view(-1)
# (In this case, that means that `a._base is b`)
#
# We need to ensure that the aliasing relationship between a and b is preserved.
# We do that detecting the specific situation above (mutate an input that aliases another input),
# and when we do that, we create a synthetic base argument. Then inside of the traced forward,
# we regenerate a and b off of that base.
# The complete example of the transformed function looks like this:
#
# // The traced forward takes in a synthetic base, and regenerates the aliased inputs as views
# // We could consider getting view-replay support here to minimize as_strided_scatter ops in the graph
# def traced_forward(base):
#     a = base.as_strided(...)
#     b = base.as_strided(...)
#     a_updated = a.mul(2)
#     base_updated = torch.as_strided_scatter(base, a_updated, ...)
#     b_updated = base_updated.as_strided(...)
#     out = a_updated + b_updated
#     return a_updated, out
#
# def compiled_fn(a, b):
#     // we detect that a is the "differentiable base" here
#     base = a
#     // In other situations, we might do either:
#     // (1) a and b are both views off of some larger differentiable base
#     //     assert a._base is b._base and a._base is not None
#     //     base = a._base
#     // (2) a and b both don't require gradients. Create a base from the storage
#     //     assert a._base is None and b._base is None
#     //     base = torch.Tensor(a.storage())
#     a_updated, out = traced_forward(base)
#     a.copy_(a_updated)
#     return out
#
# This function:
# (1) Merges input views into a synthetic base argument, when any of those input views are mutated
# (2) Returns metadata telling the autograd.Function how to modify their arguments properly,
#     to respect the new calling convention.
#
# The calling convention is as follows.
# Any inputs that were originally views of one another get yanked, and replaced with a synthetic base.
# The argument list ordering goes [base1, ..., baseN], [arg1, ..., argN],
# Where the ordering of the bases is determined from the ordering of the original view args.
# baseA will come before baseB if the earliest original argument coming from baseA
# showed up earlier in the argument list than the earliest original argument coming from baseB.
#
# Example, given some tensors a, b, c, d
# call site:
#   f(a, c.view(-1), b.view(-1), b, c, d)
# Modified argument list:
#   c_base comes first because the first c view came earlier in arg list than the first b view
#   a and d still show up in the modified arg list, but b and c don't- they're regenerated from their bases
#   b_base = torch.Tensor(b.storage())
#   c_base = torch.Tensor(c.storage())
#   f(c_base, b_base, a, d)
def merge_view_inputs(
    fwd_inputs: List[Any], mutated_input_info: List[InputAliasInfo],
    *,
    # The autograd case currently has more restrictions than the inference case.
    is_inference: bool,
) -> Tuple[List[Any], Optional[List[Union[int, Tuple[int, torch.Tensor]]]]]:
    assert len(fwd_inputs) == len(mutated_input_info)
    storage_ref_to_idx: Dict[StorageWeakRef, List[int]] = collections.defaultdict(list)
    base_args = []
    other_args = []
    for i, inpt in enumerate(fwd_inputs):
        if isinstance(inpt, Tensor):
            storage_ref = StorageWeakRef(inpt.untyped_storage())
            storage_ref_to_idx[storage_ref].append(i)
        else:
            other_args.append(inpt)
    # Note [Synthetic Base Info Metadata]
    # This list contains metadata that tells you what the i'th argument in the inner calling convention should be.
    # It's either:
    # - another int (corresponding to the index in the argument list of the element from the outer calling convention)
    # - idx, view_tensor, where we can generate the new output with view_tensor._view_func(old_args[idx])
    #   idx corresponds to which synthetic base from the outer calling context to view
    inner_calling_convention_meta: Dict[int, Union[int, Tuple[int, torch.Tensor]]] = {}
    for aliased_input_indices in storage_ref_to_idx.values():
        if len(aliased_input_indices) <= 1 or not any(
            # We only care about mutations that affect all aliases,
            # so metadata mutations on an input doesn't require us to do synthetic base handling.
            mutated_input_info[inpt_idx].mutates_data
            for inpt_idx in aliased_input_indices
        ):
            for curr_idx in aliased_input_indices:
                other_args.append(fwd_inputs[curr_idx])
            continue

        # Here, we attempt to do a more complicated check to detect false aliasing
        # (e.g. if all the tensors have the same storage, but don't actually overlap)
        # In theory, we could have a large group of tensors that all share storages, where only *some* of them
        # have overlapping memory.
        # I don't bother with that case for now: here, we only bail out earlier if we detect that **every** pair
        # of tensors in the current group that shares a storage is non-overlapping.
        aliased_input_indices_no_false_sharing = compute_overlapping_inputs(fwd_inputs, aliased_input_indices)
        if len(aliased_input_indices_no_false_sharing) <= 1:
            for curr_idx in aliased_input_indices:
                other_args.append(fwd_inputs[curr_idx])
            continue

        # We detected an input that was mutated, AND aliases with another input.
        # we need to replace this set of aliased inputs with a single synthetic base.
        # For now, I'm banning a bunch of cases. We expect dynamo to properly detect these cases
        # and error out. We can fix them later.
        # These checks are transitive, so we don't need to check every pair.
        for idx1, idx2 in zip(aliased_input_indices, aliased_input_indices[1:], strict=False):
            view1 = fwd_inputs[idx1]
            view2 = fwd_inputs[idx2]
            # The "inputs that are aliased but have different differentiable bases" case
            # is more complicated and hopefully pretty rare. Not currently handled.
            if not is_inference:
                assert are_differentiable_views(
                    view1, view2
                ), "aot_autograd() does not yet handle non-differentiable view input mutations."
            # Regenerating views when reinterpreting complex / real tensors seems non-trivial,
            # not handling for now
            assert same_dtype_views(
                view1, view2
            ), "aot_autograd() does not yet handle input mutations on views with different dtypes."
        non_none_bases = [
            fwd_inputs[i]._base
            for i in aliased_input_indices
            if fwd_inputs[i]._base is not None
        ]
        aliases_with_none_bases = [
            fwd_inputs[i] for i in aliased_input_indices if fwd_inputs[i]._base is None
        ]
        if len(non_none_bases) == 0:
            # Case where none of the aliases have a ._base
            # we generate a synthetic base without gradients, and generate views off of it
            # We hit this case when we have input tensors to the graph that share a storage,
            # but do not have a ._base field.
            # Wondering when we hit this case?
            # The _base field simply says that autograd knows about the aliasing relationship,
            # but sometimes we create tensors which are aliased out of the same storage but guaranteed
            # to be disjoint. In these cases, we will skip setting up the _base relationship
            # for performance reasons (because the fact that the tensors share the same storage
            # is unobservable unless you (1) do naughty things with resize_/as_strided
            # or (2) look at the storage--as we are doing here.)
            # One particular example of this is optimizer steps on the LSTM module:
            # LSTM parameters are packed into a contiguous storage for efficiency reasons when
            # calling cuDNN kernels, so when these parameters get passed to the optimizer we will
            # find they share the same storage, but do not have _base set since they are all disjoint.
            #
            # NOTE: There is one case where this is unsafe:
            # torch.Tensor(storage) will ALWAYS create a 1D tensor, which is not necessarily
            # the same shape as the "actual" base that the tensor came from.
            # For the most part this is fine, because we always use as_strided()
            # to generate the original aliased inputs again.
            # If we were to use view-replay though, this could cause the aliased views
            # to have incorrect sizes.
            example_idx = aliased_input_indices[0]
            example_alias = fwd_inputs[example_idx]
            # Note that this function is re-used at both trace time and runtime.
            # At trace time, we're under a FakeMode so synthetic_base becomes a FakeTensor.
            synthetic_base = torch.empty((0,), dtype=example_alias.dtype, device=example_alias.device)
            # We don't actually have a convenient way of going from storage -> tensor,
            # So using set_() here (we suffer some minor overhead, but this case is rare).
            synthetic_base.set_(example_alias.untyped_storage())
        else:
            # Case where all of the aliases require gradients, and have the same _base.
            synthetic_base = non_none_bases[0]
            for other_base in non_none_bases[1:]:
                assert (
                    other_base is synthetic_base
                ), "aot_autograd() does not yet handle non-differentiable view input mutations."
            for alias in aliases_with_none_bases:
                assert (
                    alias is synthetic_base
                ), "aot_autograd() does not yet handle non-differentiable view input mutations."
        base_args.append(synthetic_base)
        for curr_view_idx in aliased_input_indices:
            curr_view = fwd_inputs[curr_view_idx]
            base_idx = len(base_args) - 1
            # We store just enough info here so that we can regenerate the view later.
            # Regeneration: curr_view._view_func(args[base_idx])
            inner_calling_convention_meta[curr_view_idx] = (base_idx, curr_view)
    if len(base_args) == 0:
        assert len(other_args) == len(fwd_inputs)
        # If no synthetic bases are necessary, just return the original inputs.
        return fwd_inputs, None
    else:
        # Otherwise, return:
        # (1) The new args according to the updated calling convention: (synthetic_bases, other_args)
        # (2) Metadata telling functionalization how to generate the inner argument list given the outer calling convention.
        #     We post-process it into a list, where meta[i] tells you info about the i'th argument in the inner calling convention.
        args_to_functionalization = base_args + other_args
        arg_to_old_idx_map = {arg: i for (i, arg) in enumerate(fwd_inputs)}
        for i, other_arg in enumerate(other_args):
            new_idx = len(base_args) + i
            old_idx = arg_to_old_idx_map[other_arg]
            inner_calling_convention_meta[old_idx] = new_idx
        # post process into a list
        post_processed_calling_convention_meta: List[Union[int, Callable]] = [
            -1 for _ in range(len(inner_calling_convention_meta))
        ]
        for k, v in inner_calling_convention_meta.items():
            post_processed_calling_convention_meta[k] = v
        # Quick assert: every argument in the inner calling convention should be accounted for.
        for x in post_processed_calling_convention_meta:
            assert x != -1
        return args_to_functionalization, post_processed_calling_convention_meta


def format_guard_bug_msg(aot_config, expected):
    return (
        f"At compilation time, graph {aot_config.aot_id} was compiled under the "
        f"assumption that {expected}, but at runtime this was not the case.  "
        "This indicates a guard bug in AOTAutograd or Dynamo, please file a bug to PyTorch."
    )


def remove_dupe_metadata(
    m: ViewAndMutationMeta,
    keep_arg_mask: List[bool],
    add_dupe_map: List[int],
) -> ViewAndMutationMeta:
    assert len(m.input_info) == len(keep_arg_mask)
    # Easy invariant: the first argument should never be a dupe (it will be kept)
    assert len(keep_arg_mask) > 0 and keep_arg_mask[0]

    # Filter dupe'd mutated inputs out of traced_tangents
    num_data_mutations = len([x for x in m.input_info if x.mutates_data])
    other_traced_tangents = m.traced_tangents[num_data_mutations:]
    inp_traced_tangents = m.traced_tangents[:num_data_mutations]
    filtered_inp_traced_tangents = [x for i, x in enumerate(inp_traced_tangents) if keep_arg_mask[m.mutated_inp_indices[i]]]
    traced_tangents = filtered_inp_traced_tangents + other_traced_tangents

    return ViewAndMutationMeta(
        input_info=[x for i, x in enumerate(m.input_info) if keep_arg_mask[i]],
        # requires_grad_info consists of (mutated_inputs, forward_outputs).
        # Need to remove only the duplicate entries that correspond to the mutated inputs.
        requires_grad_info=[
            x for i, x in enumerate(m.requires_grad_info)
            if i >= len(m.mutated_inp_indices) or keep_arg_mask[m.mutated_inp_indices[i]]],
        # For outputs that are views of inputs, we store the index of the input that the output
        # was generated from. Need to update that index to account for removed dupes.
        output_info=[
            OutputAliasInfo(
                output_type=o.output_type,
                raw_type=o.raw_type,
                dynamic_dims=o.dynamic_dims,
                base_idx=None if o.base_idx is None else add_dupe_map[o.base_idx],
                requires_grad=o.requires_grad
            )
            for o in m.output_info
        ],
        num_intermediate_bases=m.num_intermediate_bases,
        keep_input_mutations=m.keep_input_mutations,
        traced_tangents=traced_tangents,
        # We are guaranteed not to get here, since dupes are not supported today with subclass inputs.
        subclass_inp_meta=None,
        subclass_fw_graph_out_meta=None,
        subclass_tangent_meta=None,
        is_train=m.is_train,
    )

# Given our ViewAndMutation metadata, this fn constructs a new set of metadata,
# after adding synthetic base arguments to the function.
# Most of the work in this fn is slogging through all of the metadata corresponding to inputs,
# and updating it with our synthetic base calling convention.
#
# When config.debug_assert is set, we automatically regenerate the metadata
# and compare it to this output for sanity.
#
# In addition to the updated metadata, also return the list of input indices
# that will need to be updated in the synthetic base epilogue
def create_synthetic_base_metadata(
    m: ViewAndMutationMeta,
    # Maps each outer argument idx to its inner idx (or, if this outer arg is generated from a
    # synthetic base, you get a tuple of (i, TensorMeta), telling you the base tensor idx, and view metadata)
    synthetic_base_info: List[Union[int, Tuple[int, torch.Tensor]]],
    outer_args: List[Any],
    inner_args: List[Any],
) -> Tuple[ViewAndMutationMeta, List[int]]:

    S_Outer = NewType('S_Outer', int)
    S_Inner = NewType('S_Inner', int)
    synthetic_base_to_indices: Dict[S_Inner, List[S_Outer]] = {}
    for inner_idx in range(len(inner_args)):
        outer_aliased_indices_of_current_base_arg = [
            outer_idx for outer_idx, inner_idx_or_tuple in enumerate(synthetic_base_info)
            if (isinstance(inner_idx_or_tuple, int) and inner_idx_or_tuple == inner_idx)
            or (isinstance(inner_idx_or_tuple, tuple) and inner_idx_or_tuple[0] == inner_idx)
        ]
        synthetic_base_to_indices[inner_idx] = outer_aliased_indices_of_current_base_arg

    # given the requires_grad info on mutated inputs,
    # generate the requires_grad info on those same mutated inputs, but after constructing synthetic bases.
    input_infos = []
    mutated_inp_require_grad_info = []
    for outer_indices in synthetic_base_to_indices.values():
        # leaf-ness should be all-or-nothing for aliased tensor.
        # (aka if "a" and "b" are views, then a.is_leaf == b.is_leaf)
        any_leaf = any(m.input_info[x].is_leaf for x in outer_indices)
        all_leaf = all(m.input_info[x].is_leaf for x in outer_indices)
        assert any_leaf == all_leaf
        inpt_info = InputAliasInfo(
            # If len(outer_indices) > 1, then this input is a synthetic base.
            # The invariant is that to the rest of aot autograd, synthetic bases only show up if
            # one of their aliases gets a data mutation. And if any of their aliases get metadata
            # mutations, they will be hidden from the rest of aot autograd.
            mutates_data=True if len(outer_indices) > 1 else m.input_info[outer_indices[0]].mutates_data,
            mutates_metadata=False if len(outer_indices) > 1 else m.input_info[outer_indices[0]].mutates_metadata,
<<<<<<< HEAD
            mutates_storage_metadata=False if len(outer_indices) > 1 else m.input_info[outer_indices[0]].mutates_storage_metadata,
=======
            mutations_hidden_from_autograd=all(m.input_info[x].mutations_hidden_from_autograd for x in outer_indices),
>>>>>>> 29d101ef
            is_leaf=any_leaf,
            requires_grad=any(m.input_info[x].requires_grad for x in outer_indices)
        )
        input_infos.append(inpt_info)
        # requires_grad_info consists of (mutated_inputs, forward_outputs).
        # For any mutated inputs that correspond to aliased inputs,
        # Need to replace them with their mutated synthetic base
        if inpt_info.mutates_data or inpt_info.mutates_metadata:
            for x in outer_indices:
                assert m.requires_grad_info[x] == m.input_info[x].requires_grad
            mutated_inp_require_grad_info.append(any(m.input_info[x].requires_grad for x in outer_indices))

    # Find any inputs that fulfill the following criteria:
    # (1) They are part of a synthetic base (because they alias another input,
    #      and at least one input experiences a data mutation)
    # (2) They experience a metadata mutation
    outer_aliased_arg_idx_with_metadata_mutations = [
        outer_idx for outer_idx, inpt_info in enumerate(m.input_info)
        if inpt_info.mutates_metadata and not isinstance(synthetic_base_info[outer_idx], int)
    ]

    # grab the original requires grad info on the outputs, except the ones from the mutated inputs
    num_original_input_data_mutations = len([x for x in m.input_info if x.mutates_data or x.mutates_metadata])
    output_grad_info = [x.requires_grad for x in m.output_info]
    assert output_grad_info == m.requires_grad_info[num_original_input_data_mutations:]
    input_metadata_mutation_grad_info = [
        outer_args[outer_idx].requires_grad for outer_idx in outer_aliased_arg_idx_with_metadata_mutations]
    input_metadata_output_info = [
        OutputAliasInfo(
            output_type=OutputType.alias_of_input,
            raw_type=FunctionalTensor,
            dynamic_dims={i for i, s in enumerate(outer_args[outer_idx].shape) if not is_concrete_int(s)},
            base_idx=synthetic_base_info[outer_idx][0],
            requires_grad=outer_args[outer_idx].requires_grad
        ) for outer_idx in outer_aliased_arg_idx_with_metadata_mutations]
    existing_output_infos = [
        OutputAliasInfo(
            output_type=o.output_type,
            raw_type=o.raw_type,
            dynamic_dims=o.dynamic_dims,
            # Map the input idx pre-synthetic-bases to the new idx post-synthetic-bases
            base_idx=None if o.base_idx is None
            else synthetic_base_info[o.base_idx]
            if isinstance(synthetic_base_info[o.base_idx], int)
            else synthetic_base_info[o.base_idx][0],
            requires_grad=o.requires_grad
        )

        for o in m.output_info]

    inner_mutated_tangents = [
        x
        for inner_idx, x in enumerate(inner_args)
        if input_infos[inner_idx].mutates_data and input_infos[inner_idx].requires_grad
    ]

    requires_grad_info = mutated_inp_require_grad_info + output_grad_info + input_metadata_mutation_grad_info
    output_info = existing_output_infos + input_metadata_output_info
    # Regenerate traced tangents to include mutated inputs including synthetic bases
    traced_tangents = inner_mutated_tangents + m.traced_tangents[len(inner_mutated_tangents):]

    return ViewAndMutationMeta(
        input_info=input_infos,
        requires_grad_info=requires_grad_info,
        output_info=output_info,
        num_intermediate_bases=m.num_intermediate_bases,
        keep_input_mutations=m.keep_input_mutations,
        traced_tangents=traced_tangents,
        # We are guaranteed not to get here, since synthetic_base codepaths are not supported today with subclass inputs.
        subclass_inp_meta=None,
        subclass_fw_graph_out_meta=None,
        subclass_tangent_meta=None,
        is_train=m.is_train,
    ), outer_aliased_arg_idx_with_metadata_mutations

# MOTIVATION:
#
# When tracing functions for future execution, one must be careful not to pass
# in the same input tensor multiple times (e.g., f(x, x), as this can result
# in graphs that are ONLY valid if you later pass a new tensor in exactly the
# same way (e.g., f(y, y)).  (NB: we really mean duplicate; two distinct
# tensors that alias each other is a different situation that is covered by
# aot_dispatch_deduplicated_autograd). Here are two examples:
#
# (1) Suppose you have a function:
#
#   def f(x, y):
#       return x + y
#
# If you make_fx(f)(x, x), you will trace out:
#
#   def f(x, y):
#       return y + y
#
# Oops!
#
# (2) For most tensors x and y, you can compute f's gradient with respect to
# these to inputs by saying torch.autograd.grad(f(x, y), (x, y)).  However,
# if x is y, you will trace out a program that gets incorrect gradients:
#
#   >>> x = torch.randn(1, requires_grad=True)
#   >>> torch.autograd.grad(x + x, (x, x))
#   (tensor([2.]), tensor([2.]))
#
# In other words, the gradient is double-counted.  Deduplicating the arguments
# gives you an appropriate gradient:
#
#   >>> y = torch.randn(1, requires_grad=True)
#   >>> torch.autograd.grad(x + y, (x, y))
#   (tensor([1.]), tensor([1.]))
#
# HOW TO DEDUPLICATE:
#
# There are a few strategies, in order of preference:
#
# 1. For every duplicate argument to the function, detach it into
#    a separate leaf tensor, so that it is no longer duplicated.
#
#       PRO: The resulting compiled graph works for any configuration
#       of duplicated arguments.
#
#       CON: It does not (naively) work if you mutate the metadata of inputs:
#
#           def f(x, y):
#               x.transpose_(0, 1)
#               y.transpose_(0, 2)
#
#           x = torch.randn(2, 3, 4)
#           f(x, x)
#
#       The ordering of the transposes inside f dictates whether or not
#       you get [4, 2, 3] or [3, 4, 2].  This means that you cannot precompute
#       what metadata mutations should get applied to each input; you need to
#       assume they aren't duplicates (what we do today) or preserve
#       the original metadata mutations exactly in order, so that they work
#       for any duplicate configuration.
#
#       CON: It does not (naively) work if you mutate the data of inputs.
#       In particular, leaf tensors that require grad cannot be mutated,
#       this makes it impossible to differentiate with respect to the original
#       base.
#
# 2. For every duplicate argument to the function, remove it, so it is
#    no longer part of the "true" signature:
#
#       PRO: Implemented naively, it still works for metadata/data mutation.
#
#       CON: The resulting compiled graph is duplicate-specialized: it only
#       works if future calls duplicate arguments in exactly the same way.
#       Horribly, Dynamo doesn't guard on this at the moment.  But even if
#       it did, you could still end up recompiling a bunch of each duplicate.
#
# Our strategy is to do (1) if we can, and do (2) otherwise, erroring if
# Dynamo's guards are not enough.  In practice, this seems to cover
# everything.
#
def aot_wrapper_dedupe(
    flat_fn,
    flat_args: List[Tensor],
    aot_config: AOTConfig,
    *,
    compiler_fn,
    fw_metadata,
):
    # Use information about whether or not flat_fn mutates its arguments
    # or not to handle dupe args

    # Strategy 1: For any input that is not mutated, we can leafify it if we
    # need to remove a duplicate.
    leaf_flat_args = []
    args_set = set()
    ok = True

    for i, a in enumerate(flat_args):
        if not isinstance(a, torch.Tensor):
            leaf_flat_args.append(a)
        elif a not in args_set:
            args_set.add(a)
            leaf_flat_args.append(a)
        elif not fw_metadata.input_info[i].mutates_data and not fw_metadata.input_info[i].mutates_metadata:
            leaf_flat_args.append(a.detach().requires_grad_(a.requires_grad))
        else:
            ok = False
            break

    if ok:
        return compiler_fn(flat_fn, leaf_flat_args, aot_config, fw_metadata=fw_metadata)

    if requires_subclass_dispatch(leaf_flat_args, fw_metadata):
        raise RuntimeError("""\
Encountered duplicate inputs that are mutated in the graph, but at least one input/output
to the graph is a tensor subclass. This is not supported today. You can try to
remove the aliasing yourself as a workaround, or otherwise file an issue on github.""")

    # export path: ban duplicate inputs for now, add later if requested.
    if aot_config.is_export:
        raise RuntimeError(f"""\
Encountered duplicated inputs that are mutated in the graph you are trying to export.
This functionality is currently not supported. If needed, please file a github issue.

fw_metadata={str(fw_metadata)}
        """)

    # Strategy 2: Duplicate specialize.
    #
    # In Haskell types, suppose you have:
    #
    #   add_dupe_args :: DedupedArgs -> Args
    #   remove_dupe_args :: Args -> DedupedArgs
    #
    #   compiler_fn
    #       :: (DedupedArgs -> R) -> DedupedArgs -> AOTConfig -> (DedupedArgs -> R)
    #   deped_compiler_fn
    #       :: (Args -> R) -> Args -> AOTConfig -> (Args -> R)
    #
    # Then the code below can be written in point-free style as:
    #
    #   deduped_compiler_fn f a c =
    #       compiler_fn (f . add_dupe_args) (remove_dupe_args a) c . remove_dupe_args
    #
    # Suppose you have:
    #
    #   [a, b, a, c]
    #
    # We want:
    #
    #   remove_dupe_args([a, b, a, c]) == [a, b, c]
    #   add_dupe_args([a, b, c]) == [a, b, a, c]
    #
    # This is done via (respectively):
    #
    #   seen_args = {a: 0, b: 1, c: 2}
    #   enumerate(add_dupe_map) = [  # how to get args from the deduped list
    #       (0, 0),
    #       (1, 1),
    #       (2, 0),
    #       (3, 2),
    #   ]
    #   keep_arg_mask = [True, True, False, True]

    seen_args = {}
    keep_arg_mask = []
    # Implicitly map duped arg position (list index) to de-duped arg position
    add_dupe_map: List[int] = []
    duped_arg_len = len(flat_args)

    j = 0  # index into deduped_flat_args
    for t in flat_args:
        if isinstance(t, torch.Tensor):
            if t in seen_args:
                keep_arg_mask.append(False)
                add_dupe_map.append(seen_args[t])
                continue
            seen_args[t] = j

        keep_arg_mask.append(True)
        add_dupe_map.append(j)
        j += 1
    assert len(add_dupe_map) == duped_arg_len, (
        f"Expects add_dupe_map to have length {duped_arg_len} but got {len(add_dupe_map)}"
    )

    # NB: Hot path, avoid set lookups here
    # TODO: Can avoid the zip here too, probably
    def remove_dupe_args(args):
        return [t for t, keep in zip(args, keep_arg_mask) if keep]

    def add_dupe_args(args):
        return [args[add_dupe_map[i]] for i in range(duped_arg_len)]

    deduped_flat_args = remove_dupe_args(flat_args)

    # Update our input metadata to remove duped input metadata.
    updated_fw_metadata = remove_dupe_metadata(fw_metadata, keep_arg_mask, add_dupe_map)

    tracing_context = TracingContext.get()
    if tracing_context and aot_config.aot_autograd_arg_pos_to_source:
        # TODO(voz): This structure is 1:1, we could consider an alternate structure like
        # kept_pos:[dupe_arg_pos], however, add_dupe_map is 1:1 so we would need a new structure there,
        # which feels like needless complexity for a tiny bit of efficiency at this point.
        for dupe_arg_pos, (kept_pos, keep_arg) in enumerate(zip(add_dupe_map, keep_arg_mask)):
            if not keep_arg:
                dupe_arg_source = aot_config.aot_autograd_arg_pos_to_source[dupe_arg_pos]
                kept_arg_source = aot_config.aot_autograd_arg_pos_to_source[kept_pos]
                tracing_context.guards_context.aotautograd_guards.append(DuplicateInputs(kept_arg_source, dupe_arg_source))

    @wraps(flat_fn)
    def wrapped_flat_fn(*args):
        return flat_fn(*add_dupe_args(args))

    if config.debug_assert:
        ref_fw_metadata = run_functionalized_fw_and_collect_metadata(
            wrapped_flat_fn,
            keep_input_mutations=fw_metadata.keep_input_mutations,
            is_train=fw_metadata.is_train,
        )(*deduped_flat_args)
        assert ref_fw_metadata == updated_fw_metadata, \
            f'ref_metadata={str(ref_fw_metadata)}, actual_metadata={str(updated_fw_metadata)}'

    compiled_fn = compiler_fn(wrapped_flat_fn, deduped_flat_args, aot_config, fw_metadata=updated_fw_metadata)

    if not hasattr(compiled_fn, "_boxed_call"):
        compiled_fn = make_boxed_func(compiled_fn)

    @wraps(compiled_fn)
    def wrapped_compiled_fn(args):
        deduped_args = remove_dupe_args(args)
        args.clear()
        return compiled_fn(deduped_args)

    wrapped_compiled_fn._boxed_call = True

    # This can be uncommented when we properly guard for duplicates,
    # but right now we must not do it.
    # if not config.debug_assert:
    #     return wrapped_compiled_fn

    @wraps(wrapped_compiled_fn)
    def debugged_compiled_fn(args):
        # Test that the computed remove/add arg functions are an inverse
        new_args = add_dupe_args(remove_dupe_args(args))
        seen = {}
        for i, (x, y) in enumerate(zip(new_args, args)):
            seen[y] = None
            assert x is y, format_guard_bug_msg(
                aot_config,
                f"{describe_input(i, aot_config)} would be a duplicate of "
                f"{describe_input(add_dupe_map[i], aot_config)}",
            )
        # This is only an error if there is metadata mutation on both of
        # the duped arguments; in this case, we need to know what order
        # the metadata mutation applies in.  You'll get the correct result
        # otherwise, because a graph that assumes distinct inputs works if
        # you dupe the inputs (the gradient contributions from each input
        # will get summed up appropriately.)
        #
        # TODO: work out how to setup this assert correctly
        """
        assert len(seen) == unique_args, format_guard_bug_msg(aot_config,
            f"there would be {unique_args} distinct arguments"
        )
        """
        return wrapped_compiled_fn(args)

    debugged_compiled_fn._boxed_call = True

    return debugged_compiled_fn

# This layer handles the situation where you have two inputs that alias each other,
# and one of the inputs is mutated.
# We need to take special care to ensure that the mutation is applied to the other aliases in the graph.
#
# pre-condition: aot_wrapper_dedup has already run.
# (This function will in theory work if there are duplicate args.
# However, the synthetic base code path is a bit sub-optimal, and running with dupe'd inputs
# would cause us to hit that path more frequently).
def aot_wrapper_synthetic_base(
    flat_fn,
    flat_args: List[Tensor],
    aot_config: AOTConfig,
    *,
    fw_metadata: ViewAndMutationMeta,
    # Currently, the only reason we need to plumb this bool is because
    # the synthetic base code prohibits more cases in the autograd case than the inference case.
    needs_autograd: bool,
    compiler_fn,
):
    is_inference = not needs_autograd
    flat_args_with_synthetic_bases, synthetic_base_info = merge_view_inputs(
        flat_args, fw_metadata.input_info, is_inference=is_inference,
    )
    # Happy path: we don't need synthetic bases
    if synthetic_base_info is None:
        return compiler_fn(flat_fn, flat_args, aot_config, fw_metadata=fw_metadata)

    # export path: ban synthetic bases for now, add later if requested.
    if requires_subclass_dispatch(flat_args, fw_metadata):
        raise RuntimeError("""\
Encountered aliased inputs that are mutated in the graph, but at least one input/output
to the graph is a tensor subclass. This is not supported today. You can try to
remove the aliasing yourself as a workaround, or otherwise file an issue on github.""")

    if aot_config.is_export:
        raise RuntimeError(f"""\
Encountered aliased inputs that are mutated in the graph you are trying to export.
This functionality is currently not supported. If needed, please file a github issue.

synthetic_base_info={str(synthetic_base_info)}

fw_metadata={str(fw_metadata)}
        """)

    assert len(fw_metadata.input_info) == len(synthetic_base_info)

    # Update our forward metadata to take synthetic bases into account
    fw_metadata_updated, aliased_arg_idx_with_metadata_mutations = \
        create_synthetic_base_metadata(fw_metadata, synthetic_base_info, flat_args, flat_args_with_synthetic_bases)

    num_aliased_args_with_metadata_mutations = len(aliased_arg_idx_with_metadata_mutations)

    def unpack_synthetic_bases(primals: List[Any]) -> List[Any]:
        f_args_inner = []
        for inner_idx_or_tuple in synthetic_base_info:
            if isinstance(inner_idx_or_tuple, int):
                f_args_inner.append(primals[inner_idx_or_tuple])
            else:
                inner_base_idx, view_tensor = inner_idx_or_tuple
                base = primals[inner_base_idx]
                view_arg = gen_alias_from_base(
                    base, view_tensor, view_tensor.requires_grad
                )
                f_args_inner.append(view_arg)
        return f_args_inner

    @wraps(flat_fn)
    def wrapped_flat_fn(*args):
        unpacked_args = unpack_synthetic_bases(args)
        # This is a bit subtle. The goal of this entire function (aot_dispatch_synthetic_bases)
        # is to relieve the downstream logic from having to reason about mutations on inputs that alias
        # each other, by replacing aliased inputs with a synthetic base.
        # One area where this breaks down a bit however is if one of those aliased inputs
        # experienced a metadata mutation.
        # We are now obligated to reapply the metadata mutation directly to the user's input;
        # it isn't enough to apply mutations back to the synthetic base in the downstream logic.
        #
        # The way we handle this is by pretending that those aliased inputs that experience metadata mutations
        # are additional outputs in the user's forward function.
        # The downstream logic will just treat these as "user outputs that alias inputs".
        # However, we will manually grab them at runtime here, use them to reapply the metadata mutation
        # to the user inputs, and not return them to the user.
        aliased_args_with_metadata_mutations = [
            x for i, x in enumerate(unpacked_args) if i in aliased_arg_idx_with_metadata_mutations]
        if len(aliased_args_with_metadata_mutations) > 0:
            return *(flat_fn(*unpacked_args)), *aliased_args_with_metadata_mutations
        else:
            return flat_fn(*unpacked_args)

    if config.debug_assert:
        ref_fw_metadata = run_functionalized_fw_and_collect_metadata(
            wrapped_flat_fn,
            keep_input_mutations=fw_metadata.keep_input_mutations,
            is_train=fw_metadata.is_train,
        )(*flat_args_with_synthetic_bases)
        assert ref_fw_metadata == fw_metadata_updated, (
            f'ref_metadata={pprint.pformat(partial_asdict(ref_fw_metadata))}, '
            f'\nactual_metadata={pprint.pformat(partial_asdict(fw_metadata_updated))}'
        )

    compiled_fn = compiler_fn(wrapped_flat_fn, flat_args_with_synthetic_bases, aot_config, fw_metadata=fw_metadata_updated)

    if not hasattr(compiled_fn, "_boxed_call"):
        compiled_fn = make_boxed_func(compiled_fn)

    @wraps(compiled_fn)
    def wrapped_compiled_fn(args):
        args_with_synthetic_bases, synthetic_base_info = merge_view_inputs(
            args, fw_metadata.input_info, is_inference=is_inference
        )
        assert synthetic_base_info is not None
        aliased_args_w_metadata_mutations = [args[i] for i in aliased_arg_idx_with_metadata_mutations]
        args.clear()
        outs = compiled_fn(args_with_synthetic_bases)
        if num_aliased_args_with_metadata_mutations > 0:
            # This code does not handle **all** input metadata mutations.
            # Instead, it only handles metadata mutations on inputs that were converted into synthetic bases
            # (which only happens if at least one aliased input experienced a data mutation).
            # e.g:
            # def f(a, b):
            #     a.mul_(2)
            #     b.t_(1, 0)
            # f(x.view(2, 2), x.view(2, 2))
            mutated_metadata_inps = outs[-num_aliased_args_with_metadata_mutations:]
            user_outs = outs[:-num_aliased_args_with_metadata_mutations]
            for inp, mutated_inp in zip(aliased_args_w_metadata_mutations, mutated_metadata_inps):
                inp.as_strided_(mutated_inp.size(), mutated_inp.stride(), mutated_inp.storage_offset())
            return user_outs
        return outs

    return wrapped_compiled_fn


def describe_input(i, aot_config):
    if i < aot_config.num_params_buffers:
        return f"parameter/buffer {i}"
    else:
        return f"input {i - aot_config.num_params_buffers}"

# The wrapper created by this function handles all of the runtime aliasing and mutation "epilogue" logic
# that needs to run after the compiled function.
#
# This function accepts a trace_joint flag, indicating whether or not we're generating the runtime
# epilogue for a forward-only inference graph, or for an autograd.Function.apply function.
# This is because there are some minor differences in how we treat these cases at runtime:
# - resize_() is currently handled in the inference case, but not fully handled in the autograd case.
# - the autograd cases inserts TensorAlias wrapper objects for outputs that alias inputs
def create_runtime_wrapper(
    compiled_fn,
    *,
    runtime_metadata: ViewAndMutationMeta,
    indices_of_inps_to_detach: List[int],
    trace_joint: bool,
    keep_input_mutations: bool,
    disable_amp: bool
):
    if not hasattr(compiled_fn, "_boxed_call"):
        compiled_fn = make_boxed_func(compiled_fn)

    def runtime_wrapper(*args):
        if trace_joint:
            args_ = list(args)
            # See Note [Detaching inputs that never need gradients]
            for idx in indices_of_inps_to_detach:
                if isinstance(args_[idx], torch.Tensor):
                    args_[idx] = args_[idx].detach()
            with torch.autograd._force_original_view_tracking(True):
                all_outs = call_func_with_args(
                    compiled_fn,
                    args_,
                    disable_amp=disable_amp,
                )
        else:
            # When we have an inference graph, we run with torch.no_grad.
            # It's possible to get an inference graph with inputs that require grad,
            # in which case we want to make sure autograd is disabled
            # (since e.g., inductor will generate aten.addmm.out calls which autograd will complain on)
            with torch.no_grad():
                all_outs = call_func_with_args(
                    compiled_fn,
                    args,
                    disable_amp=disable_amp,
                )

        num_mutated_inps = runtime_metadata.num_mutated_inputs
        num_metadata_mutated_inps = runtime_metadata.num_mutated_metadata_inputs
        num_intermediate_bases = runtime_metadata.num_intermediate_bases

        if keep_input_mutations:
            assert (
                len(all_outs)
                == num_metadata_mutated_inps + runtime_metadata.num_outputs + num_intermediate_bases
            )
            assert (
                len(runtime_metadata.mutated_inp_runtime_indices) == num_metadata_mutated_inps
            )
        else:
            assert (
                len(all_outs)
                == num_mutated_inps + runtime_metadata.num_outputs + num_intermediate_bases
            )
            assert (
                len(runtime_metadata.mutated_inp_runtime_indices) == num_mutated_inps
            )
        # Step 3: After running the compiled fw, apply updates to mutated inputs
        num_mutations_to_apply = len(runtime_metadata.mutated_inp_runtime_indices)
        if num_mutations_to_apply > 0:
            updated_inputs = all_outs[: num_mutations_to_apply]
            fw_outs = all_outs[num_mutations_to_apply :]

            for i, inpt_idx in enumerate(
                runtime_metadata.mutated_inp_runtime_indices
            ):
                meta = runtime_metadata.input_info[inpt_idx]
                if not meta.mutates_data and not meta.mutates_metadata:
                    continue
                original_inpt = args[inpt_idx]
                updated_inpt = updated_inputs[i]
                if meta.mutates_storage_metadata:
                    # mutates_storage_metadata means our input saw a x.set_(y) call.
                    # What if x **also** saw a data and/or a metadata mutation?
                    # (1) If the [meta]data mutation occurred after the set_(),
                    #     then there is no need to copy_() the data.
                    #     When we perform x.set_(x_updated), we are guaranteed that
                    #     x_updated already has the final version of the data/metadata
                    # (2) If a data mutation occurred before the set_().
                    #     This case seems very difficult to support.
                    #     TODO: discuss on the PR and decide if we want to tr to
                    #     either support it, or detect and ban it.
                    if trace_joint:
                        assert isinstance(updated_inpt, TensorAlias)
                        updated_inpt = updated_inpt.alias
                    original_inpt.set_(updated_inpt)
                    continue
                if meta.mutates_metadata and not meta.mutates_data:
                    if trace_joint:
                        assert isinstance(updated_inpt, TensorAlias)
                        updated_inpt = updated_inpt.alias
                    # We need to grab the size/stride/storage_offset from the compiled forward,
                    # and use that to mutate the metadata of the input
                    original_inpt.as_strided_(
                        updated_inpt.size(),
                        updated_inpt.stride(),
                        updated_inpt.storage_offset(),
                    )
                else:
                    if meta.mutates_data and meta.mutates_metadata:
                        original_inpt.as_strided_(
                            updated_inpt.size(),
                            updated_inpt.stride(),
                            updated_inpt.storage_offset(),
                        )
                    else:
                        assert meta.mutates_data
                    if meta.is_leaf and original_inpt.requires_grad:
                        # We can hit this situation in this case:
                        #   def f(x):
                        #       x.detach().mul_(2)
                        #       return x + 1
                        # AOTAutograd will see a mutation in the above case, and try to
                        # apply a copy_() here, in the epilogue.
                        # But if x required gradients, and is a leaf, then autograd
                        # will yell at us for trying to mutate it.
                        # However, it's only possible to end up in this scenario (like the above)
                        # if all of the mutations to the leaf input were non-autograd-tracking mutations
                        # (aka mutations under no_grad(), or on detached views).
                        # In that case, we fully want to hide the mutation from autograd, so detaching is ok.
                        original_inpt.detach().copy_(updated_inpt)
                    else:
                        original_inpt.copy_(updated_inpt)
        else:
            fw_outs = all_outs

        # Step 4: Manually regenerate any outputs that are aliased to inputs, instead of
        # compiling them.
        if runtime_metadata.num_outputs_aliased > 0:
            # The compiled forward also returned intermediate bases. We don't want to return them to the user.
            if runtime_metadata.num_intermediate_bases > 0:
                fw_outs_no_intermediate_bases = fw_outs[
                    : -runtime_metadata.num_intermediate_bases
                ]
                intermediate_bases = fw_outs[-runtime_metadata.num_intermediate_bases:]
            else:
                fw_outs_no_intermediate_bases = fw_outs
                intermediate_bases = []
            assert len(fw_outs_no_intermediate_bases) == len(runtime_metadata.output_info)

            fw_outs_including_aliases = []
            for i, (o, info) in enumerate(zip(
                fw_outs_no_intermediate_bases, runtime_metadata.output_info
            )):
                if info.output_type in [OutputType.non_alias, OutputType.unsafe_view_alias, OutputType.custom_function_view]:
                    fw_outs_including_aliases.append(o)
                    continue
                if trace_joint:
                    assert isinstance(o, TensorAlias)
                    o_ = o.alias
                else:
                    o_ = o
                assert (
                    runtime_metadata.requires_grad_info[runtime_metadata.num_mutated_inputs + i]
                    ==
                    runtime_metadata.output_info[i].requires_grad
                )

                o_grad = runtime_metadata.output_info[i].requires_grad
                if info.output_type == OutputType.alias_of_input:
                    aliased_base_tensor = args[info.base_idx]
                    regenerated_out = gen_alias_from_base(aliased_base_tensor, o_, o_grad)
                    fw_outs_including_aliases.append(regenerated_out)
                    continue
                elif info.output_type == OutputType.is_input:
                    aliased_base_tensor = args[info.base_idx]
                    regenerated_out = aliased_base_tensor
                    fw_outs_including_aliases.append(regenerated_out)
                    continue
                elif info.output_type == OutputType.alias_of_intermediate:
                    base_tensor_list = intermediate_bases
                elif info.output_type == OutputType.alias_of_intermediate_save_as_output:
                    base_tensor_list = intermediate_bases
                else:
                    assert info.output_type == OutputType.alias_of_intermediate_base_is_user_output
                    base_tensor_list = fw_outs_no_intermediate_bases
                aliased_base_tensor = base_tensor_list[info.base_idx]
                # TODO: handle the custom autograd function case here.
                # We need a way to check whether a tensor came from a custom autograd fn from python,
                # AND a way to replay that custom view fn.
                regenerated_out = gen_alias_from_base(aliased_base_tensor, o_, o_grad)
                fw_outs_including_aliases.append(regenerated_out)
            ret_outs = fw_outs_including_aliases
        else:
            ret_outs = fw_outs

        if runtime_metadata.dynamic_outputs:
            for t, o in zip(ret_outs, runtime_metadata.output_info):
                if o.dynamic_dims is None:
                    continue
                if hasattr(t, '_dynamo_weak_dynamic_indices'):
                    t._dynamo_weak_dynamic_indices |= o.dynamic_dims
                else:
                    t._dynamo_weak_dynamic_indices = o.dynamic_dims.copy()

        return ret_outs
    return runtime_wrapper

# Calling convention: If we are running functionalized RNG, then outs consists
# of (user_outs, rng_offset)
def functionalized_rng_runtime_epilogue(metadata, outs, return_new_outs=True):
    if metadata.is_rng_op_functionalized:
        assert metadata.num_outputs_rng_offset == 1
        new_rng_offset = outs[-1]
        CUDARngStateHelper.set_new_offset(new_rng_offset)
        if return_new_outs:
            user_outs = outs[:-1]
            return user_outs
        else:
            return None
    return outs


def create_functionalized_rng_ops_wrapper(func, args, trace_joint=True):
    # Functionalization of rng ops changes the calling convention of the joint graph.
    # It goes from (primals, tangents) to (seed, offset, primals, tangents)
    # At runtime, we pass on the current seed and offset. This is hidden from
    # the user.
    fake_mode = detect_fake_mode()
    if fake_mode is None:
        fake_mode = nullcontext()

    def override_get_rng_state(device: Union[int, str, torch.device] = 'cuda'):
        out = PhiloxStateTracker.get_state_as_tensor()
        return out

    def override_set_rng_state(x, device: Union[int, str, torch.device] = 'cuda'):
        PhiloxStateTracker.set_state_from_tensor(x)

    def append_rng_offsets(args):
        if trace_joint:
            # args signature before: Tuple(fwd_outputs), Tuple(bwd_outputs)
            # args signature after: Tuple(fwd_outputs, new_fwd_rng_offset), Tuple(bwd_offset, new_bwd_rng_offset)
            return ((*args[0], PhiloxStateTracker.get_updated_fwd_offset()),
                    (*args[1], PhiloxStateTracker.get_updated_bwd_offset()))
        else:
            # args signature before: Tuple(fwd_outputs)
            # args signature after: Tuple(fwd_outputs, new_fwd_rng_offset)
            return (*args, PhiloxStateTracker.get_updated_fwd_offset())


    def traced_joint(primals, tangents, fwd_seed, fwd_base_offset, bwd_seed, bwd_base_offset):
        with patch("torch.cuda.get_rng_state", override_get_rng_state), patch("torch.cuda.set_rng_state", override_set_rng_state):
            return append_rng_offsets(func(primals, tangents))

    def traced_forward(*primals_fwd_seed_fwd_base_offset):
        # The signature is (*primals, seed, offset)
        with patch("torch.cuda.get_rng_state", override_get_rng_state), patch("torch.cuda.set_rng_state", override_set_rng_state):
            return append_rng_offsets(func(*primals_fwd_seed_fwd_base_offset[:-2]))

    if trace_joint:
        # Get the current seed and offset to setup tracing.
        fwd_seed, fwd_base_offset = CUDARngStateHelper.get_torch_state_as_tuple(fake_mode)
        bwd_seed, bwd_base_offset = CUDARngStateHelper.get_torch_state_as_tuple(fake_mode)
        PhiloxStateTracker.record_state(fwd_seed, fwd_base_offset, "forward")
        PhiloxStateTracker.record_state(bwd_seed, bwd_base_offset, "backward")
        return traced_joint, (*args, fwd_seed, fwd_base_offset, bwd_seed, bwd_base_offset)
    else:
        # Get the current seed and offset to setup tracing.
        fwd_seed, fwd_base_offset = CUDARngStateHelper.get_torch_state_as_tuple(fake_mode)
        PhiloxStateTracker.record_state(fwd_seed, fwd_base_offset, "forward")
        return traced_forward, (*args, fwd_seed, fwd_base_offset)


# Output structure:
# - List[Tensor] if tracing an inference graph
# - Tuple[List[Tensor], List[Tensor]] if tracing a joint graph.
# This function effectively concats each inner list of subclass tensors
# into a (potentially longer) list of inner tensors.
#
# This function takes in a pytree of arguments and unwraps any tensor subclasses.
# Annoyingly, we can't use pytrees to perform the unwrapping, because unwrapping returns
# a list of tensors that we would then need to concat together.
# Instead, we specialize the logic for the inference vs. joint graph case.
# NOTE: this function is hot, since we unwrap tensor subclass inputs at runtime
def unwrap_tensor_subclasses(wrapped_args, *, is_joint_structure: bool):
    def concat_inner_tensors_from_subclasses(xs):
        xs_inner = []
        for x in xs:
            if isinstance(x, torch.Tensor) and is_traceable_wrapper_subclass(x):
                attrs, _ = x.__tensor_flatten__()
                xs_inner += [getattr(x, attr) for attr in attrs]
            else:
                xs_inner += [x]
        return xs_inner

    if is_joint_structure:
        assert isinstance(wrapped_args, tuple) and len(wrapped_args) == 2
        assert isinstance(wrapped_args[0], (tuple, list)) and isinstance(wrapped_args[1], (tuple, list))
        unwrapped_args_fw = concat_inner_tensors_from_subclasses(wrapped_args[0])
        unwrapped_args_tangents = concat_inner_tensors_from_subclasses(wrapped_args[1])
        unwrapped_args = (unwrapped_args_fw, unwrapped_args_tangents)
    else:
        assert isinstance(wrapped_args, (list, tuple))
        unwrapped_args_fw = concat_inner_tensors_from_subclasses(wrapped_args)
        unwrapped_args = unwrapped_args_fw
    return unwrapped_args

# Turns a flattened list of tensor arguments into (maybe) subclass tensors.
# This function is used both at trace time and runtime, so we have an is_runtime flag telling us which context we're in.
def wrap_tensor_subclasses(
    unwrapped_args: List[Any],
    *,
    subclass_metas: List[Union[int, SubclassCreationMeta]],
    num_fw_outs_saved_for_bw: Optional[int] = None,
    is_runtime: bool = False,
) -> List[Any]:
    wrapped_args = []
    num_args_tallied = 0
    for subclass_meta in subclass_metas:
        if isinstance(subclass_meta, int):
            wrapped_args.append(unwrapped_args[subclass_meta])
            num_args_tallied += 1
        else:
            assert isinstance(subclass_meta, SubclassCreationMeta)
            wrapped_args.append(subclass_meta.creation_fn(unwrapped_args, is_runtime=is_runtime))
            num_args_tallied += subclass_meta.arg_count

    # Note: [Partitioner handling for Subclasses, Part 2]
    # At the beginning of AOTAutograd, we collect metadata on the inputs and outputs of the user fw,
    # to figure out which inputs/outputs are subclasses, and how to reconstruct the subclasses after flattening them.
    #
    # When this function is called at runtime in the forward,
    # we have been passed a list of (flattened) dense-tensor fw-outs, and need to reconstruct any subclass fw outs.
    #
    # One reasonable question that you should ask: when should the dense_tensor -> subclass_tensor wrapping happen?
    # Answer: we do it **inside of our compiled autograd.Function**.
    # This seems like morally the right place: autograd happens above subclass desugaring,
    # so autograd should see actual tensor subclasses at runtime, and not flattened dense tensors.
    #
    # This causes a tricky interaction though: when we run the min-cut partitioner to divvy up the joint graph
    # into a forward and backward graph, we end up with some activations that show up as extra outputs
    # in the compiled forward graph, that are **not** user outputs.
    # These activations are not visible to the user, and so there's no need for us to wrap them back into subclasses.
    #
    # On top of that, when we first computed subclass metadata (in `run_functionalized_fw_and_collect_metadata`),
    # we computed subclass metadata on every forward output, but this did **not** include activations
    # created by the partitioner.
    # as a result, `unwrapped_args` here will correspond to (*unwrapped_user_fw_outs, *activations),
    # but `subclass_metas` will only correspond to subclass metatadata on `user_fw_outs`.
    # We then need to make sure that we return (*wrapped_user_fw_outs, *activations).
    if num_fw_outs_saved_for_bw is not None:
        assert len(unwrapped_args) == num_args_tallied + num_fw_outs_saved_for_bw
        activations = unwrapped_args[num_args_tallied:]
        if isinstance(wrapped_args, tuple) and isinstance(activations, tuple):
            return wrapped_args + activations
        return tuple(list(wrapped_args) + list(activations))
    else:
        assert len(unwrapped_args) == num_args_tallied
        return tuple(wrapped_args)

# Given a bunch of "dense" tensor arguments, this function (potentially) wraps them into tensor subclasses.
# This function carefully handles the inference vs. joint cases:
# - when is_joint_structure is True, args is (primals, tangents)
# - when is_joint_structure is False, args is [*primals]
def wrap_tensor_subclasses_maybe_joint(unwrapped_args, *, is_joint_structure: bool, meta: ViewAndMutationMeta) -> List[Any]:
    # Since this function is re-used for both inference and joint graphs,
    if is_joint_structure:
        assert isinstance(unwrapped_args, tuple) and len(unwrapped_args) == 2
        assert isinstance(unwrapped_args[0], (tuple, list)) and isinstance(unwrapped_args[1], (tuple, list))
        primals, tangents = unwrapped_args[0], unwrapped_args[1]
        wrapped_primals = wrap_tensor_subclasses(primals, subclass_metas=meta.subclass_inp_meta)
        wrapped_tangents = wrap_tensor_subclasses(tangents, subclass_metas=meta.subclass_tangent_meta)
        return (wrapped_primals, wrapped_tangents)
    else:
        wrapped_args = wrap_tensor_subclasses(unwrapped_args, subclass_metas=meta.subclass_inp_meta)
        return wrapped_args

# This wrapper handles the AOTDispatch runtime logic for tensor subclasses.
# At runtime, we have a compiled function that knows how to operate on the domain of DenseTensor -> DenseTensor,
# But the user might have passed us some tensor subclass inputs (or expect some subclass tensor outputs).
# This function handles the wrapping and unwrapping of tensor subclasses at runtime.
def aot_dispatch_subclass_wrapper(
    runtime_fn: Callable,
    *,
    subclass_metas: List[Union[int, SubclassCreationMeta]],
    num_fw_outs_saved_for_bw: Optional[int],
) -> Callable:
    def inner_fn(args):
        unwrapped_args = unwrap_tensor_subclasses(args, is_joint_structure=False)
        # expectation: runtime_fn is a boxed fn
        unwrapped_outs = runtime_fn(unwrapped_args)
        wrapped_outs = wrap_tensor_subclasses(
            unwrapped_outs, subclass_metas=subclass_metas, num_fw_outs_saved_for_bw=num_fw_outs_saved_for_bw, is_runtime=True)
        return wrapped_outs
    # box it
    inner_fn._boxed_call = True
    return inner_fn

def create_metadata_for_subclass(meta: ViewAndMutationMeta) -> ViewAndMutationMeta:
    # input infos
    input_info = []
    for inp, subclass_meta in zip(meta.input_info, meta.subclass_inp_meta):
        num_inps = 1 if isinstance(subclass_meta, int) else subclass_meta.arg_count
        for _ in range(num_inps):
            input_info.append(inp)

    # output infos
    output_info = []
    subclass_out_meta_user_outs_only = meta.subclass_fw_graph_out_meta[meta.num_mutated_data_inputs:]
    if meta.num_intermediate_bases > 0:
        subclass_out_meta_user_outs_only = subclass_out_meta_user_outs_only[:-meta.num_intermediate_bases]
    # sanity assert
    assert len(meta.output_info) == len(subclass_out_meta_user_outs_only)
    # Assume that the information on the output is shared by all of its inner tensors.
    for out, subclass_meta in zip(meta.output_info, subclass_out_meta_user_outs_only):
        num_outs = 1 if isinstance(subclass_meta, int) else subclass_meta.arg_count
        for _ in range(num_outs):
            output_info.append(out)

    # A bit hacky, but we don't actually care about all of the metadata here.
    # This metadata is used **underneath** both autograd and subclass de-sugaring,
    # So all we really care about is stuff like:
    # - num inputs/outputs (needed by the partitioner)
    # - input mutations (**not** used today, since we don't handle input mutations inside the subclass,
    #   although we should handle this eventually)
    #   TODO: add a test case to assert we error when this happens, instead of getting silent correctness
    requires_grad_info = None
    num_intermediate_bases = None
    keep_input_mutations = meta.keep_input_mutations
    traced_tangents = None
    subclass_inp_meta = None
    subclass_fw_graph_out_meta = None
    subclass_tangent_meta = None

    metadata = ViewAndMutationMeta(
        input_info=input_info,
        requires_grad_info=requires_grad_info,
        output_info=output_info,
        num_intermediate_bases=num_intermediate_bases,
        keep_input_mutations=keep_input_mutations,
        traced_tangents=traced_tangents,
        subclass_inp_meta=subclass_inp_meta,
        subclass_fw_graph_out_meta=subclass_fw_graph_out_meta,
        subclass_tangent_meta=subclass_tangent_meta,
    )
    return metadata


SubclassTracingInfo = collections.namedtuple("SubclassTracingInfo", [
    "plain_tensor_trace_fn", "plain_tensor_args", "maybe_subclass_meta"
])

# Given a function operating on Subclass -> Subclass, returns an function that operates on Tensor -> Tensor
# Also returns:
# - the new set of arguments to pass into this function (now that tensor subclasses have been eliminated)
# - the updated ViewAndMutationMeta for this dense -> dense function.
# The other important arguments are:
# - flat_fn_maybe_joint: when is_joint_structure=True, this is the joint fw-bw function.
#                        when is_joint_structure=False, this is just the forward function.
# - fw_only: this is *always* the forward-only function.
#   Why do we need this? We need to collect updated ViewAndMutationMeta on our new dense -> dense functions.
#   In particular, we need this to tell the partitioner how many dense forward outputs there are.
def aot_dispatch_subclass(
    flat_fn_maybe_joint,
    args: List[Any],
    *,
    is_joint_structure: bool,
    meta: ViewAndMutationMeta,
    fw_only: Callable,
) -> "SubclassTracingInfo":
    # Skip logic if we don't need to trace through any subclasses
    req_subclass_dispatch = requires_subclass_dispatch(args, meta)
    if not req_subclass_dispatch:
        return SubclassTracingInfo(
            plain_tensor_trace_fn=flat_fn_maybe_joint,
            plain_tensor_args=args,
            maybe_subclass_meta=None,
        )

    # TODO: add subclass guards (later PR).

    # What's going on here? We need to compute subclass metadata about the outputs of the joint (grad_inputs).
    # Annoying: we don't know the grad input metas until we're in the middle of tracing the joint,
    # so we set it later, while we're tracing the joint (see inner_fn() below).
    # Another option would be to run our run_functionalized_fw_and_collect_metadata() function
    # directly on the joint, but this would hurt compile time (adding yet another pass through the joint).
    subclass_meta = SubclassMeta()

    def inner_fn(fn, args, *, use_trace_joint: bool):
        # Step 1: wrap tensor inputs into subclasses if necessary
        all_args = wrap_tensor_subclasses_maybe_joint(args, is_joint_structure=use_trace_joint, meta=meta)

        # Step 2: call the inner function, with our (maybe subclass) inputs
        wrapped_outs = fn(*all_args)

        if use_trace_joint:
            # See Note: [Computing Subclass Metadata about grad_inputs]
            # We also stash subclass info on our grad_inputs, if we're tracing the joint.
            nonlocal subclass_meta
            assert isinstance(wrapped_outs, tuple) and len(wrapped_outs) == 2
            # Don't need fw outs since we already have subclass metadata on them
            grad_inputs = wrapped_outs[1]
            subclass_meta.grad_input_metas = create_subclass_meta(grad_inputs)

        # Step 3: Unwrap any subclass outputs back into dense tensors
        unwrapped_outs = unwrap_tensor_subclasses(wrapped_outs, is_joint_structure=use_trace_joint)
        return unwrapped_outs

    def joint_fn(primals, tangents):
        return inner_fn(flat_fn_maybe_joint, (primals, tangents), use_trace_joint=True)

    def fw_fn(*primals):
        return inner_fn(flat_fn_maybe_joint, primals, use_trace_joint=False)

    def metadata_fn(*primals):
        return inner_fn(fw_only, primals, use_trace_joint=False)

    args_unwrapped = unwrap_tensor_subclasses(args, is_joint_structure=is_joint_structure)

    if is_joint_structure:
        primals_unwrapped = args_unwrapped[0]
        fn_to_trace = joint_fn
    else:
        primals_unwrapped = args_unwrapped
        fn_to_trace = fw_fn

    # Note: [Partitioner handling for Subclasses, Part 1]
    # The way the partitioner works is that:
    # (1) we pass is a single graph containing the joint fw/bw,
    #     where the # of graph outputs corresponds to # fw_outputs + # grad_inputs
    # (2) The partitioner accepts an arguments, num_fwd_outputs,
    #     and assumes that the first "num_fwd_outputs" graph outputs correspond
    #     to outputs of the forward graph.
    # How do tensor subclasses enter the picture?
    # the num_fwd_outputs in the final graph is actually non-trivial to compute,
    # because it can be influenced by input mutations and intermediate bases.
    # So we compute it by inspecting the current ViewAndMutationMeta object.
    # However, the original ViewAndMutationMeta that we computed was created
    # on the subclass -> subclass graph,
    # which can have a different number of outputs than the dense -> dense graph.
    # That's why we createa a fresh metadata object on the dense -> dense function here,
    # and plumb it back up to the partitioner.
    # See Note: [Partitioner handling for Subclasses, Part 2] for more info.
    meta_updated = run_functionalized_fw_and_collect_metadata(
        metadata_fn,
        keep_input_mutations=meta.keep_input_mutations,
        is_train=meta.is_train,
    )(*primals_unwrapped)

    subclass_meta.fw_metadata = meta_updated

    return SubclassTracingInfo(
        plain_tensor_trace_fn=fn_to_trace,
        plain_tensor_args=args_unwrapped,
        maybe_subclass_meta=subclass_meta,
    )


# Has the precondition that there
# are no duplicate arguments in flat_args (e.g., the same Tensor
# object never shows up twice.  However, two tensor inputs MAY alias
# the same storage, so long as they have separate TensorImpls.)
def aot_dispatch_autograd_graph(flat_fn, flat_args: List[Any], aot_config: AOTConfig, *, fw_metadata: ViewAndMutationMeta):
    # traced_tangents corresponds to the set of outputs in the traced forward that should get grad_outputs in the traced backward.
    # It includes outputs of the original forward, *and* any updated inputs due to input mutations.
    # However, it does *not* include any outputs that are aliases of inputs or intermediates, or any metadata-only input mutations.
    traced_tangents = pytree.tree_map(
        lambda x: x.detach().contiguous() if isinstance(x, Tensor) else x,
        fw_metadata.traced_tangents,
    )

    assert len(fw_metadata.requires_grad_info) == fw_metadata.num_mutated_inputs + fw_metadata.num_outputs
    joint_inputs = (flat_args, traced_tangents)

    fn_prepared_for_autograd = fn_prepped_for_autograd(
        flat_fn,
        fw_metadata,
    )
    joint_fn_to_trace = create_joint(fn_prepared_for_autograd, aot_config=aot_config)

    joint_fn_to_trace, updated_joint_inputs = create_functionalized_fn(
        joint_fn_to_trace,
        joint_inputs,
        meta=fw_metadata,
        aot_config=aot_config,
        trace_joint=True,
    )

    subclass_tracing_info = aot_dispatch_subclass(
        joint_fn_to_trace, updated_joint_inputs, is_joint_structure=True, meta=fw_metadata, fw_only=flat_fn)

    joint_fn_to_trace = subclass_tracing_info.plain_tensor_trace_fn
    updated_joint_inputs = subclass_tracing_info.plain_tensor_args
    maybe_subclass_meta = subclass_tracing_info.maybe_subclass_meta

    fx_g = create_graph(joint_fn_to_trace, updated_joint_inputs, aot_config=aot_config)

    # There should be *NO* mutating ops in the graph at this point.
    assert_functional_graph(fx_g.graph)

    # Redundant with the check above, but worth having in case tracing introduced
    # a fake tensor. Unlikely.
    # See Note: [Fake Modules and AOTAutograd]
    torch._dynamo.utils.assert_no_fake_params_or_buffers(fx_g)
    fx_g.graph.eliminate_dead_code()
    fx_g.recompile()
    # TODO: in AOTAutograd, we create metadata like _indices_of_inps_to_detach to detect
    # when we need to manually detach() some inputs in the forward.
    # Higher order ops might eventually need to do the same.
    if aot_config.is_export:
        assert maybe_subclass_meta is None, "aot_export_module does not support tensor subclass inputs for now."
        return fx_g
    return fx_g, updated_joint_inputs, maybe_subclass_meta

def aot_dispatch_autograd(flat_fn, flat_args: List[Any], aot_config: AOTConfig, *, fw_metadata: ViewAndMutationMeta):
    fx_g, joint_inputs, maybe_subclass_meta = aot_dispatch_autograd_graph(flat_fn, flat_args, aot_config, fw_metadata=fw_metadata)

    # Copied from aot_dispatch_autograd_graph.
    traced_tangents = pytree.tree_map(
        lambda x: x.detach().contiguous() if isinstance(x, Tensor) else x,
        fw_metadata.traced_tangents,
    )
    disable_amp = torch._C._is_any_autocast_enabled()

    if aot_config.enable_log:
        aot_joint_log.info("%s", lazy_format_graph_code("Joint graph", fx_g, aot_config.aot_id))

    with torch.no_grad():
        inner_meta = fw_metadata if maybe_subclass_meta is None else maybe_subclass_meta.fw_metadata
        with track_graph_compiling(aot_config, "joint"):
            # See Note: [Partitioner handling for Subclasses, Part 1]
            num_inner_fwd_outputs = (
                inner_meta.num_mutated_inputs
                + inner_meta.num_outputs
                + inner_meta.num_intermediate_bases
                + inner_meta.num_outputs_rng_offset
            )
            fw_module, bw_module = aot_config.partition_fn(
                fx_g, joint_inputs, num_fwd_outputs=num_inner_fwd_outputs
            )
            fw_outs = [n for n in fw_module.graph.nodes if n.op == "output"][0].args[0]
            # we only need to bookkeep the symints that are saved for bw, not any symints
            # the user forward might have returned in its own output
            fw_outs_saved_for_bw = fw_outs[num_inner_fwd_outputs:]
            num_fw_outs_saved_for_bw = len(fw_outs_saved_for_bw)
            symint_outs_saved_for_bw = [
                n for n in fw_outs_saved_for_bw if is_sym_node(n)
            ]
            fw_metadata.num_symints_saved_for_bw = len(symint_outs_saved_for_bw)
            inner_meta.num_symints_saved_for_bw = len(symint_outs_saved_for_bw)
            _num_symints_saved_for_bw = len(symint_outs_saved_for_bw)

        # Note [Detaching inputs that never need gradients]
        # See https://github.com/pytorch/pytorch/issues/97745
        # Suppose we have a function like this that we want to compile:
        #
        # def f(x, y):
        #     return torch.mul(x, y.detach())
        #
        # What gradients should we compute for x and y?
        # By default, AOTAutograd will compute a gradient for **every** input that requires gradients,
        # and so we'll compute:
        #    x_grad_input = y
        #    y_grad_input = None
        # Does this preserve the semantics of eager mode?
        # Unfortunately, no.
        # Doing the above will cause autograd to **continue** to backprop the autograd tape
        # that was generated from constructing y.
        #
        # This is **different** from what would have happened in eager mode.
        # In eager mode, if we backprop through the output of this function, autograd will only traverse
        # the bit of the autograd tape corresponding to "x".
        # In particular, if a user had previously backpropped through y's autograd tape,
        # And then they try to backprop through the output of the above function,
        # then we'll hit the dreaded "Trying to backward through the graph a second time" error.
        #
        # You might think: If autograd sees that a gradient is None, shouldn't it stop early,
        # instead of continuing the backprop through the ancestors of that node in the graph?
        #
        # Autograd has two passes:
        # (1) a first pass that traverses the autograd graph and figures out which nodes need to be executed
        # (2) a second pass that actually goes ahead and executes each node when it becomes ready,
        #     propagating gradients
        # By the time we're executing a node and we see that it produces a None, the set of nodes to execute
        # is already locked-in.
        #
        # The fix: instead, we can recognize statically that the graph we're compiling will never contribute
        # gradients to y, and prevent autograd from trying to traverse y's autograd tape at all.
        # We can do this by manually detach'ing y before sending it through the `CompiledFunction`.
        #
        # Note that this solution is not bulletproof.
        # It's possible to construct a case where eager may or may not have have tried to autograd through y,
        # depending on the actual grad_outputs that were passed in during the backward.
        # There is no easy fix for this: the simplest fix would be to run with `retain_graph=True`,
        # allowing autograd to re-use the graph.
        #
        # An example of this case is:
        # def f(x):
        #     return x.detach() * 2, x * 3
        # If we were to only backprop through outs[0], in eager, we would stop
        # If we backward only on the first output, we shouldn't send a grad through x.
        # But the custom autograd function doesn't know that: it will materialize zero grads for x * 3
        # and we will end up with a zero grad at x.
        # If we later backprop through the second output, this will also require backprop'ing through x.
        # Meaning we'll need to use `retain_graph=True` to be able to backprop through x the second time.
        _indices_of_inps_to_detach = []
        bw_outs = [n for n in bw_module.graph.nodes if n.op == "output"][0].args[0]

        # TODO: we should apply the below "detach inputs if their gradients are statically known to be None"
        # optimization even if we have subclass inputs/outputs (we do not handle this today).
        # Computing which our our inputs get None gradients is a bit more complicated,
        # if any of our inputs are subclasses. Why?
        # (a) we need to make sure that we call .detach() on the input subclasses, since autograd sees subclasses.
        # (b) The grad_outputs that we AOT computed in our backward graph are the desugared tensor tensors,
        #     so we need to figure out which subclass fw inputs they map to.
        if maybe_subclass_meta is None:
            assert len(bw_outs) == len(fw_metadata.input_info) + inner_meta.num_outputs_rng_offset
            for i, (bw_out) in enumerate(bw_outs):
                if bw_out is None:
                    _indices_of_inps_to_detach.append(i)

        if aot_config.enable_log:
            aot_graphs_log.info("%s", lazy_format_graph_code("Forward graph", fw_module, aot_config.aot_id))
            aot_graphs_log.info("%s", lazy_format_graph_code("Backward graph", bw_module, aot_config.aot_id))

        with track_graph_compiling(aot_config, "forward"):
            # flat_args at this point might still be subclasses-
            # make sure to pass the unwrapped fake tensors into the compiler!
            adjusted_flat_args = joint_inputs[0]
            if config.functionalize_rng_ops:
                # Update example inputs for the fw_compiler
                fake_mode = detect_fake_mode()
                seed, offset = CUDARngStateHelper.get_torch_state_as_tuple(fake_mode)
                adjusted_flat_args.extend([seed, offset])
                # We are not clearing flat_args here because
                # 1) There is a check in the debug compiler at the end
                # 2) It does not matter as these are fake tensors

            if torch._guards.TracingContext.get():
                torch._guards.TracingContext.get().fw_metadata = inner_meta

            with TracingContext.report_output_strides() as fwd_output_strides:
                compiled_fw_func = aot_config.fw_compiler(
                    fw_module, adjusted_flat_args
                )
            if not hasattr(compiled_fw_func, "_boxed_call"):
                compiled_fw_func = make_boxed_func(compiled_fw_func)

            if maybe_subclass_meta is not None:
                # Why do we need to pass in num_fw_outs_saved_for_bw?
                # See Note: [Partitioner handling for Subclasses, Part 2]
                compiled_fw_func = aot_dispatch_subclass_wrapper(
                    compiled_fw_func,
                    subclass_metas=fw_metadata.subclass_fw_graph_out_meta,
                    num_fw_outs_saved_for_bw=num_fw_outs_saved_for_bw
                )
                if not hasattr(compiled_fw_func, "_boxed_call"):
                    compiled_fw_func = make_boxed_func(compiled_fw_func)

        # NB: It's important to compile backwards ahead of time, as this may
        # add extra guards which we need to apply to the Dynamo cache at
        # forwards
        with track_graph_compiling(aot_config, "backward"):
            placeholder_list = fx_placeholder_vals(bw_module)

            forward_saved_for_backwards_strides = None
            if fwd_output_strides is not None:
                forward_saved_for_backwards_strides = fwd_output_strides[inner_meta.tensors_saved_for_backwards_slice]

            # saved activations can have different stride to eager if
            # the compiler does layout optimization. We should restride the
            # tensor passed in for compiling the backward graph using the
            # saved tensor's stride.
            for i in range(len(placeholder_list)):
                ph_arg = placeholder_list[i]
                if not isinstance(ph_arg, torch.Tensor):
                    continue

                if forward_saved_for_backwards_strides is None:
                    continue

                real_stride = None
                # Per all_args calling convention
                j = i - len(symint_outs_saved_for_bw)
                if 0 <= j < len(forward_saved_for_backwards_strides):
                    real_stride = forward_saved_for_backwards_strides[j]
                if real_stride is None:
                    continue

                # Comparing ph_arg.stride() with real_stride directly may
                # cause dynamic dimensions in ph_arg being specialized to static
                # value. Using the hints to avoid that.
                if _get_hints(ph_arg.stride()) != real_stride:
                    # Note that here we use the stride of the real tensor to
                    # restride a FakeTensor. This does not cause trouble
                    # for dynamic shape since this code path only get
                    # executed if layout optimization is enabled. And we
                    # disable layout optimization for dynamic shape right
                    # now.
                    #
                    # A solution that decide stride order based on real
                    # tensor's stride and then apply that stride order to
                    # the FakeTensor does not work smoothly since some
                    # tensor's layout is not 'dense'. E.g. mixnet_l has a
                    # tensor with size [8, 64, 112, 112] and strides
                    # (2408448, 1, 21504, 192). The solution mentioned will
                    # decide a stride of (802816, 1, 7168, 64) for this
                    # tensor which is wrong.
                    placeholder_list[i] = ph_arg.as_strided(ph_arg.size(), real_stride)

            compiled_bw_func = None
            if len(symint_outs_saved_for_bw):
                context = torch._C._DisableAutocast if disable_amp else nullcontext
                with context():
                    try:
                        compiled_bw_func = aot_config.bw_compiler(
                            bw_module, placeholder_list
                        )
                    except Exception:
                        log.warning(
                            "failed to eagerly compile backwards for dynamic, suppressing in case backwards not needed",
                            exc_info=True
                        )

    saved_context = TracingContext.get()

    class CompiledFunction(torch.autograd.Function):
        compiled_fw = compiled_fw_func
        compiled_bw = compiled_bw_func
        metadata = fw_metadata
        maybe_subclass_metadata: Optional[SubclassMeta] = maybe_subclass_meta
        num_symints_saved_for_bw = _num_symints_saved_for_bw

        @staticmethod
        def _compiled_autograd_key(ctx):
            return (aot_config.aot_id, *ctx.symints)

        @staticmethod
        def forward(ctx, *deduped_flat_tensor_args):
            args = deduped_flat_tensor_args
            if CompiledFunction.metadata.is_rng_op_functionalized:
                # Add the seed and offset to args
                seed, offset = CUDARngStateHelper.get_torch_state_as_tuple()
                args = (*args, seed, offset)
            # There is a pretty complicated calling convention around what the compiled fw returns.
            # The full list of outputs and their relative order is:
            # (*mutated_inputs, *fw_outs, *fw_intermediate_bases, *saved_tensors, *saved_symints)
            # - Note that in the synthetic bases case, mutated_inputs will correspond to an updated version
            #   of the original view, and not the synthetic base
            fw_outs = call_func_with_args(
                CompiledFunction.compiled_fw,
                args,
                disable_amp=disable_amp,
            )

            num_outputs = CompiledFunction.metadata.num_outputs
            num_outputs_aliased = CompiledFunction.metadata.num_outputs_aliased
            num_intermediate_bases = CompiledFunction.metadata.num_intermediate_bases
            num_symints_saved_for_bw = CompiledFunction.num_symints_saved_for_bw
            num_mutated_inputs = CompiledFunction.metadata.num_mutated_inputs
            num_mutated_metadata_only_inputs = (
                CompiledFunction.metadata.num_mutated_metadata_only_inputs
            )
            num_forward_returns = CompiledFunction.metadata.num_forward_returns
            num_forward = CompiledFunction.metadata.num_forward

            assert num_forward_returns == len(
                CompiledFunction.metadata.requires_grad_info
            ) + num_intermediate_bases

            # Partitioners must put symint arguments at the end separate from tensor arguments
            tensors_saved_for_backwards = fw_outs[
                CompiledFunction.metadata.tensors_saved_for_backwards_slice
            ]
            assert all(
                isinstance(x, torch.Tensor) for x in tensors_saved_for_backwards
            )
            # See Note [Detaching saved tensors in AOTAutograd]
            ctx.save_for_backward(*(x.detach() if x._is_view() else x for x in tensors_saved_for_backwards))
            symint_outs = fw_outs[CompiledFunction.metadata.symints_saved_for_backwards_slice]
            assert all(
                isinstance(x, (int, float, torch.SymInt, torch.SymFloat))
                for x in symint_outs
            ), str([type(x) for x in symint_outs])
            ctx.symints = symint_outs

            raw_returns = fw_outs[0:num_forward_returns]

            # Wrap all autograd.Function.forward() outputs that are aliases
            # so that autograd.Function doesn't treat them as tensors
            if num_mutated_metadata_only_inputs > 0:
                for i, idx in enumerate(
                    CompiledFunction.metadata.mutated_inp_indices
                ):
                    # We could make this faster by only looping over inputs with metadata-only mutations
                    # (instead of looping over inputs with either data or metadata mutations), but there shouldn't be many.
                    info = CompiledFunction.metadata.input_info[idx]
                    if info.mutates_metadata and not info.mutates_data:
                        raw_returns[i] = TensorAlias(raw_returns[i])

                if config.debug_assert:
                    user_mutated_inputs_raw = raw_returns[0:num_mutated_inputs]
                    mut_inp_infos = [
                        x for x in CompiledFunction.metadata.input_info if x.mutates_data or x.mutates_metadata
                    ]
                    assert len(user_mutated_inputs_raw) == len(mut_inp_infos)

            if CompiledFunction.metadata.num_unsafe_view_outputs > 0:
                for idx in CompiledFunction.metadata.unsafe_view_out_indices:
                    raw_return_idx = num_mutated_inputs + idx
                    o = raw_returns[raw_return_idx]
                    raw_returns[raw_return_idx] = torch.ops.aten._unsafe_view(o, o.shape)

            if num_outputs_aliased > 0:
                for idx in CompiledFunction.metadata.aliased_out_indices:
                    raw_return_idx = num_mutated_inputs + idx
                    raw_returns[raw_return_idx] = TensorAlias(raw_returns[raw_return_idx])

                if config.debug_assert:
                    intermediates_raw = raw_returns[num_mutated_inputs + num_outputs:]
                    assert not any(isinstance(x, TensorAlias) for x in intermediates_raw)

            # invariant: intermediate bases always require gradients, so we don't have to
            # consider marking them as non-differentiable.
            raw_returns_not_including_intermediate_bases = raw_returns[:num_mutated_inputs + num_outputs]

            raw_returns_meta = (
                [x for x in CompiledFunction.metadata.input_info if x.mutates_data or x.mutates_metadata]
                + CompiledFunction.metadata.output_info
            )

            for (i, x) in enumerate(raw_returns_not_including_intermediate_bases):
                assert CompiledFunction.metadata.requires_grad_info[i] == raw_returns_meta[i].requires_grad
            fw_outs_not_requiring_grad = [
                x
                for (i, x) in enumerate(raw_returns_not_including_intermediate_bases)
                if isinstance(x, torch.Tensor)
                and not raw_returns_meta[i].requires_grad
            ]
            ctx.mark_non_differentiable(*fw_outs_not_requiring_grad)
            ctx._materialize_non_diff_grads = False

            functionalized_rng_runtime_epilogue(
                CompiledFunction.metadata,
                fw_outs[num_forward_returns:num_forward],
                return_new_outs=False
            )
            return tuple(raw_returns)

        @staticmethod
        def backward(ctx, *flat_args):
            # Calling convention: we expect a grad_out passed to the backward:
            # - for every output of the fw that does *not* alias an input or graph intermediate
            # - for every updated_input generated by the fw that does *not* alias an input (aka only data-mutations)
            # - for every graph intermediate that we need to use to generate an output later.
            # The other outputs in the autograd.Function.forward that do *not* show up in the backward include:
            # - outputs that alias inputs or graph intermediates
            # - updated inputs due to metadata-only mutations.
            # We need to return them in the forward, but ensure that they all do not get gradients in the backward,
            # and we filter them out here before passing the remaining grad_outputs into the compiled backward.
            num_mutated_inps = CompiledFunction.metadata.num_mutated_inputs
            num_intermediate_bases = CompiledFunction.metadata.num_intermediate_bases
            expected_grad_outs = (
                CompiledFunction.metadata.num_outputs + num_mutated_inps + num_intermediate_bases
            )

            assert len(flat_args) == expected_grad_outs
            out_info = CompiledFunction.metadata.output_info

            inp_tangents, out_tangents, intermediate_base_tangents = (
                flat_args[0:num_mutated_inps],
                flat_args[num_mutated_inps:num_mutated_inps + CompiledFunction.metadata.num_outputs],
                flat_args[num_mutated_inps + CompiledFunction.metadata.num_outputs:],
            )
            # input_info contains info on *every* input,
            # But in the backward(), we are only given grad outputs for every mutated input
            # We then need to filter out the grad outputs that correspond to metadata-only mutations or don't require grad
            mutated_inp_indices = CompiledFunction.metadata.mutated_inp_indices
            input_info = CompiledFunction.metadata.input_info
            assert len(inp_tangents) == len(mutated_inp_indices)
            inp_tangents_filtered = [
                x
                for x, info_idx in zip(inp_tangents, mutated_inp_indices)
                if input_info[info_idx].mutates_data and input_info[info_idx].requires_grad
            ]
            # We also need to filter out grad outputs that correspond to outputs aliasing inputs/intermediates
            out_tangents_filtered = [
                x
                for x, info in zip(out_tangents, out_info)
                if info.output_type in [OutputType.non_alias, OutputType.unsafe_view_alias, OutputType.custom_function_view]
                and issubclass(info.raw_type, torch.Tensor)
                and info.requires_grad
            ]
            # intermediate bases always require gradients, and always participate in the backward graph.
            flat_bw_args_with_grads = [*inp_tangents_filtered, *out_tangents_filtered, *intermediate_base_tangents]
            num_flat_bw_args_with_grads = len(flat_bw_args_with_grads)

            # sanity asserts
            # metadata_only_inps = [
            #     x for x, info_idx in zip(inp_tangents, mutated_inp_indices)
            #     if not input_info[info_idx].mutates_data
            # ]
            # aliased_outputs = [
            #     x for x, info in zip(out_tangents, out_info) if info.output_type != OutputType.non_alias]
            # assert all(x is None for x in metadata_only_inps)
            # assert all(x is None for x in aliased_outputs)

            rng_args = []
            if CompiledFunction.metadata.is_rng_op_functionalized:
                # Add the seed and offset to args
                rng_args = CUDARngStateHelper.get_torch_state_as_tuple()

            all_args = [
                *ctx.symints,
                *ctx.saved_tensors,
                *flat_bw_args_with_grads,
                *rng_args
            ]
            del flat_bw_args_with_grads

            tangents_start_idx = len(all_args) - num_flat_bw_args_with_grads - len(rng_args)
            tangents_end_idx = len(all_args) - len(rng_args)

            # Note: [AOTAutograd Backward Guards]
            # During AOTDispatch, we eagerly create and trace out a joint fw-bw graph.
            # Doing so requires us to "guess" about some of the metadata of our grad_outputs.
            #
            # In particular: if an output to the forward is a plain tensor or a subclass,
            # its corresponding grad_output in the backward **may or may not** be
            # a plain tensor or a subclass. The main cases are:
            # (1) If an output is a plain tensor, its grad_out will also be a plain tensor,
            #     *unless* the output is used in some subclass compute later in the forward graph,
            #     which will cause its grad_output to become a subclass
            # (2) If an output is a subclass, its grad_out will also be a subclass,
            #     *unless* the output of the forward did not actually participate in the gradient computation,
            #     in which case autograd will insert a plain tensor of zeros for the grad_output.
            #     We could avoid this case with `torch.autograd.Function.set_materialize_grads`,
            #     although this is not turned on today in AOTAutgrad and would require more work.
            #
            # Today, we make a guess on subclass-ness based on the above examples,
            # and hard-error in the backward if we guessed wrong.
            #
            # In the future, we should add backward guards that would allow us to
            # properly handle this case instead of erroring: we would need to retrace the backward graph,
            # since we might produce an entirely different trace if our grad_outputs are subclass or not.
            assert len(CompiledFunction.metadata.output_types) == num_flat_bw_args_with_grads
            grad_output_types = [type(x) for x in all_args[-num_flat_bw_args_with_grads:]]
            # In general, we can add more asserts/guards here for when we partitioned
            # with incorrect assumptions about the grad_outputs.
            # Normalize FakeTensor -> torch.Tensor
            # - during tracing our types are FakeTensor
            # - at runtime in the backward our types are torch.Tensor...
            # - unless we're running compiled backward, in which case they are also FakeTensor
            grad_output_types_ = [torch.Tensor if x is FakeTensor else x for x in grad_output_types]
            assert grad_output_types_ == CompiledFunction.metadata.output_types, f"""\
We incorrectly attempted to compile the backward with incorrect subclass metadata.
If you run into this error, please file an issue.
Expected grad_output types: {str(CompiledFunction.metadata.output_types)}
Got grad_output types: {str(grad_output_types)}"""

            # TODO: figure out how to refactor the backward properly so I can use aot_dispatch_subclass_wrapper() here.
            if CompiledFunction.maybe_subclass_metadata is not None:
                # Get the number of tangents after unwrapping
                len_tangents = len(unwrap_tensor_subclasses(
                    all_args[tangents_start_idx: tangents_end_idx], is_joint_structure=False
                ))
                all_args = unwrap_tensor_subclasses(all_args, is_joint_structure=False)
                tangents_start_idx = len(all_args) - len_tangents - len(rng_args)
                tangents_end_idx = tangents_start_idx + len_tangents

            # Make the tangents contiguous. Note that we must do this after subclass desugaring
            # because inputs to inductor have to be contiguous
            all_args = [
                t.contiguous() if tangents_start_idx <= i < tangents_end_idx else t
                for i, t in enumerate(all_args)
            ]

            def call_compiled_backward():
                if ctx._is_compiled_autograd_tracing():
                    # For compiled autograd, run raw FX graph so that it can be inlined into the larger graph
                    symints = ctx._get_compiled_autograd_symints()
                    assert len(symints) == len(ctx.symints)
                    all_args[:len(symints)] = symints
                    context = torch._C._DisableAutocast if disable_amp else nullcontext
                    with context():
                        out = normalize_as_list(bw_module(*all_args))
                    out = functionalized_rng_runtime_epilogue(CompiledFunction.metadata, out)
                    return tuple(out)
                ctx.maybe_clear_saved_tensors()
                if CompiledFunction.compiled_bw is None:
                    context = torch._C._DisableAutocast if disable_amp else nullcontext
                    with tracing(saved_context), context(), track_graph_compiling(aot_config, "backward"):
                        CompiledFunction.compiled_bw = aot_config.bw_compiler(
                            bw_module, placeholder_list
                        )

                out = call_func_with_args(
                    CompiledFunction.compiled_bw,
                    all_args,
                    steal_args=True,
                    disable_amp=disable_amp,
                )

                out = functionalized_rng_runtime_epilogue(CompiledFunction.metadata, out)
                return tuple(out)

            if torch.is_grad_enabled() and any(t.requires_grad for t in all_args if isinstance(t, torch.Tensor)):
                # Ensure that the graph is connected, and error if double backward is performed.
                # See comment for why once_differentiable is not sufficient:
                # https://github.com/pytorch/pytorch/pull/92348/files#r1072962107
                class CompiledFunctionBackward(torch.autograd.Function):
                    @staticmethod
                    def forward(ctx, *unused_args):
                        outs = call_compiled_backward()
                        # TODO: figure out how to refactor the backward properly so I can use aot_dispatch_subclass_wrapper() here.
                        if CompiledFunction.maybe_subclass_metadata is not None:
                            outs_wrapped = wrap_tensor_subclasses(
                                outs, subclass_metas=CompiledFunction.maybe_subclass_metadata.grad_input_metas)
                            return outs_wrapped
                        return outs

                    @staticmethod
                    def backward(ctx, *args):
                        raise RuntimeError("torch.compile with aot_autograd does not currently support double backward")

                CompiledFunctionBackward._compiled_autograd_key = CompiledFunction._compiled_autograd_key

                # Pass args even though they're unused, so that the graph is built
                out = CompiledFunctionBackward.apply(*all_args)
            else:
                out = call_compiled_backward()

            # TODO: figure out how to refactor the backward properly so I can use aot_dispatch_subclass_wrapper() here.
            if CompiledFunction.maybe_subclass_metadata is not None:
                outs_wrapped = wrap_tensor_subclasses(
                    out, subclass_metas=CompiledFunction.maybe_subclass_metadata.grad_input_metas)
                return outs_wrapped
            return out

    compiled_function = create_runtime_wrapper(
        CompiledFunction.apply,
        runtime_metadata=fw_metadata,
        indices_of_inps_to_detach=_indices_of_inps_to_detach,
        trace_joint=True,
        keep_input_mutations=False,
        disable_amp=disable_amp
    )

    if not config.debug_assert:
        return compiled_function

    flat_requires_grad = [
        a.requires_grad if isinstance(a, Tensor) else None for a in flat_args
    ]

    @wraps(compiled_function)
    def debug_compiled_function(*args):
        # TODO: Check aliasing relationships
        # TODO: Check strides for metadata mutation
        # (NB: ideally, this logic is factored out of this function and
        # you move these debug checks there)

        # Check requires grad.  Bad case is when we compiled with
        # requires_grad = False, but input requires_grad = True
        # (vice versa is OK; we compute a gradient and then throw
        # it away when it hits the input.)
        for i, a in enumerate(args):
            can_require_grad = flat_requires_grad[i]
            if can_require_grad is None:
                assert not isinstance(a, Tensor)
            elif not can_require_grad:
                assert not a.requires_grad, format_guard_bug_msg(
                    aot_config,
                    f"{describe_input(i, aot_config)} would not require grad",
                )

        return compiled_function(*args)

    return debug_compiled_function


@dynamo_timed
def create_aot_dispatcher_function(
    flat_fn, flat_args: List[Any], aot_config: AOTConfig
):
    """
    Traces the forward and backward graphs of the attr:`flat_fn` to generate a
    joint graph. The joint graph is an Fx graph with Aten ops. Please refer to
    the tracing mechanism to understand the graph capturing details.

    The joint graph is then passed through attr:`partition_fn` to isolate the
    forward and backward portions, which are then respectively compiled via the
    provided attr:`fw_compiler` and attr:`bw_compiler`.

    The resulting compiled forward and backward graphs are then wrapped up in a
    ``torch.autograd.Function`` object.

    The calling convention here is that the first aot_config.num_params_buffers
    inputs in flat_args are parameters and buffers, and the rest are inputs.

    We use this to assume that parameters/buffer's shapes don't change.

    Note: this function is used both by aot_function and aot_export (controlled by aot_config.is_export)
        When aot_config.is_export is True, we return an FX graph + metadata
        When aot_config.is_export is False, we return an ordinary runtime function
    """

    # This is the main entry point.
    # TODO: Chillee argues that dynamo itself should pass in fake tensors to
    # the list of arguments when compiling; at the moment we do not do this

    if aot_config.decompositions is None:
        aot_config.decompositions = {}


    aot_config.decompositions = {
        **aot_autograd_decompositions,
        **aot_config.decompositions,
    }

    if config.functionalize_rng_ops:
        # Update the decompositions with functionalized random decompositions
        aot_config.decompositions = {
            **rng_decompositions,
            **aot_config.decompositions,
        }

    # Check flat_args to see if they're already fake.  If so, use that fake
    # mode instead.

    fake_mode = detect_fake_mode(flat_args)
    if fake_mode is None:
        shape_env = ShapeEnv() if aot_config.dynamic_shapes else None
        fake_mode = FakeTensorMode(shape_env=shape_env)
    else:
        shape_env = fake_mode.shape_env

    python_dispatcher_mode = (
        enable_python_dispatcher() if shape_env is not None else nullcontext()
    )

    with torch.autograd.set_multithreading_enabled(
        False
    ), preserve_rng_state(), fake_mode, python_dispatcher_mode, PhiloxStateTracker():

        def process_inputs(flat_args):
            def convert(idx, x):
                if shape_env is not None:
                    from torch._dynamo.source import ConstantSource
                    if isinstance(x, int):
                        source = ConstantSource(f"sym_{idx}")
                        return shape_env.create_symintnode(
                            shape_env.create_symbol(x, source),
                            hint=x,
                            source=source
                        )
                if not isinstance(x, torch.Tensor):
                    return x
                if isinstance(x, FakeTensor):
                    assert x.fake_mode is fake_mode
                    return x
                if is_traceable_wrapper_subclass(x):
                    attrs, _ = x.__tensor_flatten__()
                    if all(isinstance(getattr(x, attr), FakeTensor) for attr in attrs):
                        assert all(getattr(x, attr).fake_mode is fake_mode for attr in attrs)
                        return x
                # TODO: Ensure that this codepath is never exercised from
                # Dynamo
                if (
                    idx < aot_config.num_params_buffers
                    and config.static_weight_shapes
                ):
                    return fake_mode.from_tensor(x, static_shapes=True)
                return fake_mode.from_tensor(x, static_shapes=False)

            return [convert(idx, x) for idx, x in enumerate(flat_args)]

        fake_flat_args = process_inputs(flat_args)

        needs_autograd = (
            any(x.requires_grad for x in fake_flat_args if isinstance(x, Tensor))
            and torch.is_grad_enabled()
        )

        with enable_python_dispatcher():
            # Patch set_rng_state as set_rng_state with fake tensors is
            # nonsensical. This does not affect the collection of metadata.
            with patch("torch.cuda.set_rng_state", lambda *args: None):
                fw_metadata = run_functionalized_fw_and_collect_metadata(
                    flat_fn,
                    keep_input_mutations=aot_config.keep_inference_input_mutations and not needs_autograd,
                    is_train=needs_autograd,
                )(*fake_flat_args)

                req_subclass_dispatch = requires_subclass_dispatch(fake_flat_args, fw_metadata)

                if needs_autograd and not any(x.requires_grad for x in fw_metadata.output_info):
                    # We realized that none of the outputs require grad,
                    # so we actually have an inference graph.
                    needs_autograd = False
                    # A bit silly: right now in the subclass codepath, our ViewAndMutationMeta
                    # changes depending on whether we pass in is_train / keep_input_mutations,
                    # so we're forced to recompute the metadata.
                    # TODO: refactor the subclass path of run_functionalized_fw_and_collect_metadata
                    # so that this is unnecessary.
                    if req_subclass_dispatch:
                        fw_metadata = run_functionalized_fw_and_collect_metadata(
                            flat_fn,
                            keep_input_mutations=aot_config.keep_inference_input_mutations and not needs_autograd,
                            is_train=needs_autograd,
                        )(*fake_flat_args)
                    else:
                        fw_metadata = ViewAndMutationMeta(
                            input_info=fw_metadata.input_info,
                            requires_grad_info=fw_metadata.requires_grad_info,
                            output_info=fw_metadata.output_info,
                            num_intermediate_bases=fw_metadata.num_intermediate_bases,
                            keep_input_mutations=aot_config.keep_inference_input_mutations and not needs_autograd,
                            traced_tangents=fw_metadata.traced_tangents,
                            subclass_inp_meta=fw_metadata.subclass_inp_meta,
                            subclass_fw_graph_out_meta=fw_metadata.subclass_fw_graph_out_meta,
                            subclass_tangent_meta=fw_metadata.subclass_tangent_meta,
                            is_train=needs_autograd,
                        )


        if fw_metadata.num_intermediate_bases > 0:
            assert not req_subclass_dispatch, f"""\
torch.compile is currently being used with tensor subclass inputs:
{','.join([str(type(x)) for x in fake_flat_args])}. We are attempting to a compile a graph with two graph outputs
that alias one another, which is currently unsupported in the subclass use case. If you run into this,
please file a github issue"""

        if aot_config.is_export:
            # aot_export: ban input metadata mutations for now to keep shared code paths simpler.
            # Keeping .resize_() in the graph will require some work
            # Allowing it but keeping the graph functional will require some calling convention changes.
            if len([x for x in fw_metadata.input_info if x.mutates_metadata]) != 0:
                raise RuntimeError(f"""\
Found an input that received a metadata mutation, through e.g. a call to `.resize_()` or `.transpose_()`.
This is currently banned in the aot_export workflow. If you need this functionality, please file a github issue.

fw_metadata={str(fw_metadata)}""")
            # In export, banning data mutations on inputs that require grad for now.
            # This should be rare, and is tricky to get right. When we trace the backward,
            # we currently trace with autograd.grad instead of .backward(), which makes it difficult
            # to ensure that we run autograd all the way through the input **before** it saw the mutation.
            assert (
                len([x for x in fw_metadata.input_info if x.requires_grad and x.mutates_data])
                ==
                len([x for x in fw_metadata.requires_grad_info[:fw_metadata.num_mutated_inputs] if x])
            )
            if len([x for x in fw_metadata.input_info if x.requires_grad and x.mutates_data]) != 0:
                raise RuntimeError(f"""\
Found a graph input that requires gradients, and received a mutation.
This is currently banned in the aot_export workflow. If you need this functionality, please file a github issue.

fw_metadata={str(fw_metadata)}""")
            if req_subclass_dispatch:
                raise RuntimeError("""\
aot_export is not currently supported with traceable tensor subclass.
If you need this feature, please comment on <CREATE_ISSUE_LINK>""")

            # Need to decide on a strategy for functionalized RNG: toggling via global config seems bad,
            # and turning it on will require a non-trivial calling convention change for any export runtime.
            if config.functionalize_rng_ops:
                raise RuntimeError("""\
Functionalized RNG is not currently supported in the aot_export workflow. Please file a github issue,
or otherwise set torch._functorch.config.functionalize_rng_ops = False.""")

        # crappy version of dispatcher
        # TODO: Do this properly
        if needs_autograd:
            # For now, aot_dispatch_autograd knows to explicitly return a graph
            # when run with export, and an opaque callable otherwise.
            # In theory we could factor these out, but I wanted to let the dust
            # settle on how functionalized rng fits into export first.
            compiler_fn = aot_dispatch_autograd_graph if aot_config.is_export else aot_dispatch_autograd
        else:
            # aot_dispatch_base_graph contains only the "graph bits", while aot_dispatch_base
            # includes some extra work around handling a runtime epilogue.
            compiler_fn = aot_dispatch_base_graph if aot_config.is_export else aot_dispatch_base

        compiler_fn = partial(aot_wrapper_synthetic_base, compiler_fn=compiler_fn, needs_autograd=needs_autograd)
        compiler_fn = partial(aot_wrapper_dedupe, compiler_fn=compiler_fn)
        # You can put more passes here

        compiled_fn = compiler_fn(flat_fn, fake_flat_args, aot_config, fw_metadata=fw_metadata)
        if aot_config.is_export:

            mutated_user_inp_locs = [
                idx - aot_config.num_params_buffers
                for idx in fw_metadata.mutated_inp_indices
                if idx >= aot_config.num_params_buffers
            ]
            if len(mutated_user_inp_locs) > 0:
                raise RuntimeError(f"""
Found following user inputs located at {mutated_user_inp_locs} are mutated. This is currently banned in the aot_export workflow.
If you need this functionality, please file a github issue.

fw_metadata={str(fw_metadata)}""")

            # During export, we don't get back a callable - we get back the raw fx graph
            # (either a joint or an inference-only graph)
            assert isinstance(compiled_fn, torch.fx.GraphModule)
            return compiled_fn, fw_metadata

        if not hasattr(compiled_fn, "_boxed_call"):
            compiled_fn = make_boxed_func(compiled_fn)

        return compiled_fn


# Inspired by autodidax (thanks!)
class PytreeThunk:
    spec = None
    # These are some kinda dumb microoptimizations that save about 3-4 us of overhead.
    is_simple = (
        None  # if the output spec is a tuple/list, we won't bother unflattening it.
    )
    is_really_simple = None  # if the output spec is a LeafSpec

    def set(self, spec):
        assert self.spec is None or self.spec == spec
        self.spec = spec
        if type(self.spec) in [tuple, list] and all(
            isinstance(i, pytree.LeafSpec) for i in spec.children_specs
        ):
            self.is_simple = True
        if isinstance(self.spec, pytree.LeafSpec):
            self.is_really_simple = True

    def unflatten(self, x):
        if self.is_really_simple:
            return x[0]
        if self.is_simple:
            return x
        return pytree.tree_unflatten(x, self.spec)


def create_functional_call(mod, params_spec, params_len):
    # Redundant with dynamo, but worth having in case this gets invoked elsewhere.
    # https://github.com/pytorch/pytorch/issues/103569

    def functional_call(*args, **kwargs):
        with stateless._reparametrize_module(
            mod, pytree.tree_unflatten(args[:params_len], params_spec)
        ):
            if isinstance(mod, torch.fx.GraphModule):
                with fx_traceback.preserve_node_meta(), warnings.catch_warnings():
                    warnings.filterwarnings(
                        "ignore", "Anomaly Detection has been enabled."
                    )
                    with torch.autograd.detect_anomaly(check_nan=False):
                        out = Interpreter(mod).run(*args[params_len:], **kwargs)
            else:
                out = mod(*args[params_len:], **kwargs)

        if not isinstance(out, (tuple, list)):
            raise RuntimeError(
                "Graph output must be a tuple(). This is so that we can avoid "
                "pytree processing of the outputs. Please change the module to "
                "have tuple outputs or use aot_module instead."
            )
        return out
    return functional_call

# Creates a function that returns flattened inputs and outputs
# Also returns the output tree spec, which is needed to recover the "unflattened"
# output tree structure later.
def create_tree_flattened_fn(fn, args, kwargs=None) -> Tuple[Callable, PytreeThunk]:
    if kwargs is None:
        kwargs = {}
    # Save the args_spec for flat_tensor_args to unflatten while tracing
    _, tensor_args_spec = pytree.tree_flatten((args, kwargs))
    out_spec = PytreeThunk()

    def flat_fn(*flat_args):
        # The input are flattened tensor args. Prepare the args in the
        # order that original function expects. Add static args as well.
        # They will appear as tensor constants in the traced graph.
        nonlocal out_spec
        args, kwargs = pytree.tree_unflatten(flat_args, tensor_args_spec)
        tree_out = fn(*args, **kwargs)
        flat_out, spec = pytree.tree_flatten(tree_out)
        for i in flat_out:
            is_known_type = False
            for j in KNOWN_TYPES:
                if isinstance(i, j):
                    is_known_type = True
                    break
            if not is_known_type:
                raise RuntimeError(
                    f"Found {type(i)} in output, which is not a known type. "
                    "If this type holds tensors, you need to register a pytree for it. "
                    "See https://github.com/pytorch/functorch/issues/475 for a brief "
                    "explanation why. If you don't need to register a pytree, please "
                    "leave a comment explaining your use case and we'll make this more "
                    "ergonomic to deal with"
                )
        out_spec.set(spec)
        return flat_out
    return flat_fn, out_spec

def _graph_input_names(gm):
    return [node.name for node in gm.graph.nodes if node.op == "placeholder"]


def _graph_output_names(gm):
    output_node = next(iter(reversed(gm.graph.nodes)))
    assert output_node.op == "output" and len(output_node.args) == 1
    return_args = output_node.args[0]
    return [getattr(return_arg, "name", None) for return_arg in return_args]


def create_graph_signature(
    fx_g: torch.fx.GraphModule,
    fw_metadata: ViewAndMutationMeta,
    in_spec: pytree.TreeSpec,
    out_spec: pytree.TreeSpec,
    *,
    user_args_flat: List[torch.Tensor],
    params_and_buffers_flat: List[torch.Tensor],
    param_names: List[str],
    buffer_names: List[str],
    trace_joint: bool,
    num_user_fw_outs: Optional[int],
    loss_index: Optional[int],
) -> GraphSignature:

    # Retrieve graph input names
    graph_input_names = _graph_input_names(fx_g)
    # Retrieve graph output names
    graph_output_names = _graph_output_names(fx_g)

    num_params_buffers = len(param_names) + len(buffer_names)
    # We have enough restrictions on the graph (no de-duping, synthetic bases, etc),
    # Such that # graph inps = # user inps + # params + # buffers
    num_user_args = len(graph_input_names) - num_params_buffers

    if trace_joint:
        assert num_user_fw_outs is not None
        num_fw_outs = num_user_fw_outs + fw_metadata.num_mutated_inputs
        backward_output_names = graph_output_names[num_fw_outs:]

        grad_index = itertools.count(0)
        gradients_to_parameters = {
            backward_output_names[next(grad_index)]: param_names[i]
            for i, param in enumerate(params_and_buffers_flat)
            if param.requires_grad
        }

        gradients_to_user_inputs = {
            backward_output_names[next(grad_index)]: graph_input_names[i + len(params_and_buffers_flat)]
            for i, user_input in enumerate(user_args_flat)
            if user_input.requires_grad
        }

        assert len(gradients_to_parameters) + len(gradients_to_user_inputs) == len(
            backward_output_names
        )

        # Check that we have fully accounted for all graph outputs
        backward_signature = BackwardSignature(
            gradients_to_parameters,
            gradients_to_user_inputs,
            graph_output_names[loss_index],
        )
    else:
        backward_signature = None
        num_user_fw_outs = len(graph_output_names) - fw_metadata.num_mutated_inputs

    return GraphSignature.from_tracing_metadata(
        in_spec=in_spec,
        out_spec=out_spec,
        graph_input_names=graph_input_names,
        graph_output_names=graph_output_names,
        view_mutation_metadata=fw_metadata,
        named_parameters=param_names,
        named_buffers=buffer_names,
        num_user_inputs=num_user_args,
        num_user_outputs=num_user_fw_outs,
        loss_index=loss_index,
        backward_signature=backward_signature,
    )

def aot_function(
    fn: Callable,
    fw_compiler: Callable,
    bw_compiler: Optional[Callable] = None,
    partition_fn: Callable = default_partition,
    decompositions: Optional[Dict] = None,
    num_params_buffers: int = 0,
    keep_inference_input_mutations: bool = False,
    inference_compiler: Optional[Callable] = None,
    *,
    # Whether or not to trace with dynamic shapes
    dynamic=False,
    enable_log=True,
) -> Callable:
    """
    Traces the forward and backward graph of :attr:`fn` using torch dispatch
    mechanism, and then compiles the generated forward and backward graphs
    through :attr:`fw_compiler` and :attr:`bw_compiler`.

    :func:`aot_function` traces the forward and backward graph ahead of time,
    and generates a joint forward and backward graph.  :attr:`partition_fn` is
    then used to separate out forward and backward graphs. The partitioner
    function can be used to perform optimizations such as recomputation. One can
    set `decompositions` dictionary to decompose the operators into a sequence
    of core or simpler operators supported by the backend compilers.

    .. warning::
        This API is experimental and likely to change.

    Args:
        fn (Callable): A Python function that takes one ore more arguments. Must
            return one or more Tensors.
        fw_compiler (Callable): A Python function that accepts an Fx graph with
            Aten ops and input args, and returns a Callable that semantically is
            equivalent to the input Fx graph.
        bw_compiler (Optional[Callable]): A Python function that accepts an
            Fx graph with Aten ops and input args, and returns a Callable that
            semantically is equivalent to the input Fx graph.  Default: None
            (when None, it defaults to the :attr:`fw_compiler`)
        partition_fn (Callable): A Python function that takes a joint forward
            and backward graph, and partitions it into separate forward and
            backward graphs.
        decompositions (Dict): A dictionary to define the decomposition of
            larger Aten ops into simpler or core Aten ops.
        inference_compiler (Optional[Callable]): A Python function that accepts an
            Fx graph with Aten ops and input args, and returns a Callable that
            semantically is equivalent to the input Fx graph. inference_compiler is invoked
            if no autograd is needed. Default: None
            (when None, it defaults to the :attr:`fw_compiler`)
    Returns:
        Returns a ``Callable`` that retains the eager behavior of the original
        :attr:`fn`, but with forward and backward graph compiled via
        :attr:`fw_compile` and :attr:`bw_compile`.

    A simple example usage of :func:`aot_function` is as follows. This example
    will print the forward and backward graphs of the function ``fn``

        >>> fn = lambda x : x.sin().cos()
        >>> def print_compile_fn(fx_module, args):
        >>>     print(fx_module)
        >>>     return fx_module
        >>> aot_fn = aot_function(fn, print_compile_fn)
        >>> x = torch.randn(4, 5, requires_grad=True)
        >>> aot_fn(x)
    """

    if bw_compiler is None:
        bw_compiler = fw_compiler
    if inference_compiler is None:
        inference_compiler = fw_compiler
    aot_config = AOTConfig(
        fw_compiler=fw_compiler,
        bw_compiler=bw_compiler,
        inference_compiler=inference_compiler,
        partition_fn=partition_fn,
        decompositions=decompositions,
        num_params_buffers=num_params_buffers,
        aot_id=next(AOT_COUNTER),
        keep_inference_input_mutations=keep_inference_input_mutations,
        dynamic_shapes=dynamic,
        aot_autograd_arg_pos_to_source=None,
        is_export=False,
        no_tangents=False,
        enable_log=enable_log,
    )
    cached_res = None

    @wraps(fn)
    def returned_function(*args, **kwargs):
        nonlocal cached_res
        # Now flatten the tensor args
        flat_args, _ = pytree.tree_flatten((args, kwargs))

        # Compile the function and save it in the cache
        if cached_res is None:
            flat_fn, out_spec = create_tree_flattened_fn(fn, args, kwargs)

            compiled_fn = create_aot_dispatcher_function(
                flat_fn,
                flat_args,
                aot_config,
            )
            cached_res = (compiled_fn, out_spec)

        cached_fn, out_spec = cached_res
        out = cached_fn(flat_args)
        return out_spec.unflatten(out)

    return returned_function


def aot_module(mod: nn.Module, *args, **kwargs) -> nn.Module:
    """
    Traces the forward and backward graph of :attr:`mod` using torch dispatch
    tracing mechanism. It is wrapper function, that underneath uses
    :func:`aot_function` to perform tracing and compilation.

    :func:`aot_module` lifts the parameters and buffers of ``nn.Module`` as inputs
    to a new callable which is then compiled through :func:`aot_function`.

    .. warning::
        This API is experimental and likely to change.

    Args:
        mod (Callable): A ``nn.Module`` module.
        args : args to be passed to :func:`aot_function`
        kwargs : kwargs to be passed to :func:`aot_function`

    Returns:
        Returns a ``nn.Module`` that retains the eager behavior of the original
        :attr:`mod`, but with forward and backward graph compiled.

    """
    # See Note: [Fake Modules and AOTAutograd]
    torch._dynamo.utils.assert_no_fake_params_or_buffers(mod)

    def functional_call(named_params, named_buffers, *args, **kwargs):
        params_and_buffers = {**named_params, **named_buffers}
        return torch.func.functional_call(mod, params_and_buffers, args, kwargs)

    named_params = dict(mod.named_parameters(remove_duplicate=False))
    named_buffers = dict(mod.named_buffers(remove_duplicate=False))
    num_params_buffers = len(named_params) + len(named_buffers)
    compiled_f = aot_function(
        functional_call, num_params_buffers=num_params_buffers, *args, **kwargs
    )

    class AOTModule(nn.Module):
        def __init__(self):
            super().__init__()
            self.orig_module = mod

        def forward(self, *args, **kwargs):
            return compiled_f(
                named_params,
                named_buffers,
                *args,
                **kwargs,
            )

    return AOTModule()


def aot_module_simplified(
    mod: nn.Module,
    args,
    fw_compiler: Callable,
    bw_compiler: Optional[Callable] = None,
    partition_fn: Callable = default_partition,
    decompositions: Optional[Dict] = None,
    keep_inference_input_mutations=False,
    inference_compiler: Optional[Callable] = None,
) -> nn.Module:
    """
    This is the simplified or low overhead version of aot_module. For frontends
    like TorchDynamo, the input functions/modules to AOT are static and have
    unpacked inputs/outputs. This gives us an opportunity to remove the
        (1) pytree overhead to parse inputs/outputs,
        (2) AOT Autograd cache,
        (3) Reading of params/buffers in every forward call

    :func:`aot_module_simplified` removes these overheads.
    """

    params = {
        **dict(mod.named_parameters(remove_duplicate=False)),
        **dict(mod.named_buffers(remove_duplicate=False)),
    }
    params_flat, params_spec = pytree.tree_flatten(params)
    params_flat = list(params_flat)
    params_len = len(params_flat)

    functional_call = create_functional_call(mod, params_spec, params_len)

    if bw_compiler is None:
        bw_compiler = fw_compiler
    if inference_compiler is None:
        inference_compiler = fw_compiler

    seen_sources = set()

    full_args = []
    # First, the params
    full_args.extend(params_flat)

    if torch._guards.TracingContext.get():
        torch._guards.TracingContext.get().params_flat = params_flat

    aot_autograd_arg_pos_to_source = None
    # Then, the params 1:1 mapped sources, if relevant.
    if hasattr(mod, "_param_name_to_source"):
        aot_autograd_arg_pos_to_source = []
        # We now know this came from dynamo, and (1) we care about guards,
        # so setting up aot_autograd_arg_pos_to_source for downstream dedup guards
        # can now be done safely. (2) Dynamo logic protects the 1:1 sizing below.
        for name in params.keys():
            assert name in mod._param_name_to_source, f"{name} not found."
            source = mod._param_name_to_source[name]
            assert source not in seen_sources, source
            seen_sources.add(source)
            aot_autograd_arg_pos_to_source.append(source)

    # Next, the input args
    full_args.extend(args)

    if hasattr(mod, "graph"):
        # Non dynamo entrypoints can get to here...
        for i, node in enumerate(mod.graph.nodes):
            if node.op == "placeholder":
                if hasattr(node, "_dynamo_source"):
                    # ... but not here!
                    if aot_autograd_arg_pos_to_source is None:
                        aot_autograd_arg_pos_to_source = []
                    source = node._dynamo_source
                    assert source not in seen_sources, source
                    seen_sources.add(source)
                    aot_autograd_arg_pos_to_source.append(source)

    if aot_autograd_arg_pos_to_source is not None:
        assert len(full_args) == len(aot_autograd_arg_pos_to_source)

    dynamic_shapes = False
    for x in full_args:
        if isinstance(x, FakeTensor):
            dynamic_shapes = x.fake_mode.shape_env is not None
            break

    aot_config = AOTConfig(
        fw_compiler=fw_compiler,
        bw_compiler=bw_compiler,
        inference_compiler=inference_compiler,
        partition_fn=partition_fn,
        decompositions=decompositions,
        num_params_buffers=params_len,
        aot_id=next(AOT_COUNTER),
        keep_inference_input_mutations=keep_inference_input_mutations,
        dynamic_shapes=dynamic_shapes,
        aot_autograd_arg_pos_to_source=aot_autograd_arg_pos_to_source,
        is_export=False,
        no_tangents=False,
    )

    with compiled_autograd.disable():
        compiled_fn = create_aot_dispatcher_function(
            functional_call,
            full_args,
            aot_config,
        )

    # TODO: There is something deeply wrong here; compiled_fn running with
    # the boxed calling convention, but aot_module_simplified somehow
    # historically returned a function that was not the boxed calling
    # convention.  This should get fixed...
    def forward(*runtime_args):
        full_args = []
        full_args.extend(params_flat)
        full_args.extend(runtime_args)
        return compiled_fn(full_args)

    # Just for convenience
    forward.zero_grad = mod.zero_grad
    forward.named_parameters = mod.named_parameters
    forward.named_buffers = mod.named_buffers

    return forward

def aot_export_module(
    mod: nn.Module,
    args,
    *,
    decompositions: Optional[Dict] = None,
    # If true, we'll return a joint forward-backward graph,
    # As well as metadata on the loss + gradients in the backward.
    trace_joint: bool,
    # If trace_joint is True, we expect your module to return a scalar loss.
    # Your module can return multiple outputs, so you must specify which output the loss is.
    output_loss_index: Optional[int] = None,
) -> Tuple[torch.fx.GraphModule, GraphSignature]:
    """
    This function takes in a module, and returns:
    (1) an FX graph that can be exported
    (2) some metadata about the graph

    If `trace_joint=True` we will return a joint graph of the forward + backward.

    The traced FX graph will have the following properties compared to the original module:
    (1) Inputs and outputs to the module will be pytree-flattened
    (2) Parameters and buffers on the module will be lifted into graph inputs,
        graph_inputs = (*parameters, *buffers, *user_inputs)
    (3) The graph will be fully functionalized
    (4) Any input mutations will be converted into additional outputs in the graph,
        meaning whoever calls this graph is responsible for applying the mutations
        back to the original inputs.
    (5) If is_joint is provided the graph will return parameter gradients in addition to user outputs.
        The graph output will look like:
        graph_outputs = (*updated_inputs, *user_outputs, *param_gradients)

    There are also several restrictions on what modules can use this API. In particular:
    (1) If trace_joint is specified, we expect the loss function to be **fused**
        into the module forward. One of the outputs to the forward must be a scalar loss,
        which is specified with `output_loss_index`.
        All other outputs to the forward are presumed to not require gradients.
    (2) This API cannot capture optimizers (although in theory we could build an API for this).
    (3) Metadata mutations on params/buffers/inputs are banned.
    (4) Data mutations on anything that requires gradients are banned (parameters)
    (5) If an input is mutated, it is not allowed to alias any other inputs.
    (6) Parameters must not be duplicated.
    """
    named_parameters = dict(mod.named_parameters(remove_duplicate=False))
    named_buffers = dict(mod.named_buffers(remove_duplicate=False))
    params_and_buffers = {
        **dict(named_parameters),
        **dict(named_buffers),
    }
    params_and_buffers_flat, params_spec = pytree.tree_flatten(params_and_buffers)
    params_and_buffers_flat = tuple(params_and_buffers_flat)
    params_len = len(params_and_buffers_flat)

    functional_call = create_functional_call(mod, params_spec, params_len)

    num_fw_outs = None

    if trace_joint:
        # This helper effectively just adds some extra asserts about what the backward will look like:
        # Outputs must include a scalar loss, that we compute gradients w.r.t.
        # We don't compute gradients w.r.t. anything else: so just in case we detach()
        # and other output tensors.
        def fn_to_trace(*args):
            nonlocal num_fw_outs
            out = functional_call(*args)
            if output_loss_index is None:
                raise RuntimeError("""\
If trace_joint=Trueit is required that one of your forward outputs must be a scalar loss.
You must specify the which (index) output is the loss with output_loss_index.""")
            if isinstance(out, (torch.Tensor)):
                out = (out,)
            if not isinstance(out, (tuple, list)):
                raise RuntimeError(f"Expected forward output to be either a tensor or a list/tuple of tensors. found {type(out)}")

            for i, o in enumerate(out):
                # We only want to create a backward graph w.r.t. the loss that the user passed in.
                # This implies that every other output should not require gradients.
                # Instead of making this an error (and forcing the user to detach all other outputs
                # of their forward),
                # we'll automatically detach them here.
                if o.requires_grad and i != output_loss_index:
                    raise RuntimeError(f"""\
Found an output of the forward that requires gradients, that was not the scalar loss.
We require all outputs to the forward that are not the scalar loss to not require gradient,
because we will only compute a backward graph against the scalar loss.
You can fix this by calling .detach() on each of your forward outputs that is not the loss.
You specified that output index {output_loss_index} is the loss, but we found that
the output at index {i} requires gradients.""")
            out_loss = out[output_loss_index]
            num_fw_outs = len(out)
            if not out_loss.requires_grad:
                raise RuntimeError(f"""\
The output at index {output_loss_index} was marked as the loss, but it does not require gradients""")
            if out_loss.numel() != 1:
                raise RuntimeError(f"""\
We require the output marked as the loss (at index {output_loss_index}) to be a scalar, but it has shape {out_loss.shape}""")
            return out
        ctx = nullcontext
    else:
        # Run under no_grad, so our tracing machinery only traces an inference graph.
        ctx = torch.no_grad
        fn_to_trace = functional_call

    full_args = []
    # First, the params
    # NB: It is REQUIRED that parameters come first, Inductor infers "fixed"
    # parameters by looking at the difference in parameter count outside
    # and inside AOTAutograd, and assumes the prefix of arguments are fixed
    # arguments
    full_args.extend(params_and_buffers_flat)
    # Next, the input args
    full_args.extend(args)

    with ctx():
        fx_g, metadata, in_spec, out_spec = _aot_export_function(
            fn_to_trace,
            full_args,
            decompositions=decompositions,
            num_params_buffers=len(params_and_buffers_flat),
            no_tangents=True,
        )
    if trace_joint:
        def flattened_joint(*args):
            # The idea here is that the joint graph that AOTAutograd creates has some strict properties:
            # (1) It accepts two arguments (primals, tangents), and pytree_flattens them
            # (2) It returns a tuple of (fw_outs, gradients)
            # This is a very useful convention for anyone who wants to partition the joint graph
            # into a separate forward and backward graph.
            # However,
            # (1) for people exporting a single joint graph, it would be preferable not to have
            #     any pytrees in the graph.
            # (2) We are guaranteed in the aot_export_module case that the forward outputs a loss,
            #     and there are therefore no tangents that are needed to run the joint graph.
            # (3) AOTAutograd creates a grad_input for every input in the forward,
            #     including None's for inputs that are not grad-requiring tensors.
            #     we don't want these in our export graph.
            #     and there are therefore no tangents that are needed to run the joint graph.
            # This function "fixes" both of the above by removing any tangent inputs,
            # and removing pytrees from the original FX graph.
            fake_tangents = [None for _ in range(metadata.num_outputs + metadata.num_mutated_inputs)]
            fw_outs, gradients = fx_g(args, fake_tangents)
            assert len(gradients) == len(args)
            output_gradients = []
            for i, (a, grad) in enumerate(zip(args, gradients)):
                if isinstance(a, torch.Tensor) and a.requires_grad:
                    assert grad is not None, """\
Found a parameter that did not receive a gradient.
"This is most likely a bug, but if this needs to be supported please comment on this Github issue:
https://github.com/pytorch/pytorch/issues/101192
"""
                    output_gradients.append(grad)
                else:
                    assert grad is None
            return *fw_outs, *output_gradients
        fx_g = make_fx(flattened_joint)(*full_args)

    user_args_flat, _ = pytree.tree_flatten(args)
    return fx_g, create_graph_signature(
        fx_g,
        metadata,
        in_spec,
        out_spec,
        user_args_flat=user_args_flat,
        params_and_buffers_flat=params_and_buffers_flat,
        param_names=list(named_parameters.keys()),
        buffer_names=list(named_buffers.keys()),
        trace_joint=trace_joint,
        num_user_fw_outs=num_fw_outs,
        loss_index=output_loss_index,
    )

def aot_export_joint_simple(
    func: Callable,
    args,
    *,
    trace_joint: bool,
    # It looks like the main consequence of this API is that for dynamic shapes,
    # it will assume that parms/buffers are static.
    # With the new inferred dynamic shapes API, maybe this doesn't matter?
    num_params_buffers: int = 0,
    decompositions: Optional[Dict] = None,
) -> torch.fx.GraphModule:
    """
    A simplified version of export. Used by higher order operators.

    This function makes a high-level "no calling convention changes" guarantee:
    - If no inputs require grad (so we export an inference graph),
      there are *no* calling convention change between the exported graph, and "func".
    - If at least one input requires grad (so we trace out and export a joint fw-bw graph),
      Then if you were partition the graph into a separate forward and backward graph,
      The forward graph will have no calling convention changes compared to "func".

    The above also relies on some strong restrictions around which functions this API accepts:
    (1) `args` cannot contain any pytrees (they must have been pytree_flattened already)
    (2) `func` cannot mutate any inputs
    (3) The outputs of `func` cannot alias any inputs.

    Note: this function is only lightly tested today. It will probably be tested more heavily by higher order ops.
    """
    if trace_joint:
        ctx = nullcontext
    else:
        # Run under no_grad, so our tracing machinery only traces an inference graph.
        ctx = torch.no_grad

    with ctx():
        fx_g, metadata, in_spec, out_spec = _aot_export_function(
            func,
            args,
            decompositions=decompositions,
        )
    # At this point, we can just directly return the (joint or inference graph) that we traced.
    # First though: a bunch of assertions to make sure that our graph doesn't require
    # any calling convention changes compared to the original function.
    # These restrictions are *in addition to* the general restrictions on export.

    # No input mutations
    if len([x for x in metadata.input_info if x.mutates_data or x.mutates_metadata]) != 0:
        raise RuntimeError(f"aot_export_joint_simple does not support input mutations. {str(metadata)}")
    # No output aliasing
    if len([x for x in metadata.output_info if x.output_type != OutputType.non_alias]) != 0:
        raise RuntimeError(f"aot_export_joint_simple does not support outputs that alias inputs. {str(metadata)}")
    # No pytrees
    if type(in_spec) == pytree.LeafSpec:
        raise RuntimeError(f"aot_export_joint_simple requires inputs to be a single list/tuple. in_spec={str(in_spec)}")
    if len([x for x in in_spec.children_specs if type(x) != pytree.LeafSpec]) != 0:
        raise RuntimeError(f"aot_export_joint_simple requires individual inputs not to be pytrees. in_spec={str(in_spec)}")
    if type(out_spec) == pytree.LeafSpec:
        raise RuntimeError(f"aot_export_joint_simple requires outputs to be a single list/tuple. out_spec={str(out_spec)}")
    if len([x for x in out_spec.children_specs if type(x) != pytree.LeafSpec]) != 0:
        raise RuntimeError(f"aot_export_joint_simple requires individual outputs not to be pytrees. out_spec={str(out_spec)}")
    # TODO: we might have to temporarily patch config.functionalize_rng
    # so that it doesn't run when we're exporting a higher order op.

    if config.debug_assert:
        # Smoke test that after partitioning, we can run the forward without any calling convention changes.
        fw_module, bw_module = aot_config.default_partition(
            fx_g, args, num_fwd_outputs=len(fw_metadata.output_infos)
        )
        # Attempt to run the fw_module with the original user inputs
        fake_mode = detect_fake_mode(args)
        if fake_mode is None:
            fake_mode = FakeTensorMode()
        with fake_mode:
            fw_module(*args)
    return fx_g

# Private for now because we aren't providing a contract on what to return
# for joint graphs (we could when there's a clearer use case)
# In the future, we may need to add more export API's that provide their own strong guarantees.
# This is meant as a general helper function for handling various export-y use cases.
def _aot_export_function(
    func: Callable,
    args,
    *,
    num_params_buffers: int = 0,
    decompositions: Optional[Dict] = None,
    # If we're exporting a joint graph and we don't want any tangent inputs in the graph
    # (because we are backpropping through a scalar 1 loss),
    # we need to explicitly specify not to include tangents in the graph.
    # It's not enough just to check that our tangent is a scalar, since we also
    # need to know if it is a 1 (no need to make it a graph input), or something else
    # (requiring it to be a graph input).
    # We don't know this info at trace time though, so we need to make it an explicit config.
    no_tangents: bool = False,
) -> Tuple[torch.fx.GraphModule, ViewAndMutationMeta, pytree.TreeSpec, pytree.TreeSpec]:
    dynamic_shapes = False
    for x in args:
        if isinstance(x, FakeTensor):
            dynamic_shapes = x.fake_mode.shape_env is not None
            break

    flat_fn, out_spec = create_tree_flattened_fn(func, args)
    flat_args, in_spec = pytree.tree_flatten(args)

    # The export use case doesn't care about several bits of AOTConfig
    # (1) compilers (we just export the graph)
    # (2) partitioners (export is only full graph, user can partition themselves)
    aot_config = AOTConfig(
        fw_compiler=None,
        bw_compiler=None,
        inference_compiler=None,
        partition_fn=None,
        decompositions=decompositions,
        num_params_buffers=num_params_buffers,
        aot_id=next(AOT_COUNTER),
        # For now there's no use case involving keeping input mutations in the graph
        # (which we can only do in the inference case anyway).
        # We can add this later if we need to.
        keep_inference_input_mutations=False,
        dynamic_shapes=dynamic_shapes,
        aot_autograd_arg_pos_to_source=None,
        is_export=True,
        no_tangents=no_tangents,
    )

    fx_g, meta = create_aot_dispatcher_function(
        flat_fn,
        flat_args,
        aot_config,
    )
    return fx_g, meta, in_spec, out_spec.spec


compiled_function = aot_function
compiled_module = aot_module<|MERGE_RESOLUTION|>--- conflicted
+++ resolved
@@ -481,12 +481,9 @@
     is_leaf: bool
     mutates_data: bool
     mutates_metadata: bool
-<<<<<<< HEAD
+    mutations_hidden_from_autograd: bool
     # This can only happen from a call to aten.set_() on a graph input.
     mutates_storage_metadata: bool
-=======
-    mutations_hidden_from_autograd: bool
->>>>>>> 29d101ef
     requires_grad: bool
 
     def __post_init__(self):
@@ -924,49 +921,22 @@
     if is_traceable_wrapper_subclass(t):
         attrs, _ = t.__tensor_flatten__()
         # A tensor subclass was updated if any of its inner elements were updated
-<<<<<<< HEAD
         return any(has_data_mutation(getattr(t, attr)) for attr in attrs)
-=======
-        return any(has_metadata_mutation(getattr(t, attr)) for attr in attrs)
     else:
-        assert isinstance(t, FunctionalTensor)
-        return torch._functionalize_has_metadata_mutation(t.elem)
+        if isinstance(t, torch.Tensor):
+            assert isinstance(t, FunctionalTensor)
+            return torch._functionalize_has_data_mutation(t.elem)
+        return False
 
 def are_all_mutations_hidden_from_autograd(t):
     if is_traceable_wrapper_subclass(t):
         attrs, _ = t.__tensor_flatten__()
         # If all inner elements are mutations hidden from autograd, then it is a mutation hidden from autograd.
         return all(are_all_mutations_hidden_from_autograd(getattr(t, attr)) for attr in attrs)
-    else:
+    elif isinstance(t, torch.Tensor):
         assert isinstance(t, FunctionalTensor)
         return torch._functionalize_are_all_mutations_hidden_from_autograd(t.elem)
-
-# new_arg and arg here are either:
-# (1) both a FakeTensor
-# (2) both a traceable tensor subclass that holds a FakeTensor
-# Pre-condition: the two args are the "old" and "new" inputs from running functionalization.
-# When we run functionalization and wrap our inputs into FunctionalTensors,
-# we can detect whether or not an input was mutated by checking to see if the inner tensor has changed
-#
-# Normally it would be enough just to check if arg is new_arg, which is normally enough for functionalization
-# to confirm that inputs were not mutated when running the user's model with functionalization on.
-# But when we have subclass inputs, we can't rely on that:
-# `from_fun(to_fun(x)) is x` will return False, because the call to `from_fun` constructs
-# a brand new subclass instance: we are calling __tensor_unflatten__, and going
-# from Subclass(FakeTensor) to Subclass(FunctionalTensor(FakeTensor))
-def was_updated(arg, new_arg):
-    if is_traceable_wrapper_subclass(arg):
-        assert is_traceable_wrapper_subclass(new_arg)
-        attrs, _ = arg.__tensor_flatten__()
-        new_attrs, _ = new_arg.__tensor_flatten__()
-        assert attrs == new_attrs
-        # A tensor subclass was updated if any of its inner elements were updated
-        return any(was_updated(getattr(arg, attr), getattr(new_arg, attr)) for attr in attrs)
->>>>>>> 29d101ef
     else:
-        if isinstance(t, torch.Tensor):
-            assert isinstance(t, FunctionalTensor)
-            return torch._functionalize_has_data_mutation(t.elem)
         return False
 
 # f_arg here is either
@@ -1123,6 +1093,7 @@
             mutates_metadata = has_metadata_mutation(f_arg, arg, check_storage_mutation=False)
             mutates_storage_metadata = has_metadata_mutation(f_arg, arg, check_storage_mutation=True)
             mutates_data = has_data_mutation(f_arg)
+            mutations_hidden_from_autograd = are_all_mutations_hidden_from_autograd(f_arg)
 
             # Here, we're saying that if an input experienced a set call, inp.set_(other),
             # then we can effectively not have to worry about whether its data was mutated.
@@ -1147,24 +1118,13 @@
                 input_requires_grad_info.append(
                     isinstance(f_arg, torch.Tensor) and f_arg.requires_grad
                 )
-<<<<<<< HEAD
-=======
-                mutations_hidden_from_autograd = are_all_mutations_hidden_from_autograd(f_arg)
-            else:
-                mutates_data = False
-                mutates_metadata = False
-                mutations_hidden_from_autograd = False
->>>>>>> 29d101ef
 
             input_info.append(InputAliasInfo(
                 is_leaf=isinstance(arg, torch.Tensor) and safe_is_leaf(arg),
                 mutates_data=mutates_data,
                 mutates_metadata=mutates_metadata,
-<<<<<<< HEAD
+                mutations_hidden_from_autograd=mutations_hidden_from_autograd,
                 mutates_storage_metadata=mutates_storage_metadata,
-=======
-                mutations_hidden_from_autograd=mutations_hidden_from_autograd,
->>>>>>> 29d101ef
                 requires_grad=isinstance(f_arg, torch.Tensor) and f_arg.requires_grad
             ))
 
@@ -2503,11 +2463,8 @@
             # mutations, they will be hidden from the rest of aot autograd.
             mutates_data=True if len(outer_indices) > 1 else m.input_info[outer_indices[0]].mutates_data,
             mutates_metadata=False if len(outer_indices) > 1 else m.input_info[outer_indices[0]].mutates_metadata,
-<<<<<<< HEAD
+            mutations_hidden_from_autograd=all(m.input_info[x].mutations_hidden_from_autograd for x in outer_indices),
             mutates_storage_metadata=False if len(outer_indices) > 1 else m.input_info[outer_indices[0]].mutates_storage_metadata,
-=======
-            mutations_hidden_from_autograd=all(m.input_info[x].mutations_hidden_from_autograd for x in outer_indices),
->>>>>>> 29d101ef
             is_leaf=any_leaf,
             requires_grad=any(m.input_info[x].requires_grad for x in outer_indices)
         )
