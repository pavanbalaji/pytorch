--- conflicted
+++ resolved
@@ -378,14 +378,10 @@
     In order to support recording a subsequent cuda graph recording after execution of this graph,
     we checkpoint the state of the memory pool so that it may later be resumed.
 
-<<<<<<< HEAD
     WrappedFunction should have already been warmed up prior to invocation.
 
-    See [setCheckpointPoolState] for further explanation.
-=======
     See [setCheckpointPoolState] for further explanation, as well as
     https://user-images.githubusercontent.com/13564/222815509-374f3400-f83d-4f7d-8fa6-4a092b3250bb.png
->>>>>>> 1fa803a2
     """
 
     def __init__(
