from typing import Tuple

import torch
from torch._C import DispatchKey, DispatchKeySet
<<<<<<< HEAD
from torch._prims_common import is_expandable_to
from torch.fx.experimental.symbolic_shapes import free_symbols
=======
from torch.fx.experimental.symbolic_shapes import has_free_symbols
>>>>>>> 7608f5ba
from torch.utils.weak import WeakTensorKeyDictionary
from typing import *  # noqa: F403

_tensor_id_counter = 0
_tensor_id_registry = WeakTensorKeyDictionary()


def get_tensor_id(tensor, *, coeff=1):
    global _tensor_id_counter
    if tensor not in _tensor_id_registry:
        _tensor_id_registry[tensor] = _tensor_id_counter
        _tensor_id_counter += 1
    return torch._C._get_singleton_int(_tensor_id_registry[tensor], coeff)


class NestedTensor(torch.Tensor):
    _values: torch.Tensor  # type: ignore[assignment]
    _offsets: torch.Tensor
    _lengths: Optional[torch.Tensor]
    # NOTE [ Singleton ints for ragged sizes and strides ]
    #
    # Jagged layout tensors are tensors that represent a n-dim tensor with a
    # ragged dimension, but are backed by an (n-1)-dim tensor underneath, e.g.,
    # a jagged tensor with outer shape [B, x, D] is represented internally by a
    # tensor with shape [sum(x), D] where we introduce what we call a singleton
    # (or skolem) denoted as "x" here (but sometimes denoted with "*" to
    # represent the ragged dimension, and sum(x) represents the dim of the inner
    # tensor or equivalently the sum of all the sizes of the constituent
    # tensors' varying lengths.
    #
    # We also use singleton ints to represent the strides of this tensor.
    # For example, a jagged tensor with shape [B, x, D] can be strided in two
    # ways: [xD, D, 1] and [x, 1, sum(x)], where xD represents x multiplied by D
    _size: Tuple[int, ...]
    _stride: Tuple[int, ...]
    # Indicates that the nth dimension is ragged
    _ragged_idx: int

    @staticmethod
    def __new__(
        cls,
        values,
        offsets,
        *,
        lengths=None,
        ragged_size=None,
        **kwargs,
    ):
        ks = DispatchKeySet(DispatchKey.NestedTensor)
        ks = ks.add(DispatchKey.AutogradNestedTensor)
        r = torch.Tensor._make_wrapper_subclass(  # type: ignore[attr-defined]
            cls,
            (0,),
            (0,),
            0,
            torch.contiguous_format,
            values.dtype,
            torch.jagged,
            values.device,
            False,
            kwargs.get("requires_grad", False),
            "sizes",
            False,
            True,  # dispatch_layout
            ks,
        )
        return r

    def __init__(self, values, offsets, *, lengths=None, ragged_size=None, **kwargs):
        super().__init__()
        # Only support jagged for now.
        assert offsets is not None
        assert offsets.ndim == 1
        assert not isinstance(values, NestedTensor)

        if ragged_size is None:
            # ragged_size needs to be explicitly passed during tracing (1) when
            # we initially fakify the nested tensor, and (2) when we rewrap as
            # we perform operations on fake nested tensors.
            # Calling get_tensor_id won't work in those cases because we want
            # the existing symbolic ragged_size to be propagated.
            if lengths is None:
                ragged_size = get_tensor_id(offsets, coeff=1)
            else:
                ragged_size = get_tensor_id(lengths, coeff=1)
        B = offsets.shape[0] - 1
        Ds = values.shape[1:]
        self._size = (B, ragged_size, *Ds)
        stride = values.stride()
        self._strides = (ragged_size * stride[0], *stride)
        self._ragged_idx = 1

        if values.requires_grad:
            raise ValueError(
                "NestedTensor values cannot require grad, please "
                "detach before passing to NestedTensor constructor"
            )
        self._values = values
        self._offsets = offsets
        self._lengths = lengths

    def values(self):
        return self._values

    def offsets(self):
        return self._offsets

    def lengths(self):
        return self._lengths

    def __repr__(self):
        # We should implement this in torch/_tensor_str.py instead
        grad_fn_str = (
            f", requires_grad={self.requires_grad}" if self.requires_grad else ""
        )
        if self.grad_fn:
            grad_fn_str = f", grad_fn={self.grad_fn}"
        return f"NestedTensor(size={self._size}, offsets={self._offsets}{grad_fn_str}, contiguous={self._lengths is None})"

    def __reduce_ex__(self, proto):
        state = torch._utils._get_obj_state(self)

        # SymNodes are not serializable
        assert "_size" in state and "_strides" in state
        state = dict(state)
        del state["_size"]
        del state["_strides"]

        func = NestedTensor
        args = (self._values, self._offsets)
        return (torch._tensor._rebuild_from_type_v2, (func, type(self), args, state))

    def __tensor_flatten__(self):
        ctx = {
            "requires_grad": self.requires_grad,
            "ragged_size": self._size[self._ragged_idx],
        }
        inner_tensors = ["_values", "_offsets"]
        if self._lengths is not None:
            inner_tensors.append("_lengths")
        return inner_tensors, ctx

    @staticmethod
    def __tensor_unflatten__(inner_tensors: Dict, meta):
        assert len(inner_tensors) >= 2 and len(inner_tensors) <= 3
        values = inner_tensors["_values"]
        offsets = inner_tensors["_offsets"]
        if "_lengths" in inner_tensors and inner_tensors["_lengths"] is not None:
            lengths = inner_tensors["_lengths"]
        else:
            lengths = None

        # NOTE [ Storing symbolic values as plain attributes on subclasses ]
        #
        # When a subclass like NestedTensor stores a "size-like" value (which
        # can either be Symintified or not) into meta, it's responsible for:
        #
        #   (1) Propagating that symint during torch dispatch when performing
        #       operations, i.e. torch dispatch plays the role of a meta kernel.
        #
        #   (2) Facilitating the behavior around symbolic -> non-symbolic
        #       conversions and vice versa, see below.
        #
        # [ non-symbolic -> symbolic (fakification in meta_utils) ]
        #
        # __tensor_unflatten__ is passed symbolic dense tensors and meta from
        # non-symbolic subclasses. In this case, the subclass is responsible for
        # intercepting meta["ragged_size"] for example and replacing it with the
        # symintified version.
        #
        # [ symbolic -> non-symbolic ]
        #
        # __tensor_unflatten__ is passed non-symbolic dense tensors and with
        # meta extracted from fake subclasses. In this case the subclass gets
        # propagated the meta["ragged_size"] which is still a symint and the
        # subclass is responsible for making sure that the symint doesn't leak.
        #
        if not has_free_symbols(values) and not has_free_symbols(offsets):
            # Note that we cannot simply check if is_fake(values) because
            # during aot autograd, FunctionalTensors are not fake but hold
            # symbolic sizes.
            meta["ragged_size"] = None

        return NestedTensor(
            values,
            offsets=offsets,
            lengths=lengths,
            ragged_size=meta["ragged_size"],
            requires_grad=meta["requires_grad"],
        )

    @classmethod
    def __torch_dispatch__(cls, func, types, args=(), kwargs=None):
        kwargs = {} if kwargs is None else kwargs

        # Lazy import to avoid circular dependency
        from .ops import lookup_jagged

        fn = lookup_jagged(func, *args, **kwargs)
        if fn is not None:
            return fn(*args, **kwargs)

        raise NotImplementedError(func)

    @classmethod
    def __torch_function__(cls, func, types, args=(), kwargs=None):
        if kwargs is None:
            kwargs = {}

        from .ops import jagged_torch_function

        try:
            return jagged_torch_function(func, *args, **kwargs)
        except NotImplementedError:
            pass
        with torch._C.DisableTorchFunctionSubclass():
            return func(*args, **kwargs)


# Not actually a view!
class ViewBufferFromNested(torch.autograd.Function):
    @staticmethod
    def forward(ctx, x: NestedTensor):  # type: ignore[override]
        ctx.save_for_backward(x.offsets())
        ctx.kwargs = {
            "ragged_size": x._size[x._ragged_idx],
        }
        return x.values()

    @staticmethod
    def backward(ctx, gO: torch.Tensor):  # type: ignore[override]
        (offsets,) = ctx.saved_tensors
        return NestedTensor(gO, offsets=offsets, **ctx.kwargs)


# Not actually a view!
class ViewNestedFromBuffer(torch.autograd.Function):
    @staticmethod
    def forward(ctx, values: torch.Tensor, offsets: torch.Tensor):  # type: ignore[override]
        return NestedTensor(values.detach(), offsets=offsets)

    @staticmethod
    def backward(ctx, gO: NestedTensor):  # type: ignore[override]
        return gO.values(), None, None


# Not actually a view!
# NOTE: @jbschlosser is working on making it a view
class ViewNonContiguousNestedFromBuffer(torch.autograd.Function):
    @staticmethod
    def forward(ctx, values: torch.Tensor, offsets: torch.Tensor, lengths: torch.Tensor):  # type: ignore[override]
        return NestedTensor(values.detach(), offsets=offsets, lengths=lengths)

    @staticmethod
    def backward(ctx, gO: NestedTensor):  # type: ignore[override]
        return gO.values(), None, None


# Need to make it obvious that users should be passing in offsets
def jagged_from_list(
    tensors: List[torch.Tensor],
    offsets: Optional[torch.Tensor],
    dtype=None,
    device=None,
) -> Tuple[NestedTensor, torch.Tensor]:
    """Constructs a NestedTensor backed by jagged layout from a list of tensors"""

    if not len(set(t.dtype for t in tensors)) == 1:  # noqa: C401
        raise RuntimeError(
            "When constructing a nested tensor, all tensors in list must have the same dtype"
        )
    if not len(set(t.device for t in tensors)) == 1:  # noqa: C401
        raise RuntimeError(
            "When constructing a nested tensor, all tensors in list must be on the same device"
        )

    # Check that the NT is representable by the jagged layout.
    # Jagged layout represents (B, *, D_0, D_1, ..., D_N), where the only
    # raggedness allowed is for the single dim immediately adjacent to the batch dim.
    sizes = [t.shape for t in tensors]
    non_first_sizes = [s[1:] for s in sizes]
    at_most_first_ragged = all(s == non_first_sizes[0] for s in non_first_sizes)
    if not at_most_first_ragged:
        raise RuntimeError(
            "Cannot represent given tensor list as a nested tensor with the jagged layout. "
            "Note that the jagged layout only represents shapes of the form "
            "(B, *, D_0, D_1, ..., D_N), with only * allowed to be ragged."
        )

    # Set properties appropriately.
    values = torch.cat(tensors, dim=0)
    to_kwargs = {}
    if device is not None:
        to_kwargs["device"] = device
    if dtype is not None:
        to_kwargs["dtype"] = dtype
    values = values.to(**to_kwargs)

    # Calculate jagged offsets if not provided.
    if offsets is None:
        # Jagged layout specifies that offsets are stored as int64 on the same device as values.
        offsets = torch.cat(
            [
                torch.zeros(1, dtype=torch.int64, device=values.device),
                torch.tensor([s[0] for s in sizes], device=values.device).cumsum(dim=0),
            ]
        )

    return ViewNestedFromBuffer.apply(values, offsets), offsets  # type: ignore[call-overload]


def jagged_from_tensor_and_lengths(
    tensor: torch.Tensor, starts: torch.Tensor, lengths: torch.Tensor
) -> Tuple[NestedTensor, torch.Tensor, torch.Tensor]:
    """Constructs a NestedTensor backed by jagged layout from a tensor, starts of sequences, and sequence lengths"""
    batch_size = tensor.shape[0]
    if is_expandable_to(starts.shape, (batch_size,)) and is_expandable_to(
        lengths.shape, (batch_size,)
    ):
        start_list = starts.expand(batch_size)
        length_list = lengths.expand(batch_size)
    else:
        raise RuntimeError(
            "When constructing a jagged nested tensor using narrow(), "
            "your start and length must be Tensors that broadcast to input.shape[0]"
        )

    # Calculate jagged offsets
    assert (
        len(tensor.shape) >= 2
    ), "tensor must at least be 2D for the nested narrow op to work"
    max_seq_len = tensor.shape[1]
    offset_lengths = max_seq_len * torch.arange(
        0, batch_size, dtype=torch.int64, device=tensor.device
    )
    # Jagged layout specifies that offsets are stored as int64 on the same device as values.
    offsets = torch.cat(
        [
            start_list + offset_lengths,
            (start_list[-1] + offset_lengths[-1] + length_list[-1]).unsqueeze(0),
        ]
    )

    # Reshape buffer to flatten the 1st and 2nd dimension (view used to enforce non-copy)
    if len(tensor.shape) > 2:
        values = tensor.view(-1, *tensor.shape[2:])
    else:
        values = tensor.view(-1)

    return ViewNonContiguousNestedFromBuffer.apply(values, offsets, length_list), offsets, length_list  # type: ignore[call-overload]


def buffer_from_jagged(jagged):
    return ViewBufferFromNested.apply(jagged)<|MERGE_RESOLUTION|>--- conflicted
+++ resolved
@@ -2,12 +2,8 @@
 
 import torch
 from torch._C import DispatchKey, DispatchKeySet
-<<<<<<< HEAD
 from torch._prims_common import is_expandable_to
-from torch.fx.experimental.symbolic_shapes import free_symbols
-=======
 from torch.fx.experimental.symbolic_shapes import has_free_symbols
->>>>>>> 7608f5ba
 from torch.utils.weak import WeakTensorKeyDictionary
 from typing import *  # noqa: F403
 
@@ -321,7 +317,7 @@
 
 def jagged_from_tensor_and_lengths(
     tensor: torch.Tensor, starts: torch.Tensor, lengths: torch.Tensor
-) -> Tuple[NestedTensor, torch.Tensor, torch.Tensor]:
+) -> Tuple[NestedTensor, torch.Tensor, Optional[torch.Tensor]]:
     """Constructs a NestedTensor backed by jagged layout from a tensor, starts of sequences, and sequence lengths"""
     batch_size = tensor.shape[0]
     if is_expandable_to(starts.shape, (batch_size,)) and is_expandable_to(
@@ -357,6 +353,25 @@
     else:
         values = tensor.view(-1)
 
+    # Check if offsets and lengths make it possibly contiguous and return a regular NT
+    is_contiguous = True
+    orig_dim = tensor.shape[1]
+    if torch.any(length_list[1:-1].ne(orig_dim)):
+        is_contiguous = False
+    if torch.any(offsets[1:-2].diff().ne(orig_dim)):
+        is_contiguous = False
+    if offsets[0] + length_list[0] != orig_dim:
+        is_contiguous = False
+
+    if is_contiguous:
+        return (
+            ViewNestedFromBuffer.apply(
+                values[offsets[0] : offsets[-1]], offsets - offsets[0]
+            ),
+            offsets,
+            None,
+        )
+
     return ViewNonContiguousNestedFromBuffer.apply(values, offsets, length_list), offsets, length_list  # type: ignore[call-overload]
 
 
