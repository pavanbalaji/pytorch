import gzip
import io
import json
import os
import zipfile

from pathlib import Path
from typing import Any, Dict, List

import boto3  # type: ignore[import]
import requests
import rockset  # type: ignore[import]

PYTORCH_REPO = "https://api.github.com/repos/pytorch/pytorch"
S3_RESOURCE = boto3.resource("s3")

# NB: In CI, a flaky test is usually retried 3 times, then the test file would be rerun
# 2 more times
MAX_RETRY_IN_NON_DISABLED_MODE = 3 * 3
# NB: Rockset has an upper limit of 5000 documents in one request
BATCH_SIZE = 5000


def _get_request_headers() -> Dict[str, str]:
    return {
        "Accept": "application/vnd.github.v3+json",
        "Authorization": "token " + os.environ["GITHUB_TOKEN"],
    }


def _get_artifact_urls(prefix: str, workflow_run_id: int) -> Dict[Path, str]:
    """Get all workflow artifacts with 'test-report' in the name."""
    response = requests.get(
        f"{PYTORCH_REPO}/actions/runs/{workflow_run_id}/artifacts?per_page=100",
    )
    artifacts = response.json()["artifacts"]
    while "next" in response.links.keys():
        response = requests.get(
            response.links["next"]["url"], headers=_get_request_headers()
        )
        artifacts.extend(response.json()["artifacts"])

    artifact_urls = {}
    for artifact in artifacts:
        if artifact["name"].startswith(prefix):
            artifact_urls[Path(artifact["name"])] = artifact["archive_download_url"]
    return artifact_urls


def _download_artifact(
    artifact_name: Path, artifact_url: str, workflow_run_attempt: int
) -> Path:
    # [Artifact run attempt]
    # All artifacts on a workflow share a single namespace. However, we can
    # re-run a workflow and produce a new set of artifacts. To avoid name
    # collisions, we add `-runattempt1<run #>-` somewhere in the artifact name.
    #
    # This code parses out the run attempt number from the artifact name. If it
    # doesn't match the one specified on the command line, skip it.
    atoms = str(artifact_name).split("-")
    for atom in atoms:
        if atom.startswith("runattempt"):
            found_run_attempt = int(atom[len("runattempt") :])
            if workflow_run_attempt != found_run_attempt:
                print(
                    f"Skipping {artifact_name} as it is an invalid run attempt. "
                    f"Expected {workflow_run_attempt}, found {found_run_attempt}."
                )

    print(f"Downloading {artifact_name}")

    response = requests.get(artifact_url, headers=_get_request_headers())
    with open(artifact_name, "wb") as f:
        f.write(response.content)
    return artifact_name


def download_s3_artifacts(
    prefix: str, workflow_run_id: int, workflow_run_attempt: int
) -> List[Path]:
    bucket = S3_RESOURCE.Bucket("gha-artifacts")
    objs = bucket.objects.filter(
        Prefix=f"pytorch/pytorch/{workflow_run_id}/{workflow_run_attempt}/artifact/{prefix}"
    )

    found_one = False
    paths = []
    for obj in objs:
        found_one = True
        p = Path(Path(obj.key).name)
        print(f"Downloading {p}")
        with open(p, "wb") as f:
            f.write(obj.get()["Body"].read())
        paths.append(p)

    if not found_one:
        print(
            "::warning title=s3 artifacts not found::"
            "Didn't find any test reports in s3, there might be a bug!"
        )
    return paths


def download_gha_artifacts(
    prefix: str, workflow_run_id: int, workflow_run_attempt: int
) -> List[Path]:
    artifact_urls = _get_artifact_urls(prefix, workflow_run_id)
    paths = []
    for name, url in artifact_urls.items():
        paths.append(_download_artifact(Path(name), url, workflow_run_attempt))
    return paths


def upload_to_rockset(
    collection: str,
    docs: List[Any],
    workspace: str = "commons",
    client: Any = None,
) -> None:
    if not client:
        client = rockset.RocksetClient(
            host="api.usw2a1.rockset.com", api_key=os.environ["ROCKSET_API_KEY"]
        )

    index = 0
    while index < len(docs):
        from_index = index
        to_index = min(from_index + BATCH_SIZE, len(docs))
        print(f"Writing {to_index - from_index} documents to Rockset")

        client.Documents.add_documents(
            collection=collection,
            data=docs[from_index:to_index],
            workspace=workspace,
        )
        index += BATCH_SIZE

    print("Done!")


def upload_to_s3(
    bucket_name: str,
    key: str,
    docs: List[Dict[str, Any]],
) -> None:
    print(f"Writing {len(docs)} documents to S3")
    body = io.StringIO()
    for doc in docs:
        json.dump(doc, body)
        body.write("\n")

    S3_RESOURCE.Object(
        f"{bucket_name}",
        f"{key}",
    ).put(
        Body=gzip.compress(body.getvalue().encode()),
        ContentEncoding="gzip",
        ContentType="application/json",
    )
    print("Done!")


def read_from_s3(
    bucket_name: str,
    key: str,
) -> List[Dict[str, Any]]:
    print(f"Reading from s3://{bucket_name}/{key}")
    body = (
        S3_RESOURCE.Object(
            f"{bucket_name}",
            f"{key}",
        )
        .get()["Body"]
        .read()
    )
    results = gzip.decompress(body).decode().split("\n")
    return [json.loads(result) for result in results if result]


def upload_workflow_stats_to_s3(
    workflow_run_id: int,
    workflow_run_attempt: int,
    collection: str,
    docs: List[Dict[str, Any]],
) -> None:
    bucket_name = "ossci-raw-job-status"
    key = f"{collection}/{workflow_run_id}/{workflow_run_attempt}"
    upload_to_s3(bucket_name, key, docs)


def upload_file_to_s3(
    file_name: str,
    bucket: str,
    key: str,
) -> None:
    """
    Upload a local file to S3
    """
    print(f"Upload {file_name} to s3://{bucket}/{key}")
    boto3.client("s3").upload_file(
        file_name,
        bucket,
        key,
    )


def unzip(p: Path) -> None:
    """Unzip the provided zipfile to a similarly-named directory.

    Returns None if `p` is not a zipfile.

    Looks like: /tmp/test-reports.zip -> /tmp/unzipped-test-reports/
    """
    assert p.is_file()
    unzipped_dir = p.with_name("unzipped-" + p.stem)
    print(f"Extracting {p} to {unzipped_dir}")

    with zipfile.ZipFile(p, "r") as zip:
        zip.extractall(unzipped_dir)


def is_rerun_disabled_tests(tests: Dict[str, Dict[str, int]]) -> bool:
    """
    Check if the test report is coming from rerun_disabled_tests workflow where
    each test is run multiple times
    """
    return all(
        t.get("num_green", 0) + t.get("num_red", 0) > MAX_RETRY_IN_NON_DISABLED_MODE
        for t in tests.values()
<<<<<<< HEAD
    )


def _convert_float_values_to_decimals(data: Dict[str, Any]) -> Dict[str, Any]:
    return {k: Decimal(str(v)) if isinstance(v, float) else v for k, v in data.items()}


class EnvVarMetric:
    name: str
    env_var: str
    required: bool = True
    # Used to cast the value of the env_var to the correct type (defaults to str)
    type_conversion_fn: Any = None

    def __init__(
        self,
        name: str,
        env_var: str,
        required: bool = True,
        type_conversion_fn: Any = None,
    ) -> None:
        self.name = name
        self.env_var = env_var
        self.required = required
        self.type_conversion_fn = type_conversion_fn

    def value(self) -> Any:
        value = os.environ.get(self.env_var)
        if value is None and self.required:
            raise ValueError(
                f"Missing {self.name}. Please set the {self.env_var} "
                "environment variable to pass in this value."
            )
        if self.type_conversion_fn:
            return self.type_conversion_fn(value)
        return value


def emit_metric(
    metric_name: str,
    metrics: Dict[str, Any],
) -> None:
    """
    Upload a metric to DynamoDB (and from there, Rockset).

    Parameters:
        metric_name:
            Name of the metric. Every unique metric should have a different name
            and be emitted just once per run attempt.
            Metrics are namespaced by their module and the function that emitted them.
        metrics: The actual data to record.

    Some default values are populated from environment variables, which must be set
    for metrics to be emitted. (If they're not set, this function becomes a noop):
    """

    if metrics is None:
        raise ValueError("You didn't ask to upload any metrics!")

    # We use these env vars that to determine basic info about the workflow run.
    # By using env vars, we don't have to pass this info around to every function.
    # It also helps ensure that we only emit metrics during CI
    env_var_metrics = [
        EnvVarMetric("repo", "GITHUB_REPOSITORY"),
        EnvVarMetric("workflow", "GITHUB_WORKFLOW"),
        EnvVarMetric("build_environment", "BUILD_ENVIRONMENT"),
        EnvVarMetric("job", "GITHUB_JOB"),
        EnvVarMetric("test_config", "TEST_CONFIG", required=False),
        EnvVarMetric("run_id", "GITHUB_RUN_ID", type_conversion_fn=int),
        EnvVarMetric("run_number", "GITHUB_RUN_NUMBER", type_conversion_fn=int),
        EnvVarMetric("run_attempt", "GITHUB_RUN_ATTEMPT", type_conversion_fn=int),
    ]

    # Use info about the function that invoked this one as a namespace and a way to filter metrics.
    calling_frame = inspect.currentframe().f_back  # type: ignore[union-attr]
    calling_frame_info = inspect.getframeinfo(calling_frame)  # type: ignore[arg-type]
    calling_file = os.path.basename(calling_frame_info.filename)
    calling_module = inspect.getmodule(calling_frame).__name__  # type: ignore[union-attr]
    calling_function = calling_frame_info.function

    try:
        reserved_metrics = {
            "metric_name": metric_name,
            "calling_file": calling_file,
            "calling_module": calling_module,
            "calling_function": calling_function,
            "timestamp": datetime.datetime.utcnow().strftime("%Y-%m-%d %H:%M:%S.%f"),
            **{m.name: m.value() for m in env_var_metrics},
        }
    except ValueError as e:
        warn(f"Not emitting metrics. {e}", stacklevel=1)
        return

    # Prefix key with metric name and timestamp to derisk chance of a uuid1 name collision
    reserved_metrics[
        "dynamo_key"
    ] = f"{metric_name}_{int(time.time())}_{uuid.uuid1().hex}"

    # Ensure the metrics dict doesn't contain any reserved keys
    for key in reserved_metrics.keys():
        used_reserved_keys = [k for k in metrics.keys() if k == key]
        if used_reserved_keys:
            raise ValueError(f"Metrics dict contains reserved keys: [{', '.join(key)}]")

    # boto3 doesn't support uploading float values to DynamoDB, so convert them all to decimals.
    metrics = _convert_float_values_to_decimals(metrics)

    try:
        session = boto3.Session(region_name="us-east-1")
        session.resource("dynamodb").Table("torchci-metrics").put_item(
            Item={
                **reserved_metrics,
                **metrics,
            }
        )
    except Exception as e:
        # We don't want to fail the job if we can't upload the metric.
        # We still raise the ValueErrors outside this try block since those indicate improperly configured metrics
        warn(f"Error uploading metric to DynamoDB: {e}", stacklevel=1)
        return
=======
    )
>>>>>>> bcede143
<|MERGE_RESOLUTION|>--- conflicted
+++ resolved
@@ -227,127 +227,4 @@
     return all(
         t.get("num_green", 0) + t.get("num_red", 0) > MAX_RETRY_IN_NON_DISABLED_MODE
         for t in tests.values()
-<<<<<<< HEAD
-    )
-
-
-def _convert_float_values_to_decimals(data: Dict[str, Any]) -> Dict[str, Any]:
-    return {k: Decimal(str(v)) if isinstance(v, float) else v for k, v in data.items()}
-
-
-class EnvVarMetric:
-    name: str
-    env_var: str
-    required: bool = True
-    # Used to cast the value of the env_var to the correct type (defaults to str)
-    type_conversion_fn: Any = None
-
-    def __init__(
-        self,
-        name: str,
-        env_var: str,
-        required: bool = True,
-        type_conversion_fn: Any = None,
-    ) -> None:
-        self.name = name
-        self.env_var = env_var
-        self.required = required
-        self.type_conversion_fn = type_conversion_fn
-
-    def value(self) -> Any:
-        value = os.environ.get(self.env_var)
-        if value is None and self.required:
-            raise ValueError(
-                f"Missing {self.name}. Please set the {self.env_var} "
-                "environment variable to pass in this value."
-            )
-        if self.type_conversion_fn:
-            return self.type_conversion_fn(value)
-        return value
-
-
-def emit_metric(
-    metric_name: str,
-    metrics: Dict[str, Any],
-) -> None:
-    """
-    Upload a metric to DynamoDB (and from there, Rockset).
-
-    Parameters:
-        metric_name:
-            Name of the metric. Every unique metric should have a different name
-            and be emitted just once per run attempt.
-            Metrics are namespaced by their module and the function that emitted them.
-        metrics: The actual data to record.
-
-    Some default values are populated from environment variables, which must be set
-    for metrics to be emitted. (If they're not set, this function becomes a noop):
-    """
-
-    if metrics is None:
-        raise ValueError("You didn't ask to upload any metrics!")
-
-    # We use these env vars that to determine basic info about the workflow run.
-    # By using env vars, we don't have to pass this info around to every function.
-    # It also helps ensure that we only emit metrics during CI
-    env_var_metrics = [
-        EnvVarMetric("repo", "GITHUB_REPOSITORY"),
-        EnvVarMetric("workflow", "GITHUB_WORKFLOW"),
-        EnvVarMetric("build_environment", "BUILD_ENVIRONMENT"),
-        EnvVarMetric("job", "GITHUB_JOB"),
-        EnvVarMetric("test_config", "TEST_CONFIG", required=False),
-        EnvVarMetric("run_id", "GITHUB_RUN_ID", type_conversion_fn=int),
-        EnvVarMetric("run_number", "GITHUB_RUN_NUMBER", type_conversion_fn=int),
-        EnvVarMetric("run_attempt", "GITHUB_RUN_ATTEMPT", type_conversion_fn=int),
-    ]
-
-    # Use info about the function that invoked this one as a namespace and a way to filter metrics.
-    calling_frame = inspect.currentframe().f_back  # type: ignore[union-attr]
-    calling_frame_info = inspect.getframeinfo(calling_frame)  # type: ignore[arg-type]
-    calling_file = os.path.basename(calling_frame_info.filename)
-    calling_module = inspect.getmodule(calling_frame).__name__  # type: ignore[union-attr]
-    calling_function = calling_frame_info.function
-
-    try:
-        reserved_metrics = {
-            "metric_name": metric_name,
-            "calling_file": calling_file,
-            "calling_module": calling_module,
-            "calling_function": calling_function,
-            "timestamp": datetime.datetime.utcnow().strftime("%Y-%m-%d %H:%M:%S.%f"),
-            **{m.name: m.value() for m in env_var_metrics},
-        }
-    except ValueError as e:
-        warn(f"Not emitting metrics. {e}", stacklevel=1)
-        return
-
-    # Prefix key with metric name and timestamp to derisk chance of a uuid1 name collision
-    reserved_metrics[
-        "dynamo_key"
-    ] = f"{metric_name}_{int(time.time())}_{uuid.uuid1().hex}"
-
-    # Ensure the metrics dict doesn't contain any reserved keys
-    for key in reserved_metrics.keys():
-        used_reserved_keys = [k for k in metrics.keys() if k == key]
-        if used_reserved_keys:
-            raise ValueError(f"Metrics dict contains reserved keys: [{', '.join(key)}]")
-
-    # boto3 doesn't support uploading float values to DynamoDB, so convert them all to decimals.
-    metrics = _convert_float_values_to_decimals(metrics)
-
-    try:
-        session = boto3.Session(region_name="us-east-1")
-        session.resource("dynamodb").Table("torchci-metrics").put_item(
-            Item={
-                **reserved_metrics,
-                **metrics,
-            }
-        )
-    except Exception as e:
-        # We don't want to fail the job if we can't upload the metric.
-        # We still raise the ValueErrors outside this try block since those indicate improperly configured metrics
-        warn(f"Error uploading metric to DynamoDB: {e}", stacklevel=1)
-        return
-=======
-    )
->>>>>>> bcede143
+    )