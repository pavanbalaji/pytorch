--- conflicted
+++ resolved
@@ -378,24 +378,11 @@
         super().__init__()
         self.suite_name = "huggingface"
 
-<<<<<<< HEAD
-    def _get_model_cls_and_config(self, model_name):
-=======
     @property
     def skip_models_for_cpu(self):
         return SKIP_FOR_CPU
 
-    def load_model(
-        self,
-        device,
-        model_name,
-        batch_size=None,
-    ):
-        is_training = self.args.training
-        use_eval_mode = self.args.use_eval_mode
-        dtype = torch.float32
-        reset_rng_state()
->>>>>>> 7f200554
+    def _get_model_cls_and_config(self, model_name):
         if model_name not in EXTRA_MODELS:
             model_cls = get_module_cls_by_model_name(model_name)
             config_cls = model_cls.config_class
