--- conflicted
+++ resolved
@@ -149,22 +149,14 @@
         "dynamic_aot_eager_huggingface",
         "dynamo_eager_huggingface",
         "inductor_huggingface",
-<<<<<<< HEAD
-        "inductor_huggingface_dynamic",
+        "dynamic_inductor_huggingface",
         "aot_eager_timm",
-=======
-        "dynamic_inductor_huggingface",
->>>>>>> 96e62f03
         "aot_inductor_timm",
         "dynamic_aot_eager_timm",
         "dynamo_eager_timm",
         "inductor_timm",
-<<<<<<< HEAD
-        "inductor_timm_dynamic",
+        "dynamic_inductor_timm",
         "aot_eager_torchbench",
-=======
-        "dynamic_inductor_timm",
->>>>>>> 96e62f03
         "aot_inductor_torchbench",
         "dynamic_aot_eager_torchbench",
         "dynamo_eager_torchbench",
