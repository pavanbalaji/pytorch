--- conflicted
+++ resolved
@@ -242,13 +242,8 @@
     // temp buffer holding index with integer_t
     auto index_buffer = std::make_unique<int32_t []>(len);
     // temp buffer holding max value with float
-<<<<<<< HEAD
-    std::unique_ptr<param_t []> max_arr(new param_t[size]);
+    auto max_arr = std::make_unique<param_t []>(size);
     param_t* max = max_arr.get();
-=======
-    auto max_arr = std::make_unique<float []>(size);
-    float* max = max_arr.get();
->>>>>>> 8708e7b3
 
     for (const auto i : c10::irange(begin, end)) {
       int64_t ih0 = start_index(oh, output_height, input_height);
@@ -308,7 +303,7 @@
           }
           for (; d2 < size; d2++) {
             int64_t index = ih * input_width + iw;
-            param_t val = param_t(in[d2]);
+            auto val = static_cast<param_t>(in[d2]);
             int64_t maxindex = ind[d2];
             param_t maxval = max[d2];
 
@@ -449,11 +444,7 @@
     case at::MemoryFormat::Contiguous: {
       AT_DISPATCH_FLOATING_TYPES_AND2(ScalarType::BFloat16, ScalarType::Half, input.scalar_type(), "adaptive_max_pool2d", [&] {
         using param_t = at::opmath_type<scalar_t>;
-        if (at::isReducedFloatingType(input.scalar_type())) {
-          cpu_adaptive_max_pool<scalar_t, /*opmath_t*/param_t>(output, indices, input, output_size);
-        } else {
-          cpu_adaptive_max_pool<scalar_t, scalar_t>(output, indices, input, output_size);
-        }
+        cpu_adaptive_max_pool<scalar_t, /*opmath_t*/param_t>(output, indices, input, output_size);
       });
       break;
     }
