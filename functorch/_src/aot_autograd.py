--- conflicted
+++ resolved
@@ -5,11 +5,7 @@
 from dataclasses import dataclass
 from enum import Enum
 from functools import wraps
-<<<<<<< HEAD
-from typing import Any, Callable, Dict, List, Optional, Tuple, Set, Union
-=======
 from typing import Any, Callable, Dict, List, Optional, Tuple, Union
->>>>>>> 74f4794e
 from torch.fx.experimental.proxy_tensor import is_sym_node
 
 import torch
@@ -30,14 +26,12 @@
 from .named_members_polyfill import _named_buffers, _named_parameters
 from .partitioners import default_partition
 
-# try:
-    # from torchdynamo import disable as disable_torchdynamo
-# except ImportError:
-
-    # def disable_torchdynamo(x):
-        # return x
-def disable_torchdynamo(x):
-    return x
+try:
+    from torchdynamo import disable as disable_torchdynamo
+except ImportError:
+
+    def disable_torchdynamo(x):
+        return x
 
 try:
     from torchdynamo.utils import dynamo_timed
@@ -47,10 +41,7 @@
         return x
 
 MutationType = Enum("MutationType", ("none", "metadata_only", "data"))
-<<<<<<< HEAD
-=======
 OutputType = Enum("OutputType", ("non_alias", "alias_of_input", "alias_of_intermediate"))
->>>>>>> 74f4794e
 
 pytree._register_pytree_node(
     immutable_collections.immutable_list,
@@ -146,11 +137,6 @@
         )
         node.register_hook(get_posthook(special_stack))
 
-<<<<<<< HEAD
-@dataclass(frozen=True)
-class ViewAndMutationMeta:
-    # length: # forward inputs
-=======
 # This class tells us about a user's forward output that is an alias.
 # It can be an alias of either a user forward input, of of a graph intermediate.
 @dataclass(frozen=True)
@@ -201,39 +187,21 @@
 @dataclass(frozen=True)
 class ViewAndMutationMeta:
     # length: # user forward inputs
->>>>>>> 74f4794e
     # For every input, tells us whether the input:
     # (a) is not mutated
     # (b) only metadata is mutated
     # (c) data (and maybe metadta) is mutated
     mutated_input_info: List[MutationType]
-<<<<<<< HEAD
-    # length: (# inputs that have *only* metadata mutations)
-    # We stash the updated FakeTensor that we traced with in the forward in here,
-    # that way we can use it to replay the metadata mutation
-    metadata_mutation_input_info: List[Tensor]
-=======
     # length: (# inputs of the user forward)
     # metadata_mutation_input_info[i] is not None <====> mutated_input_info[i] == MutationType.metadata_only
     # We stash the updated FakeTensor that we traced with in the forward in here,
     # that way we can use it to replay the metadata mutation
     metadata_mutation_input_info: List[Optional[InputAliasInfo]]
     # length: # outputs in the compiled forward (not including output alias symints). Equal to:
->>>>>>> 74f4794e
     # length: (# inputs w data mutations) + (# outputs that don't alias inputs)
     # For every output *and* mutated input returned from the forward,
     # tells us whether or not the output should require gradients or not
     requires_grad_out_info: List[bool]
-<<<<<<< HEAD
-    # length: # forward outputs
-    # For every output that is a view of an input, gives us information on how to recompute it later.
-    # If the i'th output aliases an input, this will be a tuple of
-    # (
-    #  idx of the input that this output aliases,
-    #   the FakeTensor representing that output, which we use to generate an as_strided() call with that metadata
-    # )
-    aliased_output_info: List[Optional[Union[int, torch.Tensor]]]
-=======
     # length: # fw outputs
     aliased_output_info: List[OutputAliasInfo]
 
@@ -251,7 +219,6 @@
     elif not aliased_base_tensor.requires_grad and target_meta_tensor.requires_grad:
         aliased_out.requires_grad_(True)
     return aliased_out
->>>>>>> 74f4794e
 
 # This is a version of functionalization that is specifically designed
 # for the AOTAutograd use case.
@@ -268,47 +235,29 @@
 #
 # TODO: Provide a faster version of this that assumes flat arguments
 # (so no pytree necessary)
-<<<<<<< HEAD
-def run_functionalized_fw_and_collect_metadata(
-        f,
-):
-=======
 def run_functionalized_fw_and_collect_metadata(f):
->>>>>>> 74f4794e
     def to_fun(t):
         if isinstance(t, Tensor):
             return torch._to_functional_tensor(t, mirror_autograd_meta=True)
         else:
             return t
 
-<<<<<<< HEAD
-=======
     def from_fun(t):
         if not isinstance(t, Tensor) or not torch._is_functional_tensor(t):
             return t
         torch._sync(t)
         return torch._from_functional_tensor(t)
 
->>>>>>> 74f4794e
     @wraps(f)
     def inner(*args):
         # This function is meant to be run with the forward, which expects a flat list of tensor/symint/other args.
         assert all(isinstance(a, torch.Tensor) or type(a) in KNOWN_TYPES for a in args)
-<<<<<<< HEAD
-
-        collect_mutated_input_info: List[MutationType] = []
-        collect_requires_grad_out_info: List[bool] = []
-        collect_aliased_output_info: List[Optional[Union[int, torch.Tensor]]] = []
-        collect_metadata_mutation_input_info: List[Tensor] = []
-
-=======
 
         collect_mutated_input_info: List[MutationType] = []
         collect_requires_grad_out_info: List[bool] = []
         collect_aliased_output_info: List[OutputAliasInfo] = []
         collect_metadata_mutation_input_info: List[Optional[InputAliasInfo]] = []
 
->>>>>>> 74f4794e
         f_args = pytree.tree_map(to_fun, args)
 
         torch._enable_functionalization(reapply_views=True)
@@ -317,13 +266,6 @@
         finally:
             torch._disable_functionalization()
 
-<<<<<<< HEAD
-        flat_args, _ = pytree.tree_flatten((args))
-        flat_f_args, _ = pytree.tree_flatten((f_args))
-
-        # Inspect the state of the input tensor functional wrapper to detect input mutation info
-        mutated_inputs = []
-=======
         flat_args, _ = pytree.tree_flatten(args)
         flat_f_args, _ = pytree.tree_flatten(f_args)
         flat_outs, _ = pytree.tree_flatten(outs)
@@ -332,24 +274,12 @@
         inputs_with_mutated_data = []
         # If inp[i] has a metadata-only mutation, then maybe_inputs_with_mutated_metadata[i] contains the updated version
         maybe_inputs_with_mutated_metadata: List[Optional[torch.Tensor]] = []
->>>>>>> 74f4794e
         for (i, (arg, f_arg)) in enumerate(zip(flat_args, flat_f_args)):
             if not isinstance(arg, Tensor):
                 continue
             torch._sync(f_arg)
             new_arg = torch._from_functional_tensor(f_arg)
             if arg is not new_arg:
-<<<<<<< HEAD
-                # We can use the storage aliasing of the inputs and updated inputs
-                # to detect when an input was actually updated, or just inplace-viewed.
-                if StorageWeakRef(arg.storage()) == StorageWeakRef(new_arg.storage()):
-                    collect_mutated_input_info.append(MutationType.metadata_only)
-                    collect_metadata_mutation_input_info.append(arg)
-                else:
-                    collect_mutated_input_info.append(MutationType.data)
-                    # Only return mutated inputs that mutate *data*, not metadata
-                    mutated_inputs.append(new_arg)
-=======
                 # Note [Input mutation handling in aot autograd]
                 # We use functionalization to detect two types in input mutations:
                 # (1) metadata-only input mutations, like input.t_()
@@ -407,7 +337,6 @@
                     # Only return mutated inputs that mutate *data*, not metadata
                     # Note [Input mutation handling in aot autograd]
                     inputs_with_mutated_data.append(new_arg)
->>>>>>> 74f4794e
                     # For every mutated input, we ALSO need to return info on
                     # whether than mutated input requires gradients. Why?
                     # Our custom autograd.Function.forward returns updated inputs as outputs,
@@ -415,9 +344,6 @@
             else:
                 collect_mutated_input_info.append(MutationType.none)
 
-<<<<<<< HEAD
-        assert len(collect_metadata_mutation_input_info) == len([x for x in collect_mutated_input_info if x == MutationType.metadata_only])
-=======
             maybe_inputs_with_mutated_metadata.append(
                 new_arg if collect_mutated_input_info[-1] == MutationType.metadata_only else None)
 
@@ -597,88 +523,11 @@
                 tensor_meta=tensor_meta
             )
             collect_aliased_output_info.append(inp_info)
->>>>>>> 74f4794e
 
         # This is the total number of size/stride/storage_offset metadata outputs that we return in the forward,
         # used for regenerating aliases later.
         num_aliasing_metadata_outs = start_idx_for_aliased_output_metadata
 
-<<<<<<< HEAD
-        def collect_grad_info(t):
-            # Collect info on which output tensors require gradients,
-            # so we can mark them properly in the returned autograd.Function
-            nonlocal collect_requires_grad_out_info
-            # We only collect requires_grad info on real forward outputs, and not on inputs.
-            collect_requires_grad_out_info.append(isinstance(t, torch.Tensor) and t.requires_grad)
-
-        def filter_and_record_aliased_outs(outputs):
-            # NOTE: this dict will clobber keys if we have multiple inputs that alias.
-            # Let's say inpA and inpB alias, and the user generated an output using out = inpA.view(...)
-            # For now, since we're not handling the case with multiple _base's sharing a storage,
-            # it is actually fine to arbitrarily pick which input to regenerate the aliased output from.
-            # e.g. out_new = inpB.as_strided(out.size(), out.stride(), out.storage_offset())
-            # This is more complicated when you have multiple _base tensors aliasing the same
-            # underlying storage. But for now, we don't handle that case.
-            inp_storage_refs = {StorageWeakRef(inpt.storage()): idx for idx, inpt in enumerate(flat_f_args)}
-            inp_tensor_ids = {id(inpt) for inpt in flat_f_args if isinstance(inpt, torch.Tensor)}
-            inp_storage_refs_set = set(inp_storage_refs)
-            non_aliased_outs = []
-            for o in outputs:
-                # Note: When detecting input/output aliasing, we NEED to do it using the outer FunctionalTensorWrapper objects.
-                # In the case where we mutate an input *and* return a view of it, the outer wrappers will still alias,
-                # but the inner tensors no longer alias.
-                if isinstance(o, torch.Tensor):
-                    out_storage_ref = StorageWeakRef(o.storage())
-                    # Note: if the function returns an output that *is* an input, we still cannot
-                    # return it in the graph.
-                    # Specifically, let's say:
-                    # - the input was mutated and returned
-                    # - the input was a view (._is_view() is true)
-                    # Then returning the output in the graph won't preserve the ._is_view() property,
-                    # because we'll be returning the "updated input" (which was created from an out-of-place op)
-                    if out_storage_ref in inp_storage_refs:
-                        maybe_aliased_inp_idx = inp_storage_refs[out_storage_ref]
-                    else:
-                        maybe_aliased_inp_idx = None
-                else:
-                    maybe_aliased_inp_idx = None
-
-                if maybe_aliased_inp_idx is None:
-                    # Only return outputs that are not aliases of inputs.
-                    non_aliased_outs.append(o)
-                # elif collect_mutated_input_info[maybe_aliased_inp_idx] == MutationType.data:
-                    # That includes outputs that alias mutated inputs!
-                    # See Note [Handling input mutations and aliased outputs in the compiled forward]
-                    # non_aliased_outs.append(o)
-
-                # Also, track the metadata to properly regenerate these outputs later.
-                nonlocal collect_aliased_output_info
-                # We store (inp_idx, fake_tensor_representing_output)
-                # That way later we can regenerate the output with inputs[inp_idx].as_strided(fake_tensor_output_metadata)
-                if maybe_aliased_inp_idx is None:
-                    # Note that if we have something like:
-                    # def f(x):
-                    #     x.add_(1)
-                    #     return x
-                    # Our compiled fw will return an "x_updated", but it is *not* ok to return that to the user.
-                    # We need to manually do x.copy_(x_updated), and return the original x to the user.
-                    # Why? for example, the metadata between x and x_updated might be different (e.g. _is_leaf())
-                    collect_aliased_output_info.append(None)
-                elif id(o) in inp_tensor_ids:
-                    # Special case: the output *was* an input. Don't regenerate a view for it, just return the input directly
-                    # This is signaled by the fact that the second tuple arg is None
-                    collect_aliased_output_info.append((maybe_aliased_inp_idx, None))
-                else:
-                    collect_aliased_output_info.append((maybe_aliased_inp_idx, o))
-            return non_aliased_outs
-
-        outs = filter_and_record_aliased_outs(outs)
-
-        pytree.tree_map(collect_grad_info, outs)
-
-        # Calling convention: the output is (mutated_input_values, original_outs)
-        mutated_inps_and_outs = mutated_inputs + list(outs)
-=======
         assert len(collect_metadata_mutation_input_info) == len(collect_mutated_input_info)
 
         assert len([x for x in collect_metadata_mutation_input_info if x is not None]) == len([
@@ -687,7 +536,6 @@
         assert len(collect_aliased_output_info) == len(outs)
         assert len([x for x in collect_aliased_output_info if x.output_type != OutputType.alias_of_input]) == len(non_aliased_outs)
 
->>>>>>> 74f4794e
 
         # Our autograd.Function.forward returns both mutated inputs and outputs,
         # so we need grad info on all of them.
@@ -699,40 +547,20 @@
             requires_grad_out_info=collect_requires_grad_out_info,
             aliased_output_info=collect_aliased_output_info,
         )
-<<<<<<< HEAD
-        return metadata, pytree.tree_map(from_fun, mutated_inps_and_outs)
-=======
         return metadata, pytree.tree_map(from_fun, mutated_inps_and_outs), num_aliasing_metadata_outs
->>>>>>> 74f4794e
     return inner
 
 
 # This creates a functionalized joint forwards-backwards function given both
 # the primals (to run forwards) and tangents (to run backwards).
 #
-<<<<<<< HEAD
-# It has a precondition which is that the passed in function
-# must be observationally pure; it is not permitted to mutate
-# the primals or tangents.
-=======
 # It uses the metadata that was created earlier to figure out what all of the outputs to the autograd.Function.forward are:
 # (1) Which inputs received data mutations (and need to be passed as outputs into autograd.grad())
 # (2) Which outputs are aliases of inputs (and should *not* be passed as outputs into autograd.grad())
->>>>>>> 74f4794e
 def create_joint_forward_backward_functionalized(
     fn,
     *,
     meta: ViewAndMutationMeta,
-<<<<<<< HEAD
-    synthetic_base_info: List[Union[int, Tuple[int, List[Any]]]],
-):
-    def maybe_to_fresh_input(idx, t):
-        if isinstance(t, Tensor) and meta.mutated_input_info[idx] == MutationType.data:
-            # Make sure the primal we pass to autograd.grad()
-            # seees the tensor before the mutation
-            out = t.clone()
-        elif isinstance(t, Tensor) and meta.mutated_input_info[idx] == MutationType.metadata_only:
-=======
     synthetic_base_info: Optional[List[Union[int, Tuple[int, List[Any]]]]],
 ):
     # NOTE: when we have synthetic base inputs, we need to clone them *before* creating views off of them.
@@ -763,7 +591,6 @@
             # seees the tensor before the mutation
             out = t.clone()
         elif any(meta.mutated_input_info[i] == MutationType.metadata_only for i in outer_aliased_indices_of_current_base_arg):
->>>>>>> 74f4794e
             # Make sure the primal we pass to autograd.grad()
             # seees the tensor before the metadata mutation
             out = t.view(t.shape)
@@ -783,27 +610,14 @@
             else:
                 outer_base_idx, strided_args = outer_idx_or_lambda
                 outer_base = primals[outer_base_idx]
-<<<<<<< HEAD
-=======
                 # TODO: we could consider storing and executing view replay logic here,
                 # instead of a general as_strided() call.
                 # This could also improve perf, since today this will cause
                 # more as_strided_scatter() ops in the graph.
->>>>>>> 74f4794e
                 view_arg = outer_base.as_strided(*strided_args)
                 f_args_inner.append(view_arg)
         return f_args_inner
 
-<<<<<<< HEAD
-    # One important thing to note here: we *must* rely on the pre-computed ViewAndMutation metadata
-    # to figure out how to handles views and mutations inside of this function.
-    # We cannot rely on getting the info ourselves here.
-    # Why? In the joint, we clone every mutated input before it gets mutated,
-    # Which effectively guarantees that the joint we call will not have any input mutations.
-    # This is needed because we need to make sure that the inputs we pass into autograd.grad()
-    # are the original, non-mutated inputs.
-=======
->>>>>>> 74f4794e
     def joint_forward_backward(
         primals: List[Any], tangents: List[Any]
     ) -> Tuple[List[Any], List[Any]]:
@@ -819,30 +633,6 @@
         all_outs = fn(*primals_)
         assert len(meta.aliased_output_info) == len(all_outs)
 
-<<<<<<< HEAD
-        # Note [Handling input mutations and aliased outputs in the compiled forward]
-        # What happens for graphs where we mutate an input, and return a view of that input?
-        # From the perspective of the captured fw + bw graph, the returned value is no longer
-        # a view, and we can (and should) treat it as a normal output that we grad() through.
-        # If we did not, then we would lose any gradients accumulated from the mutation.
-        # However, we still need to take care to copy the mutation back to the original input,
-        # *and* to regenerate the view output from the original input.
-        # Why? the original input might have different metadata from the updated input.
-        # Two useful examples are:
-        # (1) def f(x):
-        #         x.mul_(2)
-        #         return x.view(...)
-        #     If the input x was some weird, non-densely-packed view, then that would be lost
-        #     by returning x.mul(2).view(...)
-        # (2) def f(x):
-        #         x.mul_(2)
-        #         return x
-        #     If the input x was a differentiable view (so x._is_view_() is True)
-        #     This would be lost on the updated input (x_updated = x.mul(2); return x_updated)
-        # Pass any (non-aliased) outputs from the fw as tangents
-        outputs_for_grad = [x for (i, x) in enumerate(all_outs) if meta.aliased_output_info[i] is None]
-        # Pass any (non-aliased) mutated inputs in as a tangents, since they'll be returned as outputs in the fw
-=======
         # Pass any (non-aliased) outputs in as tangents, since they'll be returned as outputs in the fw
         # For outputs that are aliases of intermediates, we will have returned the output's _base as an output in the graph instead,
         # which we *should* send to grad()
@@ -851,17 +641,10 @@
             for (i, x) in enumerate(all_outs) if meta.aliased_output_info[i].output_type != OutputType.alias_of_input
         ]
         # Pass any (non-aliased) mutated inputs in as tangents, since they'll be returned as outputs in the fw
->>>>>>> 74f4794e
         # Important: the traced joint fw/bw will return updated inputs with data mutations,
         # but *not* with metadata mutations.
         # Instead, we shunt the updated metadata around externally
         # and update the input's metadata outside of the autograd.Function
-<<<<<<< HEAD
-        # Should be unnecessary, since we don't mutate inputs directly in the joint (we clone them first)
-        mutated_inputs_for_grad = [x for (i, x) in enumerate(primals_) if meta.mutated_input_info[i] == MutationType.data]
-        mutated_inputs_and_outs_to_grad = mutated_inputs_for_grad + outputs_for_grad
-
-=======
         mutated_inputs_for_grad = [x for (i, x) in enumerate(primals_) if meta.mutated_input_info[i] == MutationType.data]
         mutated_inputs_and_outs_to_grad = mutated_inputs_for_grad + outputs_for_grad
 
@@ -879,7 +662,6 @@
             # and index into the final output list later.
             output_metadata_for_fw += (size_ + stride_ + (storage_offset_,))
 
->>>>>>> 74f4794e
         # Take care to grab and sync the updated inputs from primals_ (the inputs we actually mutate!)
         # and not primals (the preserved inputs, pre-mutation, that we pass to grad())
         for i, arg in enumerate(primals_):
@@ -903,14 +685,10 @@
         needed_tangents = []
         for out, tangent in zip(mutated_inputs_and_outs_to_grad, tangents):
             if isinstance(out, Tensor) and out.requires_grad:
-<<<<<<< HEAD
-                needed_outs.append(out)
-=======
                 # A bit sketchy, but fixes e.g. test_aot_autograd_exhaustive_matmul_cpu_float32
                 # The issue is that we are sensitive to decomps that don't accurately maintain
                 # their output's _base.shape compared to eager mode, and this helps mitigate a bit.
                 needed_outs.append(out if out.shape == tangent.shape else out.view(tangent.shape))
->>>>>>> 74f4794e
                 needed_tangents.append(tangent.requires_grad_(True))
 
         setup_stacktrace_preservation_hooks([out.grad_fn for out in needed_outs])
@@ -926,12 +704,8 @@
                     allow_unused=True,
                 )
         backward_out_iter = iter(backward_out)
-<<<<<<< HEAD
-        return mutated_inputs_and_outs_to_grad, [
-=======
         all_fw_outs = mutated_inputs_and_outs_to_grad + output_metadata_for_fw
         return all_fw_outs, [
->>>>>>> 74f4794e
             next(backward_out_iter) if i else None for i in inputs_needs_grads
         ]
 
@@ -1125,8 +899,6 @@
         return False
     return True
 
-<<<<<<< HEAD
-=======
 # Note [Handling mutations on an input that aliases other inputs]
 # The easiest example to show-case this edge case is here:
 #
@@ -1170,7 +942,6 @@
 #     a.copy_(a_updated)
 #     return out
 #
->>>>>>> 74f4794e
 # This function:
 # (1) Merges input views into a synthetic base argument, when any of those input views are mutated
 # (2) Returns metadata telling the autograd.Function how to modify their arguments properly,
@@ -1191,14 +962,10 @@
 #   b_base = torch.Tensor(b.storage())
 #   c_base = torch.Tensor(c.storage())
 #   f(c_base, b_base, a, d)
-<<<<<<< HEAD
-def merge_view_inputs(fwd_inputs: List[Any], mutated_input_info: List[MutationType]) -> Tuple[List[Any], Optional[List[Union[int, Tuple[int, Tuple[Any]]]]]]:
-=======
 def merge_view_inputs(
     fwd_inputs: List[Any],
     mutated_input_info: List[MutationType]
 ) -> Tuple[List[Any], Optional[List[Union[int, Tuple[int, Tuple[Any]]]]]]:
->>>>>>> 74f4794e
     assert len(fwd_inputs) == len(mutated_input_info)
     storage_ref_to_idx: Dict[StorageWeakRef, List[int]] = collections.defaultdict(list)
     for i, inpt in enumerate(fwd_inputs):
@@ -1214,15 +981,11 @@
     #   idx corresponds to which synthetic base from the outer calling context to view
     inner_calling_convention_meta: Dict[int, Union[int, Tuple[int, List[Any]]]] = {}
     for aliased_input_indices in storage_ref_to_idx.values():
-<<<<<<< HEAD
-        if len(aliased_input_indices) > 1 and any(mutated_input_info[inpt_idx] != MutationType.none for inpt_idx in aliased_input_indices):
-=======
         if len(aliased_input_indices) > 1 and any(
             # We only care about mutations that affect all aliases,
             # so metadata mutations on an input doesn't require us to do synthetic base handling.
             mutated_input_info[inpt_idx] == MutationType.data for inpt_idx in aliased_input_indices
         ):
->>>>>>> 74f4794e
             # We detected an input that was mutated, AND aliases with another input.
             # we need to replace this set of aliased inputs with a single synthetic base.
             # For now, I'm banning a bunch of cases. We expect dynamo to properly detect these cases
@@ -1230,42 +993,6 @@
             for idx1, idx2 in zip(aliased_input_indices, aliased_input_indices[1:]):
                 view1 = fwd_inputs[idx1]
                 view2 = fwd_inputs[idx2]
-<<<<<<< HEAD
-                assert are_differentiable_views(view1, view2), "aot_autograd() does not yet handle non-differentiable view input mutations."
-                # Regenerating views when reinterpreting complex / real tensors seems non-trivial,
-                # not handling for now
-                assert same_dtype_views(view1, view2), "aot_autograd() does not yet handle input mutations on views with different dtypes."
-            # Below is some logic to create a synthetic base, in the case where we can't
-            # rely on the ._base attribute (because at least one of the input aliases
-            # was .detached(), so their autograd bases differ).
-            # This case is complicated so we're skipping it for now
-            # For aliases that don't have a ._base attribute, we need a true synthetic base
-            # that's created from poking at its storage.
-            # We check that:
-            # - All aliases have the same _base,
-            # - or if there are any aliases with no ._base attribute, then they *are* the base (alias is other_alias._base).
-            # Specifically, we can't always create the synthetic base by poking at storage
-            # because that will break the autograd chain from view to _base.
-            non_none_bases = [fwd_inputs[i]._base for i in aliased_input_indices if fwd_inputs[i]._base is not None]
-            aliases_with_none_bases = [fwd_inputs[i] for i in aliased_input_indices if fwd_inputs[i]._base is None]
-            assert len(non_none_bases) > 0, "aot_autograd() does not yet handle non-differentiable view input mutations."
-            synthetic_base = non_none_bases[0]
-            for other_base in non_none_bases[1:]:
-                assert other_base is synthetic_base, "aot_autograd() does not yet handle non-differentiable view input mutations."
-            for alias in aliases_with_none_bases:
-                assert alias is synthetic_base, "aot_autograd() does not yet handle non-differentiable view input mutations."
-            # Create the synthetic base by poking at storage.
-            # sample_fwd_input = fwd_inputs[aliased_input_indices[0]]
-            # storage = sample_fwd_input.storage()
-            # If any of the aliases require grad, then the base should require grad
-            # Note that in this case, even if the base was a non-leaf,
-            # we will trace as if the base was a leaf.
-            # This should be ok though, because later on we always make sure to .clone()
-            # inputs that we know will later get mutated in the graph.
-            # synthetic_base = torch.Tensor(storage)
-            # any_requires_grad = any(fwd_inputs[i].requires_grad for i in aliased_input_indices)
-            # synthetic_base.requires_grad_(any_requires_grad)
-=======
                 # The "inputs that are aliased but have different differentiable bases" case
                 # is more complicated and hopefully pretty rare. Not currently handled.
                 assert are_differentiable_views(view1, view2), \
@@ -1288,7 +1015,6 @@
                         "aot_autograd() does not yet handle non-differentiable view input mutations."
                 for alias in aliases_with_none_bases:
                     assert alias is synthetic_base, "aot_autograd() does not yet handle non-differentiable view input mutations."
->>>>>>> 74f4794e
             base_args.append(synthetic_base)
             for curr_view_idx in aliased_input_indices:
                 curr_view = fwd_inputs[curr_view_idx]
@@ -1298,10 +1024,7 @@
                 storage_offset_ = curr_view.storage_offset()
                 # We store just enough info here so that we can regenerate the view later.
                 # Regeneration: args[base_idx].as_strided(size_, stride_, storage_offset_)
-<<<<<<< HEAD
-=======
                 # If we want view replay instead of as_strided() calls, this will need to change.
->>>>>>> 74f4794e
                 inner_calling_convention_meta[curr_view_idx] = (base_idx, (size_, stride_, storage_offset_))
         else:
             for curr_idx in aliased_input_indices:
@@ -1387,44 +1110,6 @@
 
     deduped_flat_args = remove_dupe_args(flat_args)
 
-<<<<<<< HEAD
-    _fw_metadata, out = run_functionalized_fw_and_collect_metadata(
-        lambda *args: flat_fn(*(add_dupe_args(args))),
-    )(*deduped_flat_args)
-
-    # pre-compute, so we can bail out quickly in the hotpath
-    _num_aliased_outputs = len([x for x in _fw_metadata.aliased_output_info if x is not None])
-    _num_mutated_data_inputs = len([x for x in _fw_metadata.mutated_input_info if x == MutationType.data])
-    _num_mutated_metadata_only_inputs = len(_fw_metadata.metadata_mutation_input_info)
-    _num_mutated_inputs = _num_mutated_data_inputs + _num_mutated_metadata_only_inputs
-
-    # Note [Outputs that alias mutated inputs]
-    # Important: we expect the forward compiled fn to return original fw outs *and* updated inputs,
-    # **except for**
-    # - updated inputs where the only update is a metadata mutation (we don't return them in the autograd.function,
-    #   and instead we just directly replay the metadata mutation afterwards)
-    # - Outputs that alias inputs directly (same idea; we just regenerate the input alias directly afterwards)
-    _num_output_aliases_from_mutated_inps = len([
-        x for (i, x) in enumerate(_fw_metadata.aliased_output_info)
-        # Find outputs that alias their input, but where that input had a data mutation in the graph
-        if x is not None and _fw_metadata.mutated_input_info[x[0]] == MutationType.data
-    ])
-
-    if isinstance(out, (list, tuple)):
-        _num_outs = len(out[_num_mutated_data_inputs:])
-    else:
-        _num_outs = 1
-    assert len(_fw_metadata.requires_grad_out_info) == _num_mutated_data_inputs + _num_outs
-
-    # out here does **not** include:
-    # - outputs of the forward that are aliases of inputs
-    # - mutated inputs due to metadata-only mutations
-    # But it **does** include:
-    # - updates inputs from the forward that came due to input data mutations
-    # - non-aliased outputs of the forward
-    # - aliased outputs of the forward, where the alias is of an input that had a data mutation
-    #   See Note [Outputs that alias mutated inputs]
-=======
     _fw_metadata, out, _num_aliasing_metadata_outs = run_functionalized_fw_and_collect_metadata(
         lambda *args: flat_fn(*(add_dupe_args(args))),
     )(*deduped_flat_args)
@@ -1447,22 +1132,11 @@
     # out here corresponds to the set of outputs that should be returned by the traced forward call.
     # It includes outputs of the original forward, *and* any updated inputs due to input mutations.
     # However, it does *not* include any outputs that are aliases of inputs, or any metadata-only input mutations.
->>>>>>> 74f4794e
     out = pytree.tree_map(
         lambda x: x.detach().contiguous() if isinstance(x, Tensor) else x,
         out,
     )
 
-<<<<<<< HEAD
-    deduped_flat_args_with_views_handled, _synthetic_base_info = merge_view_inputs(deduped_flat_args, _fw_metadata.mutated_input_info)
-
-    joint_forward_backward = create_joint_forward_backward_functionalized(
-        lambda *args: flat_fn(*add_dupe_args(args)),
-        meta=_fw_metadata,
-        synthetic_base_info=_synthetic_base_info,
-    )
-
-=======
     # This code only executes if we have graph inputs that alias each other, and one of those inputs
     # gets its data mutated.
     # When that happens, we replace the aliased inputs with a synthetic base, and in the traced forward
@@ -1476,7 +1150,6 @@
         synthetic_base_info=_synthetic_base_info,
     )
 
->>>>>>> 74f4794e
     joint_inputs = (deduped_flat_args_with_views_handled, out)
 
     disable_amp = torch._C._is_any_autocast_enabled()
@@ -1492,16 +1165,10 @@
         fx_g.graph.eliminate_dead_code()
         fx_g.recompile()
     else:
-<<<<<<< HEAD
-        warnings.warn("graph partitioning without functionalization is not sound, we may introduce errors")
-        # TODO: delete this, this is now always functionalizing.
-        fx_g = make_fx(joint_forward_backward, aot_config.decompositions)(*joint_inputs)
-=======
         # joint_forward_backward() now always runs with functionalization, and factoring it out
         # to make that toggleable is a bit painful.
         # aot autograd without functionalization is wrong anyway, so we error.
         raise AssertionError("Graph partitioning without functionalization is not sound, we may introduce errors")
->>>>>>> 74f4794e
 
     if config.debug_joint:
         print("====== Joint graph ======")
@@ -1509,26 +1176,16 @@
 
     with torch.no_grad():
         with track_graph_compiling("joint"):
-<<<<<<< HEAD
-            fw_module, bw_module = aot_config.partition_fn(fx_g, joint_inputs, num_fwd_outputs=_num_mutated_data_inputs + _num_outs)
+            num_inner_fwd_outputs = _num_mutated_data_inputs + _num_non_aliased_outs + _num_aliasing_metadata_outs
+            fw_module, bw_module = aot_config.partition_fn(
+                fx_g, joint_inputs, num_fwd_outputs=num_inner_fwd_outputs)
             orig_fw_outs = [n for n in fw_module.graph.nodes if n.op == "output"][0].args[0]
             # we only need to bookkeep the symints that are saved for bw, not any symints
             # the user forward might have returned in its own output
-            fw_outs = orig_fw_outs[_num_mutated_data_inputs + _num_outs:]
+            fw_outs_saved_for_bw = orig_fw_outs[num_inner_fwd_outputs:]
             non_symint_outs = [n for n in fw_outs if not is_sym_node(n)]
-            symint_outs = [n for n in fw_outs if is_sym_node(n)]
-            _num_symints = len(symint_outs)
-=======
-            num_inner_fwd_outputs = _num_mutated_data_inputs + _num_non_aliased_outs + _num_aliasing_metadata_outs
-            fw_module, bw_module = aot_config.partition_fn(
-                fx_g, joint_inputs, num_fwd_outputs=num_inner_fwd_outputs)
-            fw_outs = [n for n in fw_module.graph.nodes if n.op == "output"][0].args[0]
-            # we only need to bookkeep the symints that are saved for bw, not any symints
-            # the user forward might have returned in its own output
-            fw_outs_saved_for_bw = fw_outs[num_inner_fwd_outputs:]
             symint_outs_saved_for_bw = [n for n in fw_outs_saved_for_bw if is_sym_node(n)]
             _num_symints_saved_for_bw = len(symint_outs_saved_for_bw)
->>>>>>> 74f4794e
 
         if config.debug_graphs:
             print("====== Forward graph ======")
@@ -1544,13 +1201,8 @@
         compiled_bw = None
         # Corresponds to number of outs (not including updated inputs returns as outs),
         # *and* not including outs that are aliases of inputs
-<<<<<<< HEAD
-        num_outs = _num_outs
-        num_symints = _num_symints
-=======
         num_non_aliased_outs = _num_non_aliased_outs
         num_symints_saved_for_bw = _num_symints_saved_for_bw
->>>>>>> 74f4794e
         # Corresponds to number of inputs that are mutated (both metadata only, and data)
         num_mutated_inputs = _num_mutated_inputs
         # Corresponds to number of inputs that only have their metadata mutated
@@ -1562,12 +1214,6 @@
         # Corresponds to number of outputs in the original fw that are aliases of inputs
         # (These are all not returned by the compiled forward, and instead they are manually
         # created in the epilogue)
-<<<<<<< HEAD
-        num_aliased_outputs = _num_aliased_outputs
-        # See Note [Outputs that alias mutated inputs]
-        # TODO: we don't need this! delete
-        num_output_aliases_from_mutated_inps = _num_output_aliases_from_mutated_inps
-=======
         num_outputs_aliased_to_inputs = _num_outputs_aliased_to_inputs
         # Corresponds to the number of user outputs that alias intermediates (aka graph outputs).
         num_outputs_aliased_to_intermediates = _num_outputs_aliased_to_intermediates
@@ -1576,7 +1222,6 @@
         # as a big list of ints.
         # The number is tracked here.
         num_aliasing_metadata_outs = _num_aliasing_metadata_outs
->>>>>>> 74f4794e
         synthetic_base_info = _synthetic_base_info
         fw_metadata = _fw_metadata
 
@@ -1586,29 +1231,13 @@
 
             # There is a pretty complicated calling convention around what the compiled fw returns.
             # The full list of outputs and their relative order is:
-<<<<<<< HEAD
-            # (*mutated_inputs, *fw_outs, *saved_tensors, *saved_symints)
-=======
             # (*mutated_data_inputs, *non_aliased_fw_outs, *saved_tensors, *saved_symints)
->>>>>>> 74f4794e
             # - Note that in the synthetic bases case, mutated_inputs will correspond to an updated version
             #   of the original view, and not the synthetic base
             fw_outs = call_func_with_args(
                 CompiledFunction.compiled_fw, deduped_flat_tensor_args, disable_amp=disable_amp
             )
 
-<<<<<<< HEAD
-            num_outs = CompiledFunction.num_outs
-            num_symints = CompiledFunction.num_symints
-            num_mutated_inputs = CompiledFunction.num_mutated_inputs
-            # Our forward() returns both outputs and mutated inputs,
-            num_forward_returns = num_mutated_inputs + num_outs
-
-            # Partitioners must put symint arguments at the end separate from tensor arguments
-            if num_symints > 0:
-                ctx.save_for_backward(*fw_outs[num_forward_returns:-num_symints])
-                ctx.symints = fw_outs[-num_symints:]
-=======
             num_non_aliased_outs = CompiledFunction.num_non_aliased_outs
             num_aliasing_metadata_outs = CompiledFunction.num_aliasing_metadata_outs
             num_symints_saved_for_bw = CompiledFunction.num_symints_saved_for_bw
@@ -1625,25 +1254,11 @@
                 symint_outs = fw_outs[-num_symints_saved_for_bw:]
                 assert all([isinstance(x, (int, float, torch.SymInt, torch.SymFloat)) for x in symint_outs])
                 ctx.symints = symint_outs
->>>>>>> 74f4794e
             else:
                 ctx.save_for_backward(*fw_outs[num_forward_returns:])
                 ctx.symints = []
 
             fw_outs_not_requiring_grad = [
-<<<<<<< HEAD
-                x for (i, x) in enumerate(fw_outs[:num_forward_returns])
-                if isinstance(x, torch.Tensor) and not CompiledFunction.fw_metadata.requires_grad_out_info[i]
-            ]
-            fw_out_ids_requiring_grad = [
-                id(x) for (i, x) in enumerate(fw_outs[:num_forward_returns])
-                if isinstance(x, torch.Tensor) and CompiledFunction.fw_metadata.requires_grad_out_info[i]
-            ]
-
-            # TODO: Add special handling for metadata-only mutations on inputs.
-            # (we won't get an updated_input from the fw call,
-            # we just need to manually .as_strided_() and stash new metadata)
-=======
                 x for (i, x) in enumerate(fw_outs[:num_forward_returns_not_including_alias_meta])
                 if isinstance(x, torch.Tensor) and not CompiledFunction.fw_metadata.requires_grad_out_info[i]
             ]
@@ -1652,20 +1267,12 @@
                 if isinstance(x, torch.Tensor) and CompiledFunction.fw_metadata.requires_grad_out_info[i]
             ]
 
->>>>>>> 74f4794e
             ctx.mark_non_differentiable(*fw_outs_not_requiring_grad)
 
             return tuple(fw_outs[0:num_forward_returns])
 
         @staticmethod
         @disable_torchdynamo
-<<<<<<< HEAD
-        def backward(ctx, *flat_args):
-            # Calling convention: we expect a grad_out passed to the backward:
-            # - for every output of the fw that does *not* alias an input
-            # - for every updated_input generated by the fw that does *not* alias an input
-            expected_grad_outs = CompiledFunction.num_outs + CompiledFunction.num_mutated_data_inputs
-=======
         def backward(ctx, *all_flat_args):
             # Calling convention: we expect a grad_out passed to the backward:
             # - for every output of the fw that does *not* alias an input
@@ -1686,7 +1293,6 @@
             else:
                 flat_args = all_flat_args
 
->>>>>>> 74f4794e
             assert len(flat_args) == expected_grad_outs
             contiguous_args = [t.contiguous() if torch.is_tensor(t) else t for t in flat_args]
             all_args = list(ctx.symints) + list(ctx.saved_tensors) + list(contiguous_args)
@@ -1734,19 +1340,6 @@
         else:
             no_dupe_args_with_synthetic_bases = no_dupe_args
 
-<<<<<<< HEAD
-        outs = CompiledFunction.apply(*no_dupe_args_with_synthetic_bases)
-
-        # Step 3: After running the compiled fw, apply updates to mutated inputs
-        if CompiledFunction.num_mutated_inputs > 0:
-            assert len(outs) == CompiledFunction.num_mutated_data_inputs + CompiledFunction.num_outs
-            # Calling convention: mutated inputs show up first.
-            updated_inputs = outs[:CompiledFunction.num_mutated_data_inputs]
-            fw_outs = outs[CompiledFunction.num_mutated_data_inputs:]
-            curr_mutated_inpt_idx = 0
-            curr_metadata_only_mutated_inpt_idx = 0
-            for inpt_idx, mutation_type in enumerate(CompiledFunction.fw_metadata.mutated_input_info):
-=======
         all_outs = CompiledFunction.apply(*no_dupe_args_with_synthetic_bases)
         if CompiledFunction.num_aliasing_metadata_outs > 0:
             outs = all_outs[:-CompiledFunction.num_aliasing_metadata_outs]
@@ -1775,16 +1368,10 @@
                 CompiledFunction.fw_metadata.mutated_input_info,
                 CompiledFunction.fw_metadata.metadata_mutation_input_info,
             )):
->>>>>>> 74f4794e
                 if mutation_type == MutationType.none:
                     continue
                 original_inpt = no_dupe_args[inpt_idx]
                 if mutation_type == MutationType.metadata_only:
-<<<<<<< HEAD
-                    expected_metadata = CompiledFunction.fw_metadata.metadata_mutation_input_info[curr_metadata_only_mutated_inpt_idx]
-                    curr_metadata_only_mutated_inpt_idx += 1
-                    original_inpt.as_strided_(expected_metadata.size(), expected_metadata.stride(), expected_metadata.storage_offset())
-=======
                     # We need to grab the size/stride/storage_offset from the compiled forward,
                     # and use that to mutate the metadata of the input
                     expected_meta = CompiledFunction.fw_metadata.metadata_mutation_input_info[inpt_idx]
@@ -1796,7 +1383,6 @@
                     stride_ = aliasing_metadata_outs[expected_meta.strides_idx:expected_meta.strides_idx + stride_len]
                     storage_offset_ = aliasing_metadata_outs[expected_meta.storage_offset_idx]
                     original_inpt.as_strided_(size_, stride_, storage_offset_)
->>>>>>> 74f4794e
                 else:
                     updated_inpt = updated_inputs[curr_mutated_inpt_idx]
                     curr_mutated_inpt_idx += 1
@@ -1806,13 +1392,9 @@
                     # We can't just check of original_inpt.storage_size != updated_inpt.storage_size,
                     # Because the original_inpt might be a view of some larger tensor,
                     # and updated_inpt is always densely packed.
-<<<<<<< HEAD
-                    if original_inpt.size() != updated_inpt.size() or original_inpt.stride() != updated_inpt.stride() or original_inpt.storage_offset() != updated_inpt.storage_offset():
-=======
                     if original_inpt.size() != updated_inpt.size() \
                             or original_inpt.stride() != updated_inpt.stride() \
                             or original_inpt.storage_offset() != updated_inpt.storage_offset():
->>>>>>> 74f4794e
                         # Functionalization can't easily tell us if an input had BOTH its metadata actual data mutated.
                         # So we check if metadata needs to be mutated here manually.
                         original_inpt.as_strided_(updated_inpt.size(), updated_inpt.stride(), updated_inpt.storage_offset())
@@ -1822,19 +1404,6 @@
 
         # Step 4: Manually regenerate any outputs that are aliased to inputs, instead of
         # compiling them.
-<<<<<<< HEAD
-        if CompiledFunction.num_aliased_outputs > 0:
-            assert CompiledFunction.num_aliased_outputs + len(fw_outs) == len(CompiledFunction.fw_metadata.aliased_output_info)
-            fw_outs_including_aliases = []
-            curr_fw_out_idx = 0
-            for maybe_aliased_out_metadata in CompiledFunction.fw_metadata.aliased_output_info:
-                if maybe_aliased_out_metadata is None:
-                    fw_outs_including_aliases.append(fw_outs[curr_fw_out_idx])
-                    curr_fw_out_idx += 1
-                else:
-                    input_alias_idx, out_tensor_meta = maybe_aliased_out_metadata
-                    input_alias = args[input_alias_idx]
-=======
         if CompiledFunction.num_outputs_aliased_to_inputs > 0 or CompiledFunction.num_outputs_aliased_to_intermediates > 0:
             assert CompiledFunction.num_outputs_aliased_to_inputs + len(fw_outs) == \
                 len(CompiledFunction.fw_metadata.aliased_output_info)
@@ -1850,7 +1419,6 @@
                     else:
                         assert aliased_out_metadata.output_type == OutputType.alias_of_intermediate
                         aliased_base_tensor = fw_outs[aliased_out_metadata.base_idx]
->>>>>>> 74f4794e
                     # Note: here, we manually regenerate the output, using an as_strided() call,
                     # OR if the aliased output came from a custom autograd.function, we replay it.
                     # The as_strided() in the normal case is good for perf (this is hot-path code,
@@ -1859,13 +1427,6 @@
                     # TODO: handle the custom autograd function case here.
                     # We need a way to check whether a tensor came from a custom autograd fn from python,
                     # AND a way to replay that custom view fn.
-<<<<<<< HEAD
-                    if out_tensor_meta is None:
-                        # This handles the specific case where the user returns an output that *was* an input. Don't create a view.
-                        fw_outs_including_aliases.append(input_alias)
-                    else:
-                        fw_outs_including_aliases.append(input_alias.as_strided(out_tensor_meta.size(), out_tensor_meta.stride(), out_tensor_meta.storage_offset()))
-=======
                     fake_meta = aliased_out_metadata.tensor_meta
                     if fake_meta is None:
                         # This handles the specific case where the user returns an output that *was* an input. Don't create a view.
@@ -1883,7 +1444,6 @@
                         # Create the output alias
                         aliased_out = gen_alias_from_base(aliased_base_tensor, size_, stride_, storage_offset_, fake_meta)
                         fw_outs_including_aliases.append(aliased_out)
->>>>>>> 74f4794e
             return fw_outs_including_aliases
         else:
             return fw_outs
